from __future__ import annotations

from .si_based import ComponentsBasedSorter

import shutil
import numpy as np

from spikeinterface.core import NumpySorting
from spikeinterface.core.job_tools import fix_job_kwargs
from spikeinterface.core.recording_tools import get_noise_levels
from spikeinterface.preprocessing import common_reference, whiten, bandpass_filter, correct_motion
from spikeinterface.sortingcomponents.tools import (
    cache_preprocessing,
    get_shuffled_recording_slices,
    _set_optimal_chunk_size,
)
from spikeinterface.core.basesorting import minimum_spike_dtype
from spikeinterface.core.sparsity import compute_sparsity


class Spykingcircus2Sorter(ComponentsBasedSorter):
    sorter_name = "spykingcircus2"

    _default_params = {
        "general": {"ms_before": 2, "ms_after": 2, "radius_um": 100},
        "sparsity": {"method": "snr", "amplitude_mode": "peak_to_peak", "threshold": 0.25},
        "filtering": {"freq_min": 150, "freq_max": 7000, "ftype": "bessel", "filter_order": 2, "margin_ms": 10},
        "whitening": {"mode": "local", "regularize": True},
        "detection": {"method": "matched_filtering", "method_kwargs": dict(peak_sign="neg", detect_threshold=5)},
        "selection": {
            "method": "uniform",
            "method_kwargs": dict(n_peaks_per_channel=5000, min_n_peaks=100000, select_per_channel=False),
        },
        "apply_motion_correction": True,
        "motion_correction": {"preset": "dredge_fast"},
        "merging": {"max_distance_um": 50},
<<<<<<< HEAD
        "clustering": {"method": "circus", "method_kwargs": dict()},
        "matching": {"method": "circus-omp-svd", "method_kwargs": dict()},
        "online_mode": False,
=======
        "clustering": {"method": "circus-clustering", "method_kwargs": dict(remove_small_snr=True)},
        "matching": {"method": "circus-omp-svd", "method_kwargs": dict(), "gather_mode": "memory"},
>>>>>>> ba6862f1
        "apply_preprocessing": True,
        "templates_from_svd": True,
        "cache_preprocessing": {"mode": "memory", "memory_limit": 0.5, "delete_cache": True},
        "chunk_preprocessing": {"memory_limit": None},
        "multi_units_only": False,
        "job_kwargs": {},
        "seed": 42,
        "deterministic_peaks_detection": False,
        "debug": False,
    }

    handle_multi_segment = True

    _params_description = {
        "general": "A dictionary to describe how templates should be computed. User can define ms_before and ms_after (in ms) \
                                        and also the radius_um used to be considered during clustering",
        "sparsity": "A dictionary to be passed to all the calls to sparsify the templates",
        "filtering": "A dictionary for the high_pass filter used during preprocessing",
        "whitening": "A dictionary for the whitening used during preprocessing",
        "detection": "A dictionary for the peak detection component. Default is matched filtering",
        "selection": "A dictionary for the peak selection component. Default is to use uniform",
        "clustering": "A dictionary for the clustering component. Default, graph_clustering is used",
        "matching": "A dictionary for the matching component. Default circus-omp-svd. Use None to avoid matching",
        "merging": "A dictionary to specify the final merging param to group cells after template matching (auto_merge_units)",
        "motion_correction": "A dictionary to be provided if motion correction has to be performed (dense probe only)",
        "apply_preprocessing": "Boolean to specify whether circus 2 should preprocess the recording or not. If yes, then high_pass filtering + common\
                                                    median reference + whitening",
        "apply_motion_correction": "Boolean to specify whether circus 2 should apply motion correction to the recording or not",
        "templates_from_svd": "Boolean to specify whether templates should be computed from SVD or not.",
        "matched_filtering": "Boolean to specify whether circus 2 should detect peaks via matched filtering (slightly slower)",
        "cache_preprocessing": "How to cache the preprocessed recording. Mode can be memory, file, zarr, with extra arguments. In case of memory (default), \
                         memory_limit will control how much RAM can be used. In case of folder or zarr, delete_cache controls if cache is cleaned after sorting",
        "chunk_preprocessing": "How much RAM (approximately) should be devoted to load all data chunks (given n_jobs).\
                memory_limit will control how much RAM can be used as a fraction of available memory. Otherwise, use total_memory to fix a hard limit, with\
                a string syntax  (e.g. '1G', '500M')",
        "multi_units_only": "Boolean to get only multi units activity (i.e. one template per electrode)",
        "job_kwargs": "A dictionary to specify how many jobs and which parameters they should used",
        "seed": "An int to control how chunks are shuffled while detecting peaks",
        "deterministic_peaks_detection": "A boolean to specify if the peak detection should be deterministic or not. If True, then the seed will be used to shuffle the chunks",
        "debug": "Boolean to specify if internal data structures made during the sorting should be kept for debugging",
    }

    sorter_description = """Spyking Circus 2 is a rewriting of Spyking Circus, within the SpikeInterface framework
    It uses a more conservative clustering algorithm (compared to Spyking Circus), which is less prone to hallucinate units and/or find noise.
    In addition, it also uses a full Orthogonal Matching Pursuit engine to reconstruct the traces, leading to more spikes
    being discovered. The code is much faster and memory efficient, inheriting from all the preprocessing possibilities of spikeinterface"""

    @classmethod
    def get_sorter_version(cls):
        return "2025.07"

    @classmethod
    def _run_from_folder(cls, sorter_output_folder, params, verbose):

        try:
            import torch
        except ImportError:
            HAVE_TORCH = False
            print("spykingcircus2 could benefit from using torch. Consider installing it")

        # this is importanted only on demand because numba import are too heavy
        from spikeinterface.sortingcomponents.peak_detection import detect_peaks
        from spikeinterface.sortingcomponents.peak_selection import select_peaks
        from spikeinterface.sortingcomponents.clustering import find_cluster_from_peaks
        from spikeinterface.sortingcomponents.matching import find_spikes_from_templates
        from spikeinterface.sortingcomponents.tools import remove_empty_templates
        from spikeinterface.sortingcomponents.tools import check_probe_for_drift_correction
        from spikeinterface.sortingcomponents.tools import clean_templates

        job_kwargs = fix_job_kwargs(params["job_kwargs"])
        job_kwargs.update({"progress_bar": verbose})
        recording = cls.load_recording_from_folder(sorter_output_folder.parent, with_warnings=False)
        if params["chunk_preprocessing"].get("memory_limit", None) is not None:
            job_kwargs = _set_optimal_chunk_size(recording, job_kwargs, **params["chunk_preprocessing"])

        sampling_frequency = recording.get_sampling_frequency()
        num_channels = recording.get_num_channels()
        ms_before = params["general"].get("ms_before", 2)
        ms_after = params["general"].get("ms_after", 2)
        radius_um = params["general"].get("radius_um", 100)
        peak_sign = params["detection"].get("peak_sign", "neg")
        templates_from_svd = params.get("templates_from_svd", True)
        deterministic = params["deterministic_peaks_detection"]
        debug = params["debug"]
        seed = params["seed"]
        apply_preprocessing = params["apply_preprocessing"]
        apply_motion_correction = params["apply_motion_correction"]
        exclude_sweep_ms = params["detection"].get("exclude_sweep_ms", max(ms_before, ms_after))

        ## First, we are filtering the data
        filtering_params = params["filtering"].copy()
        if apply_preprocessing:
            if verbose:
                print("Preprocessing the recording (bandpass filtering + CMR + whitening)")
            recording_f = bandpass_filter(recording, **filtering_params, dtype="float32")
            if num_channels > 1:
                recording_f = common_reference(recording_f)
        else:
            if verbose:
                print("Skipping preprocessing (whitening only)")
            recording_f = recording
            recording_f.annotate(is_filtered=True)

        valid_geometry = check_probe_for_drift_correction(recording_f)
        if apply_motion_correction:
            if not valid_geometry:
                if verbose:
                    print("Geometry of the probe does not allow 1D drift correction")
                motion_folder = None
            else:
                if verbose:
                    print("Motion correction activated (probe geometry compatible)")
                motion_folder = sorter_output_folder / "motion"
                params["motion_correction"].update({"folder": motion_folder})
                noise_levels = get_noise_levels(
                    recording_f, return_scaled=False, random_slices_kwargs={"seed": seed}, **job_kwargs
                )
                params["detect_kwargs"] = {"noise_levels": noise_levels}
                recording_f = correct_motion(recording_f, **params["motion_correction"], **job_kwargs)
        else:
            motion_folder = None

        ## We need to whiten before the template matching step, to boost the results
        # TODO add , regularize=True chen ready
        whitening_kwargs = params["whitening"].copy()
        whitening_kwargs["dtype"] = "float32"
        whitening_kwargs["seed"] = params["seed"]
        whitening_kwargs["regularize"] = whitening_kwargs.get("regularize", False)
        if num_channels == 1:
            whitening_kwargs["regularize"] = False
        if whitening_kwargs["regularize"]:
            whitening_kwargs["regularize_kwargs"] = {"method": "LedoitWolf"}
            whitening_kwargs["apply_mean"] = True

        recording_w = whiten(recording_f, **whitening_kwargs)

        noise_levels = get_noise_levels(
            recording_w, return_scaled=False, random_slices_kwargs={"seed": seed}, **job_kwargs
        )

        if recording_w.check_serializability("json"):
            recording_w.dump(sorter_output_folder / "preprocessed_recording.json", relative_to=None)
        elif recording_w.check_serializability("pickle"):
            recording_w.dump(sorter_output_folder / "preprocessed_recording.pickle", relative_to=None)

        recording_w = cache_preprocessing(recording_w, **job_kwargs, **params["cache_preprocessing"])

        ## Then, we are detecting peaks with a locally_exclusive method
        detection_method = params["detection"].get("method", "matched_filtering")
        detection_params = params["detection"].get("method_kwargs", dict())
        detection_params["radius_um"] = radius_um / 2
        detection_params["exclude_sweep_ms"] = exclude_sweep_ms
        detection_params["noise_levels"] = noise_levels

        selection_method = params["selection"].get("method", "uniform")
        selection_params = params["selection"].get("method_kwargs", dict())
        n_peaks_per_channel = selection_params.get("n_peaks_per_channel", 5000)
        min_n_peaks = selection_params.get("min_n_peaks", 100000)
        matching_method = params["matching"].get("method", "circus-omp-svd")
        skip_peaks = not params["multi_units_only"] and selection_method == "uniform"
        skip_peaks = skip_peaks and not deterministic and not (matching_method is None)
        max_n_peaks = n_peaks_per_channel * num_channels
        n_peaks = max(min_n_peaks, max_n_peaks)
        selection_params["n_peaks"] = n_peaks
        selection_params["noise_levels"] = noise_levels

        if debug:
            clustering_folder = sorter_output_folder / "clustering"
            clustering_folder.mkdir(parents=True, exist_ok=True)
            np.save(clustering_folder / "noise_levels.npy", noise_levels)

        detection_params["random_chunk_kwargs"] = {"num_chunks_per_segment": 5, "seed": params["seed"]}

        if detection_method == "matched_filtering":
            if not deterministic:
                from spikeinterface.sortingcomponents.tools import (
                    get_prototype_and_waveforms_from_recording,
                )

                prototype, waveforms, _ = get_prototype_and_waveforms_from_recording(
                    recording_w,
                    n_peaks=10000,
                    ms_before=ms_before,
                    ms_after=ms_after,
                    seed=seed,
                    **detection_params,
                    **job_kwargs,
                )
            else:
                from spikeinterface.sortingcomponents.tools import (
                    get_prototype_and_waveforms_from_peaks,
                )

                peaks = detect_peaks(recording_w, "locally_exclusive", **detection_params, **job_kwargs)
                prototype, waveforms, _ = get_prototype_and_waveforms_from_peaks(
                    recording_w,
                    peaks,
                    n_peaks=10000,
                    ms_before=ms_before,
                    ms_after=ms_after,
                    seed=seed,
                    **detection_params,
                    **job_kwargs,
                )
            detection_params["prototype"] = prototype
            detection_params["ms_before"] = ms_before
            if debug:
                np.save(clustering_folder / "waveforms.npy", waveforms)
                np.save(clustering_folder / "prototype.npy", prototype)

        else:
            waveforms = None
            detection_method = "locally_exclusive"

        if skip_peaks:
            detection_params["skip_after_n_peaks"] = n_peaks

        detection_params["recording_slices"] = get_shuffled_recording_slices(
            recording_w, seed=params["seed"], **job_kwargs
        )

        peaks = detect_peaks(recording_w, detection_method, **detection_params, **job_kwargs)
        order = np.lexsort((peaks["sample_index"], peaks["segment_index"]))
        peaks = peaks[order]

        if debug:
            np.save(clustering_folder / "peaks.npy", peaks)

        if not skip_peaks and verbose:
            print("Found %d peaks in total" % len(peaks))

        sparsity_kwargs = params["sparsity"].copy()
        if "peak_sign" not in sparsity_kwargs:
            sparsity_kwargs["peak_sign"] = peak_sign

        sorting_folder = sorter_output_folder / "sorting"
        if sorting_folder.exists():
            shutil.rmtree(sorting_folder)

        if params["multi_units_only"]:
            sorting = NumpySorting.from_peaks(peaks, sampling_frequency, unit_ids=recording_w.channel_ids)
        else:
            ## We subselect a subset of all the peaks, by making the distributions os SNRs over all
            ## channels as flat as possible
            selected_peaks = select_peaks(peaks, seed=seed, method=selection_method, **selection_params)

            if verbose:
                print("Kept %d peaks for clustering" % len(selected_peaks))

            clustering_method = params["clustering"].get("method", "circus-clustering")
            clustering_params = params["clustering"].get("method_kwargs", dict())

            if clustering_method == "circus-clustering":
                clustering_params["waveforms"] = {}
                clustering_params["sparsity"] = sparsity_kwargs
                clustering_params["neighbors_radius_um"] = 50
                clustering_params["radius_um"] = radius_um
                clustering_params["waveforms"]["ms_before"] = ms_before
                clustering_params["waveforms"]["ms_after"] = ms_after
                clustering_params["few_waveforms"] = waveforms
                clustering_params["noise_levels"] = noise_levels
                clustering_params["ms_before"] = ms_before
                clustering_params["ms_after"] = ms_after
                clustering_params["verbose"] = verbose
                clustering_params["seed"] = seed
                clustering_params["remove_small_snr"] = True
                clustering_params["templates_from_svd"] = templates_from_svd
                clustering_params["tmp_folder"] = sorter_output_folder / "clustering"
                clustering_params["debug"] = debug
                clustering_params["noise_threshold"] = detection_params.get("detect_threshold", 5)
            elif clustering_method == "graph_clustering":
                clustering_params = {
                    "ms_before": ms_before,
                    "ms_after": ms_after,
                    "clustering_method": "hdbscan",
                    "radius_um": radius_um,
                    "clustering_kwargs": dict(
                        min_samples=1,
                        min_cluster_size=50,
                        core_dist_n_jobs=-1,
                        cluster_selection_method="leaf",
                        allow_single_cluster=True,
                        cluster_selection_epsilon=0.1,
                    ),
                }

            outputs = find_cluster_from_peaks(
                recording_w,
                selected_peaks,
                method=clustering_method,
                method_kwargs=clustering_params,
                extra_outputs=templates_from_svd,
                **job_kwargs,
            )

            if len(outputs) == 2:
                _, peak_labels = outputs
                from spikeinterface.sortingcomponents.clustering.tools import get_templates_from_peaks_and_recording

                templates = get_templates_from_peaks_and_recording(
                    recording_w,
                    selected_peaks,
                    peak_labels,
                    ms_before,
                    ms_after,
                    **job_kwargs,
                )
            else:
                from spikeinterface.sortingcomponents.clustering.tools import get_templates_from_peaks_and_svd

                # _, peak_labels, svd_model, svd_features, sparsity_mask = outputs
                _, peak_labels, more_outs = outputs

                templates, _ = get_templates_from_peaks_and_svd(
                    recording_w,
                    selected_peaks,
                    peak_labels,
                    ms_before,
                    ms_after,
                    more_outs["svd_model"],
                    more_outs["peaks_svd"],
                    more_outs["peak_svd_sparse_mask"],
                    operator="median",
                )
                # this release the peak_svd memmap file
                del more_outs
                del outputs

            templates = clean_templates(
                templates,
                noise_levels=noise_levels,
                min_snr=detection_params.get("detect_threshold", 5),
                max_jitter_ms=0.1,
                remove_empty=True,
            )

            if verbose:
                print("Kept %d clean clusters" % len(templates.unit_ids))

            if debug:
                templates.to_zarr(folder_path=clustering_folder / "templates")

            ## We launch a OMP matching pursuit by full convolution of the templates and the raw traces
            matching_method = params["matching"].pop("method")
            gather_mode = params["matching"].pop("gather_mode", "memory")
            gather_kwargs = params["matching"].pop("gather_kwargs", {})
            matching_params = params["matching"].get("method_kwargs", {}).copy()
            matching_params["templates"] = templates

            if matching_method is not None:
                gather_kwargs = {}
                if gather_mode == "npy":
                    gather_kwargs["folder"] = sorter_output_folder / "matching"
                spikes = find_spikes_from_templates(
                    recording_w,
                    matching_method,
                    method_kwargs=matching_params,
                    gather_mode=gather_mode,
                    gather_kwargs=gather_kwargs,
                    **job_kwargs,
                )

                if debug:
                    fitting_folder = sorter_output_folder / "fitting"
                    fitting_folder.mkdir(parents=True, exist_ok=True)
                    np.save(fitting_folder / "spikes", spikes)

                if verbose:
                    print("Found %d spikes" % len(spikes))

                ## And this is it! We have a spyking circus
                sorting = np.zeros(spikes.size, dtype=minimum_spike_dtype)
                sorting["sample_index"] = spikes["sample_index"]
                sorting["unit_index"] = spikes["cluster_index"]
                sorting["segment_index"] = spikes["segment_index"]
                sorting = NumpySorting(sorting, sampling_frequency, templates.unit_ids)
            else:
                ## we should have a case to deal with clustering all peaks without matching
                ## for small density channel counts
                from spikeinterface.sortingcomponents.matching.tools import assign_templates_to_peaks

                peak_labels = assign_templates_to_peaks(
                    recording_w,
                    peaks,
                    templates=templates,
                    svd_model=svd_model,
                    sparse_mask=sparsity_mask,
                    **job_kwargs,
                )

                if verbose:
                    print("Found %d spikes" % len(peaks))

                sorting = np.zeros(peaks.size, dtype=minimum_spike_dtype)
                sorting["sample_index"] = peaks["sample_index"]
                sorting["unit_index"] = peak_labels
                sorting["segment_index"] = peaks["segment_index"]
                sorting = NumpySorting(sorting, sampling_frequency, templates.unit_ids)

            merging_params = params["merging"].copy()
            merging_params["debug_folder"] = sorter_output_folder / "merging"

            if len(merging_params) > 0:
                if params["motion_correction"] and motion_folder is not None:
                    from spikeinterface.preprocessing.motion import load_motion_info

                    motion_info = load_motion_info(motion_folder)
                    motion = motion_info["motion"]
                    max_motion = max(
                        np.max(np.abs(motion.displacement[seg_index])) for seg_index in range(len(motion.displacement))
                    )
                    max_distance_um = merging_params.get("max_distance_um", 50)
                    merging_params["max_distance_um"] = max(max_distance_um, 2 * max_motion)

                if debug:
                    curation_folder = sorter_output_folder / "curation"
                    if curation_folder.exists():
                        shutil.rmtree(curation_folder)
                    sorting.save(folder=curation_folder)
                    # np.save(fitting_folder / "amplitudes", guessed_amplitudes)

                if sorting.get_non_empty_unit_ids().size > 0:
                    final_analyzer = final_cleaning_circus(
                        recording_w, sorting, templates, **merging_params, **job_kwargs
                    )
                    final_analyzer.save_as(format="binary_folder", folder=sorter_output_folder / "final_analyzer")

                    sorting = final_analyzer.sorting

                if verbose:
                    print(f"Kept {len(sorting.unit_ids)} units after final merging")

        folder_to_delete = None
        cache_mode = params["cache_preprocessing"].get("mode", "memory")
        delete_cache = params["cache_preprocessing"].get("delete_cache", True)

        if cache_mode in ["folder", "zarr"] and delete_cache:
            folder_to_delete = recording_w._kwargs["folder_path"]

        del recording_w
        if folder_to_delete is not None:
            shutil.rmtree(folder_to_delete)

        sorting = sorting.save(folder=sorting_folder)

        return sorting


def final_cleaning_circus(
    recording,
    sorting,
    templates,
    similarity_kwargs={"method": "l1", "support": "union", "max_lag_ms": 0.1},
    sparsity_overlap=0.5,
    censor_ms=3.0,
    max_distance_um=50,
    template_diff_thresh=np.arange(0.05, 0.5, 0.05),
    debug_folder=None,
    **job_kwargs,
):

    from spikeinterface.sortingcomponents.tools import create_sorting_analyzer_with_existing_templates
    from spikeinterface.curation.auto_merge import auto_merge_units

    # First we compute the needed extensions
    analyzer = create_sorting_analyzer_with_existing_templates(sorting, recording, templates)
    analyzer.compute("unit_locations", method="center_of_mass", **job_kwargs)
    analyzer.compute("template_similarity", **similarity_kwargs)

    if debug_folder is not None:
        analyzer.save_as(format="binary_folder", folder=debug_folder)

    presets = ["x_contaminations"] * len(template_diff_thresh)
    steps_params = [
        {"template_similarity": {"template_diff_thresh": i}, "unit_locations": {"max_distance_um": max_distance_um}}
        for i in template_diff_thresh
    ]
    final_sa = auto_merge_units(
        analyzer,
        presets=presets,
        steps_params=steps_params,
        recursive=True,
        censor_ms=censor_ms,
        sparsity_overlap=sparsity_overlap,
        **job_kwargs,
    )

    return final_sa<|MERGE_RESOLUTION|>--- conflicted
+++ resolved
@@ -34,14 +34,9 @@
         "apply_motion_correction": True,
         "motion_correction": {"preset": "dredge_fast"},
         "merging": {"max_distance_um": 50},
-<<<<<<< HEAD
-        "clustering": {"method": "circus", "method_kwargs": dict()},
-        "matching": {"method": "circus-omp-svd", "method_kwargs": dict()},
-        "online_mode": False,
-=======
         "clustering": {"method": "circus-clustering", "method_kwargs": dict(remove_small_snr=True)},
         "matching": {"method": "circus-omp-svd", "method_kwargs": dict(), "gather_mode": "memory"},
->>>>>>> ba6862f1
+        "online_mode": False,
         "apply_preprocessing": True,
         "templates_from_svd": True,
         "cache_preprocessing": {"mode": "memory", "memory_limit": 0.5, "delete_cache": True},
