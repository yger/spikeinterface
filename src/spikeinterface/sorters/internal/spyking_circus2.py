--- conflicted
+++ resolved
@@ -369,7 +369,6 @@
                         job_kwargs=job_kwargs,
                     )
 
-<<<<<<< HEAD
                     sparsity = compute_sparsity(dense_templates, method="radius", radius_um=radius_um)
                     threshold = params["cleaning"].get("sparsify_threshold", None)
                     if threshold is not None:
@@ -383,9 +382,6 @@
                         sparsity.mask = sparsity.mask & sparsity_snr.mask
 
                     templates = dense_templates.to_sparse(sparsity)
-=======
-            del more_outs
->>>>>>> e5173db2
 
                 else:
                     from spikeinterface.sortingcomponents.clustering.tools import get_templates_from_peaks_and_svd
@@ -417,38 +413,7 @@
                 if debug:
                     templates.to_zarr(folder_path=clustering_folder / "templates")
 
-<<<<<<< HEAD
                 ## We launch a OMP matching pursuit by full convolution of the templates and the raw traces
-=======
-            if verbose:
-                print("Found %d spikes" % len(spikes))
-
-            ## And this is it! We have a spyking circus
-            sorting = np.zeros(spikes.size, dtype=minimum_spike_dtype)
-            sorting["sample_index"] = spikes["sample_index"]
-            sorting["unit_index"] = spikes["cluster_index"]
-            sorting["segment_index"] = spikes["segment_index"]
-            sorting = NumpySorting(sorting, sampling_frequency, templates.unit_ids)
-
-            merging_params = params["merging"].copy()
-            merging_params["debug_folder"] = sorter_output_folder / "merging"
-
-            # To be sure that templates have appropriate ms_before and ms_after, up to rounding
-            templates.ms_before = ms_before
-            templates.ms_after = ms_after
-
-            if len(merging_params) > 0:
-                if params["motion_correction"] and motion_folder is not None:
-                    from spikeinterface.preprocessing.motion import load_motion_info
-
-                    motion_info = load_motion_info(motion_folder)
-                    motion = motion_info["motion"]
-                    max_motion = max(
-                        np.max(np.abs(motion.displacement[seg_index])) for seg_index in range(len(motion.displacement))
-                    )
-                    max_distance_um = merging_params.get("max_distance_um", 50)
-                    merging_params["max_distance_um"] = max(max_distance_um, 2 * max_motion)
->>>>>>> e5173db2
 
                 spikes = find_spikes_from_templates(
                     recording_w,
@@ -478,6 +443,10 @@
                 merging_params = params["merging"].copy()
                 merging_params["debug_folder"] = sorter_output_folder / "merging"
 
+                # To be sure that templates have appropriate ms_before and ms_after, up to rounding
+                templates.ms_before = ms_before
+                templates.ms_after = ms_after
+
                 if len(merging_params) > 0:
                     if params["motion_correction"] and motion_folder is not None:
                         from spikeinterface.preprocessing.motion import load_motion_info
