--- conflicted
+++ resolved
@@ -37,14 +37,8 @@
         "apply_motion_correction": True,
         "motion_correction": {"preset": "dredge_fast"},
         "merging": {"max_distance_um": 50},
-<<<<<<< HEAD
-        "clustering": {"method": "circus-clustering", "method_kwargs": dict(remove_small_snr=True)},
-        "matching": {"method": "circus-omp-svd", "method_kwargs": dict(), "gather_mode": "memory"},
-        "online_mode": False,
-=======
         "clustering": {"method": "iterative-hdbscan", "method_kwargs": dict()},
         "matching": {"method": "circus-omp", "method_kwargs": dict(), "pipeline_kwargs": dict()},
->>>>>>> e8a8cc97
         "apply_preprocessing": True,
         "cache_preprocessing": {"mode": "memory", "memory_limit": 0.5, "delete_cache": True},
         "chunk_preprocessing": {"memory_limit": None},
