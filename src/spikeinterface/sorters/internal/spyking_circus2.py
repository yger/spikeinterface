from .si_based import ComponentsBasedSorter

import os
import shutil
import numpy as np

from spikeinterface.core import NumpySorting, load_extractor, BaseRecording, get_noise_levels, extract_waveforms
from spikeinterface.core.job_tools import fix_job_kwargs
from spikeinterface.preprocessing import bandpass_filter, common_reference, zscore

try:
    import hdbscan

    HAVE_HDBSCAN = True
except:
    HAVE_HDBSCAN = False


class Spykingcircus2Sorter(ComponentsBasedSorter):
    sorter_name = "spykingcircus2"

    _default_params = {
        "general": {"ms_before": 2, "ms_after": 2, "radius_um": 75},
        "waveforms": {"max_spikes_per_unit": 200, "overwrite": True, "sparse": True, "method": "ptp", "threshold": 1},
        "filtering": {"dtype": "float32"},
        "detection": {"peak_sign": "neg", "detect_threshold": 5},
        "selection": {"n_peaks_per_channel": 5000, "min_n_peaks": 20000},
        "localization": {},
        "clustering": {},
        "matching": {},
        "apply_preprocessing": True,
        "shared_memory": True,
        "job_kwargs": {"n_jobs": -1},
    }

    @classmethod
    def get_sorter_version(cls):
        return "2.0"

    @classmethod
    def _run_from_folder(cls, sorter_output_folder, params, verbose):
        assert HAVE_HDBSCAN, "spykingcircus2 needs hdbscan to be installed"

        # this is importanted only on demand because numba import are too heavy
        from spikeinterface.sortingcomponents.peak_detection import detect_peaks
        from spikeinterface.sortingcomponents.peak_selection import select_peaks
        from spikeinterface.sortingcomponents.clustering import find_cluster_from_peaks
        from spikeinterface.sortingcomponents.matching import find_spikes_from_templates

        job_kwargs = params["job_kwargs"].copy()
        job_kwargs = fix_job_kwargs(job_kwargs)
        job_kwargs["verbose"] = verbose
        job_kwargs["progress_bar"] = verbose

<<<<<<< HEAD
        recording = load_extractor(sorter_output_folder.parent / "spikeinterface_recording.pickle")
=======
        recording = cls.load_recording_from_folder(sorter_output_folder.parent, with_warnings=False)

>>>>>>> c9b3d4b8
        sampling_rate = recording.get_sampling_frequency()
        num_channels = recording.get_num_channels()

        ## First, we are filtering the data
        filtering_params = params["filtering"].copy()
        if params["apply_preprocessing"]:
            recording_f = bandpass_filter(recording, **filtering_params)
            recording_f = common_reference(recording_f)
        else:
            recording_f = recording

        recording_f = zscore(recording_f, dtype="float32")

        ## Then, we are detecting peaks with a locally_exclusive method
        detection_params = params["detection"].copy()
        detection_params.update(job_kwargs)
        if "radius_um" not in detection_params:
            detection_params["radius_um"] = params["general"]["radius_um"]
        if "exclude_sweep_ms" not in detection_params:
            detection_params["exclude_sweep_ms"] = max(params["general"]["ms_before"], params["general"]["ms_after"])

        peaks = detect_peaks(recording_f, method="locally_exclusive", **detection_params)

        if verbose:
            print("We found %d peaks in total" % len(peaks))

        ## We subselect a subset of all the peaks, by making the distributions os SNRs over all
        ## channels as flat as possible
        selection_params = params["selection"]
        selection_params["n_peaks"] = params["selection"]["n_peaks_per_channel"] * num_channels
        selection_params["n_peaks"] = max(selection_params["min_n_peaks"], selection_params["n_peaks"])

        noise_levels = np.ones(num_channels, dtype=np.float32)
        selection_params.update({"noise_levels": noise_levels})
        selected_peaks = select_peaks(
            peaks, method="smart_sampling_amplitudes", select_per_channel=False, **selection_params
        )

        if verbose:
            print("We kept %d peaks for clustering" % len(selected_peaks))

        ## We launch a clustering (using hdbscan) relying on positions and features extracted on
        ## the fly from the snippets
        clustering_params = params["clustering"].copy()
        clustering_params["waveforms_kwargs"] = params["waveforms"]

        for k in ["ms_before", "ms_after"]:
            clustering_params["waveforms_kwargs"][k] = params["general"][k]

        clustering_params.update(dict(shared_memory=params["shared_memory"]))
        clustering_params["job_kwargs"] = job_kwargs
        clustering_params["tmp_folder"] = sorter_output_folder / "clustering"

        labels, peak_labels = find_cluster_from_peaks(
            recording_f, selected_peaks, method="random_projections", method_kwargs=clustering_params
        )

        ## We get the labels for our peaks
        mask = peak_labels > -1
        sorting = NumpySorting.from_times_labels(selected_peaks["sample_index"][mask], peak_labels[mask], sampling_rate)
        clustering_folder = sorter_output_folder / "clustering"
        if clustering_folder.exists():
            shutil.rmtree(clustering_folder)

        sorting = sorting.save(folder=clustering_folder)

        ## We get the templates our of such a clustering
        waveforms_params = params["waveforms"].copy()
        waveforms_params.update(job_kwargs)

        for k in ["ms_before", "ms_after"]:
            waveforms_params[k] = params["general"][k]

        if params["shared_memory"]:
            mode = "memory"
            waveforms_folder = None
        else:
            mode = "folder"
            waveforms_folder = sorter_output_folder / "waveforms"

        we = extract_waveforms(
            recording_f, sorting, waveforms_folder, mode=mode, **waveforms_params, return_scaled=False
        )

        ## We launch a OMP matching pursuit by full convolution of the templates and the raw traces
        matching_params = params["matching"].copy()
        matching_params["waveform_extractor"] = we
        matching_params.update({"noise_levels": noise_levels})

        matching_job_params = job_kwargs.copy()
        for value in ["chunk_size", "chunk_memory", "total_memory", "chunk_duration"]:
            if value in matching_job_params:
                matching_job_params.pop(value)

        matching_job_params["chunk_duration"] = "100ms"

        spikes = find_spikes_from_templates(
            recording_f, method="circus-omp", method_kwargs=matching_params, **matching_job_params
        )

        if verbose:
            print("We found %d spikes" % len(spikes))

        ## And this is it! We have a spyking circus
        sorting = NumpySorting.from_times_labels(spikes["sample_index"], spikes["cluster_index"], sampling_rate)
        sorting_folder = sorter_output_folder / "sorting"

        if sorting_folder.exists():
            shutil.rmtree(sorting_folder)

        sorting = sorting.save(folder=sorting_folder)

        return sorting<|MERGE_RESOLUTION|>--- conflicted
+++ resolved
@@ -52,12 +52,8 @@
         job_kwargs["verbose"] = verbose
         job_kwargs["progress_bar"] = verbose
 
-<<<<<<< HEAD
-        recording = load_extractor(sorter_output_folder.parent / "spikeinterface_recording.pickle")
-=======
         recording = cls.load_recording_from_folder(sorter_output_folder.parent, with_warnings=False)
 
->>>>>>> c9b3d4b8
         sampling_rate = recording.get_sampling_frequency()
         num_channels = recording.get_num_channels()
 
