--- conflicted
+++ resolved
@@ -303,15 +303,7 @@
         )
 
         ## peeler
-<<<<<<< HEAD
-        matching_method = params["matching"].pop("method")
-        gather_mode = params["matching"].pop("gather_mode", "memory")
-        matching_params = params["matching"].get("matching_kwargs", {}).copy()
-        if matching_method in ("tdc-peeler",):
-            matching_params["noise_levels"] = noise_levels
-=======
         gather_mode = params["gather_mode"]
->>>>>>> 4523fdd9
         pipeline_kwargs = dict(gather_mode=gather_mode)
         if gather_mode == "npy":
             pipeline_kwargs["folder"] = sorter_output_folder / "matching"
