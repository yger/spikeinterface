import unittest

from spikeinterface.sorters.tests.common_tests import SorterCommonTestSuite

from spikeinterface.sorters import Tridesclous2Sorter, run_sorter

from pathlib import Path


class Tridesclous2SorterCommonTestSuite(SorterCommonTestSuite, unittest.TestCase):
    SorterClass = Tridesclous2Sorter

<<<<<<< HEAD
=======
    @unittest.skip("performance reason")
>>>>>>> 10e2f239
    def test_with_numpy_gather(self):
        recording = self.recording
        sorter_name = self.SorterClass.sorter_name
        output_folder = self.cache_folder / sorter_name
        sorter_params = self.SorterClass.default_params()

        sorter_params["matching"]["gather_mode"] = "npy"

        sorting = run_sorter(
            sorter_name,
            recording,
            folder=output_folder,
            remove_existing_folder=True,
            delete_output_folder=False,
            verbose=False,
            raise_error=True,
            **sorter_params,
        )
        assert (output_folder / "sorter_output" / "matching").is_dir()
        assert (output_folder / "sorter_output" / "matching" / "spikes.npy").is_file()


if __name__ == "__main__":
    test = Tridesclous2SorterCommonTestSuite()
    test.cache_folder = Path(__file__).resolve().parents[4] / "cache_folder" / "sorters"
    test.setUp()
    test.test_with_run()<|MERGE_RESOLUTION|>--- conflicted
+++ resolved
@@ -10,10 +10,7 @@
 class Tridesclous2SorterCommonTestSuite(SorterCommonTestSuite, unittest.TestCase):
     SorterClass = Tridesclous2Sorter
 
-<<<<<<< HEAD
-=======
     @unittest.skip("performance reason")
->>>>>>> 10e2f239
     def test_with_numpy_gather(self):
         recording = self.recording
         sorter_name = self.SorterClass.sorter_name
