from pathlib import Path
from warnings import warn
import json
import shutil
import sys

import numpy as np

from ..utils import ShellScript, get_matlab_shell_name, get_bash_path
from ..basesorter import get_job_kwargs
from spikeinterface.extractors import KiloSortSortingExtractor
from spikeinterface.core import write_binary_recording


class KilosortBase:
    """
    Shared class for all kilosort implementation:
      * _generate_channel_map_file
      * _generate_ops_file
      * _run_from_folder
      * _get_result_from_folder
    """

    gpu_capability = "nvidia-required"
    requires_binary_data = True

    @staticmethod
    def _generate_channel_map_file(recording, sorter_output_folder):
        """
        This function generates channel map data for kilosort and saves as `chanMap.mat`

        Loading example in Matlab (shouldn't be assigned to a variable):
        >> load('/path/to/sorter_output_folder/chanMap.mat');

        Parameters
        ----------
        recording: BaseRecording
            The recording to generate the channel map file
        sorter_output_folder: pathlib.Path
            Path object to save `chanMap.mat` file
        """
        # prepare electrode positions for this group (only one group, the split is done in basesorter)
        groups = [1] * recording.get_num_channels()
        positions = np.array(recording.get_channel_locations())
        if positions.shape[1] != 2:
            raise RuntimeError("3D 'location' are not supported. Set 2D locations instead")

        nchan = recording.get_num_channels()
        xcoords = ([p[0] for p in positions],)
        ycoords = ([p[1] for p in positions],)
        kcoords = (groups,)

        channel_map = {}
        channel_map["Nchannels"] = nchan
        channel_map["connected"] = np.full((nchan, 1), True)
        channel_map["chanMap0ind"] = np.arange(nchan)
        channel_map["chanMap"] = channel_map["chanMap0ind"] + 1

        channel_map["xcoords"] = np.array(xcoords).astype(float)
        channel_map["ycoords"] = np.array(ycoords).astype(float)
        channel_map["kcoords"] = np.array(kcoords).astype(float)

        sample_rate = recording.get_sampling_frequency()
        channel_map["fs"] = float(sample_rate)
        import scipy.io

        scipy.io.savemat(str(sorter_output_folder / "chanMap.mat"), channel_map)

    @classmethod
    def _generate_ops_file(cls, recording, params, sorter_output_folder, binary_file_path):
        """
        This function generates ops (configs) data for kilosort and saves as `ops.mat`

        Loading example in Matlab (shouldn't be assigned to a variable):
        >> load('/sorter_output_folder/ops.mat');

        Parameters
        ----------
        recording: BaseRecording
            The recording to generate the channel map file
        params: dict
            Custom parameters dictionary for kilosort
        sorter_output_folder: pathlib.Path
            Path object to save `ops.mat`
        """
        ops = {}

        nchan = float(recording.get_num_channels())
        ops["NchanTOT"] = nchan  # total number of channels (omit if already in chanMap file)
        ops["Nchan"] = nchan  # number of active channels (omit if already in chanMap file)

        ops["datatype"] = "dat"  # binary ('dat', 'bin') or 'openEphys'
        ops["fbinary"] = str(binary_file_path.absolute())  # will be created for 'openEphys'
        ops["fproc"] = str((sorter_output_folder / "temp_wh.dat").absolute())  # residual from RAM of preprocessed data
        ops["root"] = str(sorter_output_folder.absolute())  # 'openEphys' only: where raw files are
        ops["trange"] = [0, np.Inf]  #  time range to sort
        ops["chanMap"] = str((sorter_output_folder / "chanMap.mat").absolute())

        ops["fs"] = recording.get_sampling_frequency()  # sample rate
        ops["CAR"] = 1.0 if params["car"] else 0.0

        ops = cls._get_specific_options(ops, params)

        # Converting integer values into float
        # Kilosort interprets ops fields as double
        for k, v in ops.items():
            if isinstance(v, int):
                ops[k] = float(v)

        ops = {"ops": ops}
        import scipy.io

        scipy.io.savemat(str(sorter_output_folder / "ops.mat"), ops)

    @classmethod
    def _get_specific_options(cls, ops, params):
        """Specific options should be implemented in subclass"""
        return ops

    @classmethod
    def _setup_recording(cls, recording, sorter_output_folder, params, verbose):
        cls._generate_channel_map_file(recording, sorter_output_folder)
<<<<<<< HEAD
        
        skip_kilosort_preprocessing = params.get('skip_kilosort_preprocessing', False)

        if recording.binary_compatible_with(dtype='int16', time_axis=0, file_paths_lenght=1) and not skip_kilosort_preprocessing:
=======

        skip_kilosort_preprocessing = params.get("skip_kilosort_preprocessing", False)

        if (
            recording.binary_compatible_with(dtype="int16", time_axis=0, file_paths_lenght=1)
            and not skip_kilosort_preprocessing
        ):
>>>>>>> 10e682f3
            # no copy
            d = recording.get_binary_description()
            binary_file_path = Path(d["file_paths"][0])
        else:
            # local copy needed
<<<<<<< HEAD
            binary_file_path = sorter_output_folder / 'recording.dat'
            if skip_kilosort_preprocessing:
                # when we skip the kilosort preprocessing we need to extend the file with zero pad to ensure
                # that the number of sample is compatible with batch size (NT)
                nt = params['NT']
                num_samples = recording.get_num_samples()
                pad = (nt - num_samples % nt)
=======
            binary_file_path = sorter_output_folder / "recording.dat"
            if skip_kilosort_preprocessing:
                # when we skip the kilosort preprocessing we need to extend the file with zero pad to ensure
                # that the number of sample is compatible with batch size (NT)
                nt = params["NT"]
                num_samples = recording.get_num_samples()
                pad = nt - num_samples % nt
>>>>>>> 10e682f3
                zero_pad_samples = [0, pad]
            else:
                zero_pad_samples = None

<<<<<<< HEAD
            write_binary_recording(recording, file_paths=[binary_file_path],
                                   dtype='int16', verbose=False, zero_pad_samples=zero_pad_samples,
                                   **get_job_kwargs(params, verbose))
=======
            write_binary_recording(
                recording,
                file_paths=[binary_file_path],
                dtype="int16",
                verbose=False,
                zero_pad_samples=zero_pad_samples,
                **get_job_kwargs(params, verbose),
            )
>>>>>>> 10e682f3

        cls._generate_ops_file(recording, params, sorter_output_folder, binary_file_path)

    @classmethod
    def _run_from_folder(cls, sorter_output_folder, params, verbose):
        sorter_output_folder = sorter_output_folder.absolute()
        if cls.check_compiled():
            shell_cmd = f"""
                #!/bin/bash
                {cls.compiled_name} "{sorter_output_folder}"
            """
        else:
            source_dir = Path(Path(__file__).parent)
            external_dir = source_dir.parent
            shutil.copy(str(source_dir / f"{cls.sorter_name}_master.m"), str(sorter_output_folder))
            shutil.copy(str(external_dir / "utils" / "writeNPY.m"), str(sorter_output_folder))
            shutil.copy(str(external_dir / "utils" / "constructNPYheader.m"), str(sorter_output_folder))

            sorter_path = getattr(cls, f"{cls.sorter_name}_path")
            sorter_path = Path(sorter_path).absolute()
            if "win" in sys.platform and sys.platform != "darwin":
                disk_move = str(sorter_output_folder)[:2]
                shell_cmd = f"""
                    {disk_move}
                    cd {sorter_output_folder}
                    matlab -nosplash -wait -r "{cls.sorter_name}_master('{sorter_output_folder}', '{sorter_path}')"
                """
            else:
                if get_matlab_shell_name() == "fish":
                    # Avoid MATLAB's 'copyfile' function failing due to MATLAB using fish as a shell
                    bash_path = get_bash_path()
                    warn(
                        f"Avoid Kilosort failing due to MATLAB using 'fish' as a shell: setting `MATLAB_SHELL` env variable to `{bash_path}`."
                    )
                    matlab_shell_str = f"""
                    export MATLAB_SHELL="{bash_path}"
                    echo "Set MATLAB shell to $MATLAB_SHELL"
                    """
                else:
                    matlab_shell_str = ""
                shell_cmd = f"""
                    #!/bin/bash
                    {matlab_shell_str}
                    cd "{sorter_output_folder}"
                    matlab -nosplash -nodisplay -r "{cls.sorter_name}_master('{sorter_output_folder}', '{sorter_path}')"
                """
        shell_script = ShellScript(
            shell_cmd,
            script_path=sorter_output_folder / f"run_{cls.sorter_name}",
            log_path=sorter_output_folder / f"{cls.sorter_name}.log",
            verbose=verbose,
        )
        shell_script.start()
        retcode = shell_script.wait()

        if retcode != 0:
            raise Exception(f"{cls.sorter_name} returned a non-zero exit code")

    @classmethod
    def _get_result_from_folder(cls, sorter_output_folder):
        sorter_output_folder = Path(sorter_output_folder)
        if (sorter_output_folder.parent / "spikeinterface_params.json").is_file():
            params_file = sorter_output_folder.parent / "spikeinterface_params.json"
        else:
            # back-compatibility
            params_file = sorter_output_folder / "spikeinterface_params.json"
        with params_file.open("r") as f:
            sorter_params = json.load(f)["sorter_params"]
        keep_good_only = sorter_params.get("keep_good_only", False)
        sorting = KiloSortSortingExtractor(folder_path=sorter_output_folder, keep_good_only=keep_good_only)
        return sorting<|MERGE_RESOLUTION|>--- conflicted
+++ resolved
@@ -120,12 +120,6 @@
     @classmethod
     def _setup_recording(cls, recording, sorter_output_folder, params, verbose):
         cls._generate_channel_map_file(recording, sorter_output_folder)
-<<<<<<< HEAD
-        
-        skip_kilosort_preprocessing = params.get('skip_kilosort_preprocessing', False)
-
-        if recording.binary_compatible_with(dtype='int16', time_axis=0, file_paths_lenght=1) and not skip_kilosort_preprocessing:
-=======
 
         skip_kilosort_preprocessing = params.get("skip_kilosort_preprocessing", False)
 
@@ -133,21 +127,11 @@
             recording.binary_compatible_with(dtype="int16", time_axis=0, file_paths_lenght=1)
             and not skip_kilosort_preprocessing
         ):
->>>>>>> 10e682f3
             # no copy
             d = recording.get_binary_description()
             binary_file_path = Path(d["file_paths"][0])
         else:
             # local copy needed
-<<<<<<< HEAD
-            binary_file_path = sorter_output_folder / 'recording.dat'
-            if skip_kilosort_preprocessing:
-                # when we skip the kilosort preprocessing we need to extend the file with zero pad to ensure
-                # that the number of sample is compatible with batch size (NT)
-                nt = params['NT']
-                num_samples = recording.get_num_samples()
-                pad = (nt - num_samples % nt)
-=======
             binary_file_path = sorter_output_folder / "recording.dat"
             if skip_kilosort_preprocessing:
                 # when we skip the kilosort preprocessing we need to extend the file with zero pad to ensure
@@ -155,16 +139,10 @@
                 nt = params["NT"]
                 num_samples = recording.get_num_samples()
                 pad = nt - num_samples % nt
->>>>>>> 10e682f3
                 zero_pad_samples = [0, pad]
             else:
                 zero_pad_samples = None
 
-<<<<<<< HEAD
-            write_binary_recording(recording, file_paths=[binary_file_path],
-                                   dtype='int16', verbose=False, zero_pad_samples=zero_pad_samples,
-                                   **get_job_kwargs(params, verbose))
-=======
             write_binary_recording(
                 recording,
                 file_paths=[binary_file_path],
@@ -173,7 +151,6 @@
                 zero_pad_samples=zero_pad_samples,
                 **get_job_kwargs(params, verbose),
             )
->>>>>>> 10e682f3
 
         cls._generate_ops_file(recording, params, sorter_output_folder, binary_file_path)
 
