--- conflicted
+++ resolved
@@ -88,11 +88,7 @@
     def from_recording(source_recording, **job_kwargs):
         traces_list, shms = write_memory_recording(source_recording, dtype=None, **job_kwargs)
         if shms[0] is not None:
-<<<<<<< HEAD
-            # if the computation was done in parrralel then traces_list is shared array
-=======
             # if the computation was done in parallel then traces_list is shared array
->>>>>>> 9c99cdad
             # this can lead to problem
             # we need to copy back to a standard numpy array and unlink the shared buffer
             traces_list = [np.array(traces, copy=True) for traces in traces_list]
@@ -129,15 +125,6 @@
     """
     In memory recording with shared memmory buffer.
 
-<<<<<<< HEAD
-
-    Parameters
-    ----------
-    shm_names: list
-        List of sharedmem names.
-    shape_list: list
-
-=======
     Parameters
     ----------
     shm_names: list
@@ -146,18 +133,14 @@
         List of shape of sharedmem buffer for each segment
         The first dimension is the number of samples, the second is the number of channels.
         Note that the number of channels must be the same for all segments
->>>>>>> 9c99cdad
     sampling_frequency: float
         The sampling frequency in Hz
     t_starts: None or list of float
         Times in seconds of the first sample for each segment
     channel_ids: list
         An optional list of channel_ids. If None, linear channels are assumed
-<<<<<<< HEAD
-=======
     main_shm_owner: bool, default: True
         If True, the main instance will unlink the sharedmem buffer when deleted
->>>>>>> 9c99cdad
     """
 
     extractor_name = "SharedMemory"
@@ -167,17 +150,10 @@
     def __init__(
         self, shm_names, shape_list, dtype, sampling_frequency, channel_ids=None, t_starts=None, main_shm_owner=True
     ):
-<<<<<<< HEAD
-        assert len(shape_list) == len(shm_names)
-        assert all(shape_list[0][1] == shape[1] for shape in shape_list)
-
-        # create traces from shraedmem names
-=======
         assert len(shape_list) == len(shm_names), "Each shm_name in `shm_names` must have a shape in `shape_list`"
         assert all(shape_list[0][1] == shape[1] for shape in shape_list)
 
         # create traces from sharedmem names
->>>>>>> 9c99cdad
         self.shms = []
         traces_list = []
         for shm_name, shape in zip(shm_names, shape_list):
@@ -194,11 +170,7 @@
         BaseRecording.__init__(self, sampling_frequency, channel_ids, dtype)
 
         if t_starts is not None:
-<<<<<<< HEAD
-            assert len(t_starts) == len(traces_list), "t_starts must be a list of same size than traces_list"
-=======
             assert len(t_starts) == len(traces_list), "t_starts must be a list of same size as traces_list"
->>>>>>> 9c99cdad
             t_starts = [float(t_start) for t_start in t_starts]
 
         self._serializability["memory"] = True
