--- conflicted
+++ resolved
@@ -269,11 +269,7 @@
     arr[start_frame:end_frame, :] = traces
 
 
-<<<<<<< HEAD
-def write_memory_recording(recording, dtype=None, verbose=False, auto_cast_uint=True, **job_kwargs):
-=======
 def write_memory_recording(recording, dtype=None, verbose=False, auto_cast_uint=True, buffer_type="auto", **job_kwargs):
->>>>>>> 1b66a60c
     """
     Save the traces into numpy arrays (memory).
     try to use the SharedMemory introduce in py3.8 if n_jobs > 1
@@ -288,10 +284,7 @@
         If True, output is verbose (when chunks are used)
     auto_cast_uint: bool, default: True
         If True, unsigned integers are automatically cast to int if the specified dtype is signed
-<<<<<<< HEAD
-=======
     buffer_type: "auto" | "numpy" | "sharedmem"
->>>>>>> 1b66a60c
     {}
 
     Returns
@@ -310,11 +303,6 @@
     # create sharedmmep
     arrays = []
     shm_names = []
-<<<<<<< HEAD
-    shapes = []
-
-    n_jobs = ensure_n_jobs(recording, n_jobs=job_kwargs.get("n_jobs", 1))
-=======
     shms = []
     shapes = []
 
@@ -325,19 +313,11 @@
         else:
             buffer_type = "numpy"
 
->>>>>>> 1b66a60c
     for segment_index in range(recording.get_num_segments()):
         num_frames = recording.get_num_samples(segment_index)
         num_channels = recording.get_num_channels()
         shape = (num_frames, num_channels)
         shapes.append(shape)
-<<<<<<< HEAD
-        if n_jobs > 1:
-            arr, shm = make_shared_array(shape, dtype)
-            shm_names.append(shm.name)
-        else:
-            arr = np.zeros(shape, dtype=dtype)
-=======
         if buffer_type == "sharedmem":
             arr, shm = make_shared_array(shape, dtype)
             shm_names.append(shm.name)
@@ -345,7 +325,6 @@
         else:
             arr = np.zeros(shape, dtype=dtype)
             shms.append(None)
->>>>>>> 1b66a60c
         arrays.append(arr)
 
     # use executor (loop or workers)
@@ -361,11 +340,7 @@
     )
     executor.run()
 
-<<<<<<< HEAD
-    return arrays
-=======
     return arrays, shms
->>>>>>> 1b66a60c
 
 
 write_memory_recording.__doc__ = write_memory_recording.__doc__.format(_shared_job_kwargs_doc)
