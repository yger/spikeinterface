--- conflicted
+++ resolved
@@ -149,7 +149,6 @@
     return np.array(closest_channels_inds), np.array(dists)
 
 
-<<<<<<< HEAD
 def get_noise_levels(recording: 'BaseRecording', return_scaled: bool = True, method: Literal['mad', 'std'] = "mad", 
     force_recompute: bool=False, **random_chunk_kwargs):
     """
@@ -182,8 +181,6 @@
     return noise_levels
 
 
-=======
->>>>>>> 9adf60bc
 def get_chunk_with_margin(
     rec_segment,
     start_frame,
