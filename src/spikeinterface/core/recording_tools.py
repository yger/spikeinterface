from __future__ import annotations
from copy import deepcopy
from typing import Literal
import warnings
from pathlib import Path
import os
import mmap
import tqdm


import numpy as np

from .core_tools import add_suffix, make_shared_array
from .job_tools import (
    ensure_chunk_size,
    ensure_n_jobs,
    divide_segment_into_chunks,
    fix_job_kwargs,
    ChunkRecordingExecutor,
    _shared_job_kwargs_doc,
    chunk_duration_to_chunk_size,
    split_job_kwargs,
)


def read_binary_recording(file, num_channels, dtype, time_axis=0, offset=0):
    """
    Read binary .bin or .dat file.

    Parameters
    ----------
    file : str
        File name
    num_channels : int
        Number of channels
    dtype : dtype
        dtype of the file
    time_axis : 0 or 1, default: 0
        If 0 then traces are transposed to ensure (nb_sample, nb_channel) in the file.
        If 1, the traces shape (nb_channel, nb_sample) is kept in the file.
    offset : int, default: 0
        number of offset bytes

    """
    # TODO change this function to read_binary_traces() because this name is confusing
    num_channels = int(num_channels)
    with Path(file).open() as f:
        nsamples = (os.fstat(f.fileno()).st_size - offset) // (num_channels * np.dtype(dtype).itemsize)
    if time_axis == 0:
        samples = np.memmap(file, np.dtype(dtype), mode="r", offset=offset, shape=(nsamples, num_channels))
    else:
        samples = np.memmap(file, np.dtype(dtype), mode="r", offset=offset, shape=(num_channels, nsamples)).T
    return samples


# used by write_binary_recording + ChunkRecordingExecutor
def _init_binary_worker(recording, file_path_dict, dtype, byte_offest, cast_unsigned):
    # create a local dict per worker
    worker_ctx = {}
    worker_ctx["recording"] = recording
    worker_ctx["byte_offset"] = byte_offest
    worker_ctx["dtype"] = np.dtype(dtype)
    worker_ctx["cast_unsigned"] = cast_unsigned

    file_dict = {segment_index: open(file_path, "r+") for segment_index, file_path in file_path_dict.items()}
    worker_ctx["file_dict"] = file_dict

    return worker_ctx


def write_binary_recording(
    recording: "BaseRecording",
    file_paths: list[Path | str] | Path | str,
    dtype: np.typing.DTypeLike = None,
    add_file_extension: bool = True,
    byte_offset: int = 0,
    auto_cast_uint: bool = True,
    verbose: bool = False,
    **job_kwargs,
):
    """
    Save the trace of a recording extractor in several binary .dat format.

    Note :
        time_axis is always 0 (contrary to previous version.
        to get time_axis=1 (which is a bad idea) use `write_binary_recording_file_handle()`

    Parameters
    ----------
    recording : RecordingExtractor
        The recording extractor object to be saved in .dat format
    file_path : str or list[str]
        The path to the file.
    dtype : dtype or None, default: None
        Type of the saved data
    add_file_extension, bool, default: True
        If True, and  the file path does not end in "raw", "bin", or "dat" then "raw" is added as an extension.
    byte_offset : int, default: 0
        Offset in bytes for the binary file (e.g. to write a header). This is useful in case you want to append data
        to an existing file where you wrote a header or other data before.
    auto_cast_uint : bool, default: True
        If True, unsigned integers are automatically cast to int if the specified dtype is signed
        .. deprecated:: 0.103, use the `unsigned_to_signed` function instead.
    verbose : bool
        This is the verbosity of the ChunkRecordingExecutor
    {}
    """
    job_kwargs = fix_job_kwargs(job_kwargs)

    file_path_list = [file_paths] if not isinstance(file_paths, list) else file_paths
    num_segments = recording.get_num_segments()
    if len(file_path_list) != num_segments:
        raise ValueError("'file_paths' must be a list of the same size as the number of segments in the recording")

    file_path_list = [Path(file_path) for file_path in file_path_list]
    if add_file_extension:
        file_path_list = [add_suffix(file_path, ["raw", "bin", "dat"]) for file_path in file_path_list]

    dtype = dtype if dtype is not None else recording.get_dtype()
    if auto_cast_uint:
        cast_unsigned = determine_cast_unsigned(recording, dtype)
        warning_message = (
            "auto_cast_uint is deprecated and will be removed in 0.103. Use the `unsigned_to_signed` function instead."
        )
        warnings.warn(warning_message, DeprecationWarning, stacklevel=2)

    dtype_size_bytes = np.dtype(dtype).itemsize
    num_channels = recording.get_num_channels()

    file_path_dict = {segment_index: file_path for segment_index, file_path in enumerate(file_path_list)}
    for segment_index, file_path in file_path_dict.items():
        num_frames = recording.get_num_frames(segment_index=segment_index)
        data_size_bytes = dtype_size_bytes * num_frames * num_channels
        file_size_bytes = data_size_bytes + byte_offset

        # Create an empty file with file_size_bytes
        with open(file_path, "wb+") as file:
            # The previous implementation `file.truncate(file_size_bytes)` was slow on Windows (#3408)
            file.seek(file_size_bytes - 1)
            file.write(b"\0")

        assert Path(file_path).is_file()

    # use executor (loop or workers)
    func = _write_binary_chunk
    init_func = _init_binary_worker
    init_args = (recording, file_path_dict, dtype, byte_offset, cast_unsigned)
    executor = ChunkRecordingExecutor(
        recording, func, init_func, init_args, job_name="write_binary_recording", verbose=verbose, **job_kwargs
    )
    executor.run()


# used by write_binary_recording + ChunkRecordingExecutor
def _write_binary_chunk(segment_index, start_frame, end_frame, worker_ctx):
    # recover variables of the worker
    recording = worker_ctx["recording"]
    dtype = worker_ctx["dtype"]
    byte_offset = worker_ctx["byte_offset"]
    cast_unsigned = worker_ctx["cast_unsigned"]
    file = worker_ctx["file_dict"][segment_index]

    num_channels = recording.get_num_channels()
    dtype_size_bytes = np.dtype(dtype).itemsize

    # Calculate byte offsets for the start and end frames relative to the entire recording
    start_byte = byte_offset + start_frame * num_channels * dtype_size_bytes
    end_byte = byte_offset + end_frame * num_channels * dtype_size_bytes

    # The mmap offset must be a multiple of mmap.ALLOCATIONGRANULARITY
    memmap_offset, start_offset = divmod(start_byte, mmap.ALLOCATIONGRANULARITY)
    memmap_offset *= mmap.ALLOCATIONGRANULARITY

    # This maps in bytes the region of the memmap that corresponds to the chunk
    length = (end_byte - start_byte) + start_offset
    memmap_obj = mmap.mmap(file.fileno(), length=length, access=mmap.ACCESS_WRITE, offset=memmap_offset)

    # To use numpy semantics we use the array interface of the memmap object
    num_frames = end_frame - start_frame
    shape = (num_frames, num_channels)
    memmap_array = np.ndarray(shape=shape, dtype=dtype, buffer=memmap_obj, offset=start_offset)

    # Extract the traces and store them in the memmap array
    traces = recording.get_traces(
        start_frame=start_frame, end_frame=end_frame, segment_index=segment_index, cast_unsigned=cast_unsigned
    )

    if traces.dtype != dtype:
        traces = traces.astype(dtype, copy=False)

    memmap_array[...] = traces

    memmap_obj.flush()

    memmap_obj.close()


write_binary_recording.__doc__ = write_binary_recording.__doc__.format(_shared_job_kwargs_doc)


def write_binary_recording_file_handle(
    recording, file_handle=None, time_axis=0, dtype=None, byte_offset=0, **job_kwargs
):
    """
    Old variant version of write_binary_recording with one file handle.
    Can be useful in some case ???
    Not used anymore at the moment.

    @ SAM useful for writing with time_axis=1!
    """
    assert file_handle is not None
    assert recording.get_num_segments() == 1, "If file_handle is given then only deals with one segment"

    if dtype is None:
        dtype = recording.get_dtype()

    from .globals import get_global_logger

    logger = get_global_logger()

    job_kwargs = fix_job_kwargs(job_kwargs)
    chunk_size = ensure_chunk_size(recording, **job_kwargs)

    if chunk_size is not None and time_axis == 1:
        logger.info("Chunking disabled due to 'time_axis' == 1")
        chunk_size = None

    if chunk_size is None:
        # no chunking
        traces = recording.get_traces(segment_index=0)
        if time_axis == 1:
            traces = traces.T
        if dtype is not None:
            traces = traces.astype(dtype, copy=False)
        traces.tofile(file_handle)
    else:
        num_frames = recording.get_num_samples(segment_index=0)
        chunks = divide_segment_into_chunks(num_frames, chunk_size)

        for start_frame, end_frame in chunks:
            traces = recording.get_traces(segment_index=0, start_frame=start_frame, end_frame=end_frame)
            if time_axis == 1:
                traces = traces.T
            if dtype is not None:
                traces = traces.astype(dtype, copy=False)
            file_handle.write(traces.tobytes())


# used by write_memory_recording
def _init_memory_worker(recording, arrays, shm_names, shapes, dtype, cast_unsigned):
    # create a local dict per worker
    worker_ctx = {}
    if isinstance(recording, dict):
        from spikeinterface.core import load

        worker_ctx["recording"] = load(recording)
    else:
        worker_ctx["recording"] = recording

    worker_ctx["dtype"] = np.dtype(dtype)

    if arrays is None:
        # create it from share memory name
        from multiprocessing.shared_memory import SharedMemory

        arrays = []
        # keep shm alive
        worker_ctx["shms"] = []
        for i in range(len(shm_names)):
            shm = SharedMemory(shm_names[i])
            worker_ctx["shms"].append(shm)
            arr = np.ndarray(shape=shapes[i], dtype=dtype, buffer=shm.buf)
            arrays.append(arr)

    worker_ctx["arrays"] = arrays
    worker_ctx["cast_unsigned"] = cast_unsigned

    return worker_ctx


# used by write_memory_recording
def _write_memory_chunk(segment_index, start_frame, end_frame, worker_ctx):
    # recover variables of the worker
    recording = worker_ctx["recording"]
    dtype = worker_ctx["dtype"]
    arr = worker_ctx["arrays"][segment_index]
    cast_unsigned = worker_ctx["cast_unsigned"]

    # apply function
    traces = recording.get_traces(
        start_frame=start_frame, end_frame=end_frame, segment_index=segment_index, cast_unsigned=cast_unsigned
    )
    traces = traces.astype(dtype, copy=False)
    arr[start_frame:end_frame, :] = traces


def write_memory_recording(recording, dtype=None, auto_cast_uint=True, buffer_type="auto", **job_kwargs):
    """
    Save the traces into numpy arrays (memory).
    try to use the SharedMemory introduce in py3.8 if n_jobs > 1

    Parameters
    ----------
    recording : RecordingExtractor
        The recording extractor object to be saved in .dat format
    dtype : dtype, default: None
        Type of the saved data
<<<<<<< HEAD
    auto_cast_uint: bool, default: True
=======
    verbose : bool, default: False
        If True, output is verbose (when chunks are used)
    auto_cast_uint : bool, default: True
>>>>>>> 64d253c4
        If True, unsigned integers are automatically cast to int if the specified dtype is signed
    buffer_type : "auto" | "numpy" | "sharedmem"
    {}

    Returns
    ---------
    arrays : one array per segment
    """
    job_kwargs = fix_job_kwargs(job_kwargs)

    if dtype is None:
        dtype = recording.get_dtype()
    if auto_cast_uint:
        cast_unsigned = determine_cast_unsigned(recording, dtype)
    else:
        cast_unsigned = False

    # create sharedmmep
    arrays = []
    shm_names = []
    shms = []
    shapes = []

    n_jobs = ensure_n_jobs(recording, n_jobs=job_kwargs.get("n_jobs", 1))
    if buffer_type == "auto":
        if n_jobs > 1:
            buffer_type = "sharedmem"
        else:
            buffer_type = "numpy"

    for segment_index in range(recording.get_num_segments()):
        num_frames = recording.get_num_samples(segment_index)
        num_channels = recording.get_num_channels()
        shape = (num_frames, num_channels)
        shapes.append(shape)
        if buffer_type == "sharedmem":
            arr, shm = make_shared_array(shape, dtype)
            shm_names.append(shm.name)
            shms.append(shm)
        else:
            arr = np.zeros(shape, dtype=dtype)
            shms.append(None)
        arrays.append(arr)

    # use executor (loop or workers)
    func = _write_memory_chunk
    init_func = _init_memory_worker
    if n_jobs > 1:
        init_args = (recording, None, shm_names, shapes, dtype, cast_unsigned)
    else:
        init_args = (recording, arrays, None, None, dtype, cast_unsigned)

    executor = ChunkRecordingExecutor(
        recording, func, init_func, init_args, job_name="write_memory_recording", **job_kwargs
    )
    executor.run()

    return arrays, shms


write_memory_recording.__doc__ = write_memory_recording.__doc__.format(_shared_job_kwargs_doc)


def write_to_h5_dataset_format(
    recording,
    dataset_path,
    segment_index,
    save_path=None,
    file_handle=None,
    time_axis=0,
    single_axis=False,
    dtype=None,
    chunk_size=None,
    chunk_memory="500M",
    verbose=False,
    auto_cast_uint=True,
    return_scaled=False,
):
    """
    Save the traces of a recording extractor in an h5 dataset.

    Parameters
    ----------
    recording : RecordingExtractor
        The recording extractor object to be saved in .dat format
    dataset_path : str
        Path to dataset in the h5 file (e.g. "/dataset")
    segment_index : int
        index of segment
    save_path : str, default: None
        The path to the file.
    file_handle : file handle, default: None
        The file handle to dump data. This can be used to append data to an header. In case file_handle is given,
        the file is NOT closed after writing the binary data.
    time_axis : 0 or 1, default: 0
        If 0 then traces are transposed to ensure (nb_sample, nb_channel) in the file.
        If 1, the traces shape (nb_channel, nb_sample) is kept in the file.
    single_axis : bool, default: False
        If True, a single-channel recording is saved as a one dimensional array
    dtype : dtype, default: None
        Type of the saved data
    chunk_size : None or int, default: None
        Number of chunks to save the file in. This avoids too much memory consumption for big files.
        If None and "chunk_memory" is given, the file is saved in chunks of "chunk_memory" MB
    chunk_memory : None or str, default: "500M"
        Chunk size in bytes must end with "k", "M" or "G"
    verbose : bool, default: False
        If True, output is verbose (when chunks are used)
    auto_cast_uint : bool, default: True
        If True, unsigned integers are automatically cast to int if the specified dtype is signed
    return_scaled : bool, default: False
        If True and the recording has scaling (gain_to_uV and offset_to_uV properties),
        traces are dumped to uV
    """
    import h5py

    # ~ assert HAVE_H5, "To write to h5 you need to install h5py: pip install h5py"
    assert save_path is not None or file_handle is not None, "Provide 'save_path' or 'file handle'"

    if save_path is not None:
        save_path = Path(save_path)
        if save_path.suffix == "":
            # when suffix is already raw/bin/dat do not change it.
            save_path = save_path.parent / (save_path.name + ".h5")

    num_channels = recording.get_num_channels()
    num_frames = recording.get_num_frames(segment_index=0)

    if file_handle is not None:
        assert isinstance(file_handle, h5py.File)
    else:
        file_handle = h5py.File(save_path, "w")

    if dtype is None:
        dtype_file = recording.get_dtype()
    else:
        dtype_file = dtype
    if auto_cast_uint:
        cast_unsigned = determine_cast_unsigned(recording, dtype)
    else:
        cast_unsigned = False

    if single_axis:
        shape = (num_frames,)
    else:
        if time_axis == 0:
            shape = (num_frames, num_channels)
        else:
            shape = (num_channels, num_frames)

    dset = file_handle.create_dataset(dataset_path, shape=shape, dtype=dtype_file)

    chunk_size = ensure_chunk_size(recording, chunk_size=chunk_size, chunk_memory=chunk_memory, n_jobs=1)

    if chunk_size is None:
        traces = recording.get_traces(cast_unsigned=cast_unsigned, return_scaled=return_scaled)
        if dtype is not None:
            traces = traces.astype(dtype_file, copy=False)
        if time_axis == 1:
            traces = traces.T
        if single_axis:
            dset[:] = traces[:, 0]
        else:
            dset[:] = traces
    else:
        chunk_start = 0
        # chunk size is not None
        n_chunk = num_frames // chunk_size
        if num_frames % chunk_size > 0:
            n_chunk += 1
        if verbose:
            chunks = tqdm(range(n_chunk), ascii=True, desc="Writing to .h5 file")
        else:
            chunks = range(n_chunk)
        for i in chunks:
            traces = recording.get_traces(
                segment_index=segment_index,
                start_frame=i * chunk_size,
                end_frame=min((i + 1) * chunk_size, num_frames),
                cast_unsigned=cast_unsigned,
                return_scaled=return_scaled,
            )
            chunk_frames = traces.shape[0]
            if dtype is not None:
                traces = traces.astype(dtype_file, copy=False)
            if single_axis:
                dset[chunk_start : chunk_start + chunk_frames] = traces[:, 0]
            else:
                if time_axis == 0:
                    dset[chunk_start : chunk_start + chunk_frames, :] = traces
                else:
                    dset[:, chunk_start : chunk_start + chunk_frames] = traces.T

            chunk_start += chunk_frames

    if save_path is not None:
        file_handle.close()
    return save_path


def determine_cast_unsigned(recording, dtype):
    recording_dtype = np.dtype(recording.get_dtype())

    if np.dtype(dtype) != recording_dtype and recording_dtype.kind == "u" and np.dtype(dtype).kind == "i":
        cast_unsigned = True
    else:
        cast_unsigned = False
    return cast_unsigned


def get_random_recording_slices(
    recording,
    method="full_random",
    num_chunks_per_segment=20,
    chunk_duration="500ms",
    chunk_size=None,
    margin_frames=0,
    seed=None,
):
    """
    Get random slice of a recording across segments.

    This is used for instance in get_noise_levels() and get_random_data_chunks() to estimate noise on traces.

    Parameters
    ----------
    recording : BaseRecording
        The recording to get random chunks from
    method : "full_random"
        The method used to get random slices.
          * "full_random" : legacy method,  used until version 0.101.0, there is no constrain on slices
            and they can overlap.
    num_chunks_per_segment : int, default: 20
        Number of chunks per segment
    chunk_duration : str | float | None, default "500ms"
        The duration of each chunk in 's' or 'ms'
    chunk_size : int | None
        Size of a chunk in number of frames. This is ued only if chunk_duration is None.
        This is kept for backward compatibility, you should prefer 'chunk_duration=500ms' instead.
    concatenated : bool, default: True
        If True chunk are concatenated along time axis
    seed : int, default: None
        Random seed
    margin_frames : int, default: 0
        Margin in number of frames to avoid edge effects

    Returns
    -------
    chunk_list : np.array
        Array of concatenate chunks per segment


    """
    # TODO: if segment have differents length make another sampling that dependant on the length of the segment
    # Should be done by changing kwargs with total_num_chunks=XXX and total_duration=YYYY
    # And randomize the number of chunk per segment weighted by segment duration

    if method == "full_random":
        if chunk_size is None:
            if chunk_duration is not None:
                chunk_size = chunk_duration_to_chunk_size(chunk_duration, recording)
            else:
                raise ValueError("get_random_recording_slices need chunk_size or chunk_duration")

        # check chunk size
        num_segments = recording.get_num_segments()
        for segment_index in range(num_segments):
            chunk_size_limit = recording.get_num_frames(segment_index) - 2 * margin_frames
            if chunk_size > chunk_size_limit:
                chunk_size = chunk_size_limit - 1
                warnings.warn(
                    f"chunk_size is greater than the number "
                    f"of samples for segment index {segment_index}. "
                    f"Using {chunk_size}."
                )
        rng = np.random.default_rng(seed)
        recording_slices = []
        low = margin_frames
        size = num_chunks_per_segment
        for segment_index in range(num_segments):
            num_frames = recording.get_num_frames(segment_index)
            high = num_frames - chunk_size - margin_frames
            # here we set endpoint to True, because the this represents the start of the
            # chunk, and should be inclusive
            random_starts = rng.integers(low=low, high=high, size=size, endpoint=True)
            random_starts = np.sort(random_starts)
            recording_slices += [
                (segment_index, start_frame, (start_frame + chunk_size)) for start_frame in random_starts
            ]
    else:
        raise ValueError(f"get_random_recording_slices : wrong method {method}")

    return recording_slices


def get_random_data_chunks(recording, return_scaled=False, concatenated=True, **random_slices_kwargs):
    """
    Extract random chunks across segments.

    Internally, it uses `get_random_recording_slices()` and retrieves the traces chunk as a list
    or a concatenated unique array.

    Please read `get_random_recording_slices()` for more details on parameters.


    Parameters
    ----------
    recording : BaseRecording
        The recording to get random chunks from
    return_scaled : bool, default: False
        If True, returned chunks are scaled to uV
    num_chunks_per_segment : int, default: 20
        Number of chunks per segment
    concatenated : bool, default: True
        If True chunk are concatenated along time axis
    **random_slices_kwargs : dict
        Options transmited to  get_random_recording_slices(), please read documentation from this
        function for more details.

    Returns
    -------
    chunk_list : np.array | list of np.array
        Array of concatenate chunks per segment
    """
    recording_slices = get_random_recording_slices(recording, **random_slices_kwargs)

    chunk_list = []
    for segment_index, start_frame, end_frame in recording_slices:
        traces_chunk = recording.get_traces(
            start_frame=start_frame,
            end_frame=end_frame,
            segment_index=segment_index,
            return_scaled=return_scaled,
        )
        chunk_list.append(traces_chunk)

    if concatenated:
        return np.concatenate(chunk_list, axis=0)
    else:
        return chunk_list


def get_channel_distances(recording):
    """
    Distance between channel pairs
    """
    locations = recording.get_channel_locations()
    channel_distances = np.linalg.norm(locations[:, np.newaxis] - locations[np.newaxis, :], axis=2)

    return channel_distances


def get_closest_channels(recording, channel_ids=None, num_channels=None):
    """Get closest channels + distances

    Parameters
    ----------
    recording : RecordingExtractor
        The recording extractor to get closest channels
    channel_ids : list
        List of channels ids to compute there near neighborhood
    num_channels : int, default: None
        Maximum number of neighborhood channels to return

    Returns
    -------
    closest_channels_inds : array (2d)
        Closest channel indices in ascending order for each channel id given in input
    dists : array (2d)
        Distance in ascending order for each channel id given in input
    """
    if channel_ids is None:
        channel_ids = recording.get_channel_ids()
    if num_channels is None:
        num_channels = len(channel_ids) - 1

    locations = recording.get_channel_locations(channel_ids=channel_ids)

    closest_channels_inds = []
    dists = []
    for i in range(locations.shape[0]):
        distances = np.linalg.norm(locations[i, :] - locations, axis=1)
        order = np.argsort(distances)
        closest_channels_inds.append(order[1 : num_channels + 1])
        dists.append(distances[order][1 : num_channels + 1])

    return np.array(closest_channels_inds), np.array(dists)


def _noise_level_chunk(segment_index, start_frame, end_frame, worker_ctx):
    recording = worker_ctx["recording"]

    one_chunk = recording.get_traces(
        start_frame=start_frame,
        end_frame=end_frame,
        segment_index=segment_index,
        return_scaled=worker_ctx["return_scaled"],
    )

    if worker_ctx["method"] == "mad":
        med = np.median(one_chunk, axis=0, keepdims=True)
        # hard-coded so that core doesn't depend on scipy
        noise_levels = np.median(np.abs(one_chunk - med), axis=0) / 0.6744897501960817
    elif worker_ctx["method"] == "std":
        noise_levels = np.std(one_chunk, axis=0)

    return noise_levels


def _noise_level_chunk_init(recording, return_scaled, method):
    worker_ctx = {}
    worker_ctx["recording"] = recording
    worker_ctx["return_scaled"] = return_scaled
    worker_ctx["method"] = method
    return worker_ctx


def get_noise_levels(
    recording: "BaseRecording",
    return_scaled: bool = True,
    method: Literal["mad", "std"] = "mad",
    force_recompute: bool = False,
    random_slices_kwargs: dict = {},
    **kwargs,
) -> np.ndarray:
    """
    Estimate noise for each channel using MAD methods.
    You can use standard deviation with `method="std"`

    Internally it samples some chunk across segment.
    And then, it uses the MAD estimator (more robust than STD) or the STD on each chunk.
    Finally the average of all MAD/STD values is performed.

    The result is cached in a property of the recording, so that the next call on the same
    recording will use the cached result unless `force_recompute=True`.

    Parameters
    ----------

    recording : BaseRecording
        The recording extractor to get noise levels
    return_scaled : bool
        If True, returned noise levels are scaled to uV
    method : "mad" | "std", default: "mad"
        The method to use to estimate noise levels
    force_recompute : bool
        If True, noise levels are recomputed even if they are already stored in the recording extractor
    random_slices_kwargs : dict
        Options transmited to  get_random_recording_slices(), please read documentation from this
        function for more details.

    {}

    Returns
    -------
    noise_levels : array
        Noise levels for each channel
    """

    if return_scaled:
        key = f"noise_level_{method}_scaled"
    else:
        key = f"noise_level_{method}_raw"

    if key in recording.get_property_keys() and not force_recompute:
        noise_levels = recording.get_property(key=key)
    else:
        # This is to keep backward compatibility
        # lets keep for a while and remove this maybe in 0.103.0
        # chunk_size used to be in the signature and now is ambiguous
        random_slices_kwargs_, job_kwargs = split_job_kwargs(kwargs)
        if len(random_slices_kwargs_) > 0 or "chunk_size" in job_kwargs:
            msg = (
                "get_noise_levels(recording, num_chunks_per_segment=20) is deprecated\n"
                "Now, you need to use get_noise_levels(recording, random_slices_kwargs=dict(num_chunks_per_segment=20, chunk_size=1000))\n"
                "Please read get_random_recording_slices() documentation for more options."
            )
            # if the user use both the old and the new behavior then an error is raised
            assert len(random_slices_kwargs) == 0, msg
            warnings.warn(msg)
            random_slices_kwargs = random_slices_kwargs_
            if "chunk_size" in job_kwargs:
                random_slices_kwargs["chunk_size"] = job_kwargs["chunk_size"]

        recording_slices = get_random_recording_slices(recording, **random_slices_kwargs)

        noise_levels_chunks = []

        def append_noise_chunk(res):
            noise_levels_chunks.append(res)

        func = _noise_level_chunk
        init_func = _noise_level_chunk_init
        init_args = (recording, return_scaled, method)
        executor = ChunkRecordingExecutor(
            recording,
            func,
            init_func,
            init_args,
            job_name="noise_level",
            verbose=False,
            gather_func=append_noise_chunk,
            **job_kwargs,
        )
        executor.run(recording_slices=recording_slices)
        noise_levels_chunks = np.stack(noise_levels_chunks)
        noise_levels = np.mean(noise_levels_chunks, axis=0)

        # set property
        recording.set_property(key, noise_levels)

    return noise_levels


get_noise_levels.__doc__ = get_noise_levels.__doc__.format(_shared_job_kwargs_doc)


def get_chunk_with_margin(
    rec_segment,
    start_frame,
    end_frame,
    channel_indices,
    margin,
    add_zeros=False,
    add_reflect_padding=False,
    window_on_margin=False,
    dtype=None,
):
    """
    Helper to get chunk with margin

    The margin is extracted from the recording when possible. If
    at the edge of the recording, no margin is used unless one
    of `add_zeros` or `add_reflect_padding` is True. In the first
    case zero padding is used, in the second case np.pad is called
    with mod="reflect".
    """
    length = int(rec_segment.get_num_samples())

    if channel_indices is None:
        channel_indices = slice(None)

    if not (add_zeros or add_reflect_padding):
        if window_on_margin and not add_zeros:
            raise ValueError("window_on_margin requires add_zeros=True")

        if start_frame is None:
            left_margin = 0
            start_frame = 0
        elif start_frame < margin:
            left_margin = start_frame
        else:
            left_margin = margin

        if end_frame is None:
            right_margin = 0
            end_frame = length
        elif end_frame > (length - margin):
            right_margin = length - end_frame
        else:
            right_margin = margin

        traces_chunk = rec_segment.get_traces(
            start_frame - left_margin,
            end_frame + right_margin,
            channel_indices,
        )

    else:
        # either add_zeros or reflect_padding
        if start_frame is None:
            start_frame = 0
        if end_frame is None:
            end_frame = length

        chunk_size = end_frame - start_frame
        full_size = chunk_size + 2 * margin

        if start_frame < margin:
            start_frame2 = 0
            left_pad = margin - start_frame
        else:
            start_frame2 = start_frame - margin
            left_pad = 0

        if end_frame > (length - margin):
            end_frame2 = length
            right_pad = end_frame + margin - length
        else:
            end_frame2 = end_frame + margin
            right_pad = 0

        traces_chunk = rec_segment.get_traces(start_frame2, end_frame2, channel_indices)

        if dtype is not None or window_on_margin or left_pad > 0 or right_pad > 0:
            need_copy = True
        else:
            need_copy = False

        left_margin = margin
        right_margin = margin

        if need_copy:
            if dtype is None:
                dtype = traces_chunk.dtype

            left_margin = margin
            if end_frame < (length + margin):
                right_margin = margin
            else:
                right_margin = end_frame + margin - length

            if add_zeros:
                traces_chunk2 = np.zeros((full_size, traces_chunk.shape[1]), dtype=dtype)
                i0 = left_pad
                i1 = left_pad + traces_chunk.shape[0]
                traces_chunk2[i0:i1, :] = traces_chunk
                if window_on_margin:
                    # apply inplace taper on border
                    taper = (1 - np.cos(np.arange(margin) / margin * np.pi)) / 2
                    taper = taper[:, np.newaxis]
                    traces_chunk2[:margin] *= taper
                    traces_chunk2[-margin:] *= taper[::-1]
                traces_chunk = traces_chunk2
            elif add_reflect_padding:
                # in this case, we don't want to taper
                traces_chunk = np.pad(
                    traces_chunk.astype(dtype, copy=False),
                    [(left_pad, right_pad), (0, 0)],
                    mode="reflect",
                )
            else:
                # we need a copy to change the dtype
                traces_chunk = np.asarray(traces_chunk, dtype=dtype)

    return traces_chunk, left_margin, right_margin


def order_channels_by_depth(recording, channel_ids=None, dimensions=("x", "y"), flip=False):
    """
    Order channels by depth, by first ordering the x-axis, and then the y-axis.

    Parameters
    ----------
    recording : BaseRecording
        The input recording
    channel_ids : list/array or None
        If given, a subset of channels to order locations for
    dimensions : str, tuple, or list, default: ('x', 'y')
        If str, it needs to be 'x', 'y', 'z'.
        If tuple or list, it sorts the locations in two dimensions using lexsort.
        This approach is recommended since there is less ambiguity
    flip : bool, default: False
        If flip is False then the order is bottom first (starting from tip of the probe).
        If flip is True then the order is upper first.

    Returns
    -------
    order_f : np.array
        Array with sorted indices
    order_r : np.array
        Array with indices to revert sorting
    """
    locations = recording.get_channel_locations()
    ndim = locations.shape[1]
    channel_inds = recording.ids_to_indices(ids=channel_ids, prefer_slice=True)
    locations = locations[channel_inds, :]

    if isinstance(dimensions, str):
        dim = ["x", "y", "z"].index(dimensions)
        assert dim < ndim, "Invalid dimensions!"
        order_f = np.argsort(locations[:, dim], kind="stable")
    else:
        assert isinstance(dimensions, (tuple, list)), "dimensions can be str, tuple, or list"
        locations_to_sort = ()
        for dim in dimensions:
            dim = ["x", "y", "z"].index(dim)
            assert dim < ndim, "Invalid dimensions!"
            locations_to_sort += (locations[:, dim],)
        order_f = np.lexsort(locations_to_sort)
    if flip:
        order_f = order_f[::-1]
    order_r = np.argsort(order_f, kind="stable")

    return order_f, order_r


def check_probe_do_not_overlap(probes):
    """
    When several probes this check that that they do not overlap in space
    and so channel positions can be safely concatenated.

    Raises
    ------
    Exception :
        If probes are overlapping

    Returns
    -------
    None : None
        If the check is successful
    """
    for i in range(len(probes)):
        probe_i = probes[i]
        # check that all positions in probe_j are outside probe_i boundaries
        x_bounds_i = [
            np.min(probe_i.contact_positions[:, 0]),
            np.max(probe_i.contact_positions[:, 0]),
        ]
        y_bounds_i = [
            np.min(probe_i.contact_positions[:, 1]),
            np.max(probe_i.contact_positions[:, 1]),
        ]

        for j in range(i + 1, len(probes)):
            probe_j = probes[j]
            if np.any(
                np.array(
                    [
                        x_bounds_i[0] <= cp[0] <= x_bounds_i[1] and y_bounds_i[0] <= cp[1] <= y_bounds_i[1]
                        for cp in probe_j.contact_positions
                    ]
                )
            ):
                raise Exception("Probes are overlapping! Retrieve locations of single probes separately")


def get_rec_attributes(recording):
    """
    Construct rec_attributes from recording object

    Parameters
    ----------
    recording : BaseRecording
        The recording object

    Returns
    -------
    dict
        The rec_attributes dictionary
    """
    properties_to_attrs = deepcopy(recording._properties)
    if "contact_vector" in properties_to_attrs:
        del properties_to_attrs["contact_vector"]
    rec_attributes = dict(
        channel_ids=recording.channel_ids,
        sampling_frequency=recording.get_sampling_frequency(),
        num_channels=recording.get_num_channels(),
        num_samples=[recording.get_num_samples(seg_index) for seg_index in range(recording.get_num_segments())],
        is_filtered=recording.is_filtered(),
        properties=properties_to_attrs,
        dtype=recording.get_dtype(),
    )
    return rec_attributes


def do_recording_attributes_match(
    recording1: "BaseRecording", recording2_attributes: bool, check_dtype: bool = True
) -> tuple[bool, str]:
    """
    Check if two recordings have the same attributes

    Parameters
    ----------
    recording1 : BaseRecording
        The first recording object
    recording2_attributes : dict
        The recording attributes to test against
    check_dtype : bool, default: True
        If True, check if the recordings have the same dtype

    Returns
    -------
    bool
        True if the recordings have the same attributes
    str
        A string with the exception message with the attributes that do not match
    """
    recording1_attributes = get_rec_attributes(recording1)
    recording2_attributes = deepcopy(recording2_attributes)
    recording1_attributes.pop("properties")
    recording2_attributes.pop("properties")

    attributes_match = True
    non_matching_attrs = []

    if not np.array_equal(recording1_attributes["channel_ids"], recording2_attributes["channel_ids"]):
        non_matching_attrs.append("channel_ids")
    if not recording1_attributes["sampling_frequency"] == recording2_attributes["sampling_frequency"]:
        non_matching_attrs.append("sampling_frequency")
    if not recording1_attributes["num_channels"] == recording2_attributes["num_channels"]:
        non_matching_attrs.append("num_channels")
    if not recording1_attributes["num_samples"] == recording2_attributes["num_samples"]:
        non_matching_attrs.append("num_samples")
    # dtype is optional
    if "dtype" in recording1_attributes and "dtype" in recording2_attributes:
        if check_dtype:
            if not recording1_attributes["dtype"] == recording2_attributes["dtype"]:
                non_matching_attrs.append("dtype")

    if len(non_matching_attrs) > 0:
        attributes_match = False
        exception_str = f"Recordings do not match in the following attributes: {non_matching_attrs}"
    else:
        attributes_match = True
        exception_str = ""

    return attributes_match, exception_str<|MERGE_RESOLUTION|>--- conflicted
+++ resolved
@@ -305,13 +305,9 @@
         The recording extractor object to be saved in .dat format
     dtype : dtype, default: None
         Type of the saved data
-<<<<<<< HEAD
-    auto_cast_uint: bool, default: True
-=======
     verbose : bool, default: False
         If True, output is verbose (when chunks are used)
     auto_cast_uint : bool, default: True
->>>>>>> 64d253c4
         If True, unsigned integers are automatically cast to int if the specified dtype is signed
     buffer_type : "auto" | "numpy" | "sharedmem"
     {}
