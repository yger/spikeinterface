from __future__ import annotations
from copy import deepcopy
from typing import Literal
import warnings
from pathlib import Path
import gc
import mmap
import tqdm


import numpy as np

from .core_tools import add_suffix, make_shared_array
from .job_tools import (
    ensure_chunk_size,
    ensure_n_jobs,
    divide_segment_into_chunks,
    fix_job_kwargs,
    ChunkRecordingExecutor,
    _shared_job_kwargs_doc,
)


def read_binary_recording(file, num_channels, dtype, time_axis=0, offset=0):
    """
    Read binary .bin or .dat file.

    Parameters
    ----------
    file: str
        File name
    num_channels: int
        Number of channels
    dtype: dtype
        dtype of the file
    time_axis: 0 or 1, default: 0
        If 0 then traces are transposed to ensure (nb_sample, nb_channel) in the file.
        If 1, the traces shape (nb_channel, nb_sample) is kept in the file.
    offset: int, default: 0
        number of offset bytes

    """
    # TODO change this function to read_binary_traces() because this name is confusing
    num_channels = int(num_channels)
    with Path(file).open() as f:
        nsamples = (os.fstat(f.fileno()).st_size - offset) // (num_channels * np.dtype(dtype).itemsize)
    if time_axis == 0:
        samples = np.memmap(file, np.dtype(dtype), mode="r", offset=offset, shape=(nsamples, num_channels))
    else:
        samples = np.memmap(file, np.dtype(dtype), mode="r", offset=offset, shape=(num_channels, nsamples)).T
    return samples


# used by write_binary_recording + ChunkRecordingExecutor
def _init_binary_worker(recording, file_path_dict, dtype, byte_offest, cast_unsigned):
    # create a local dict per worker
    worker_ctx = {}
    worker_ctx["recording"] = recording
    worker_ctx["byte_offset"] = byte_offest
    worker_ctx["dtype"] = np.dtype(dtype)
    worker_ctx["cast_unsigned"] = cast_unsigned

    file_dict = {segment_index: open(file_path, "r+") for segment_index, file_path in file_path_dict.items()}
    worker_ctx["file_dict"] = file_dict

    return worker_ctx


def write_binary_recording(
    recording,
    file_paths,
    dtype=None,
    add_file_extension=True,
    byte_offset=0,
    auto_cast_uint=True,
    **job_kwargs,
):
    """
    Save the trace of a recording extractor in several binary .dat format.

    Note :
        time_axis is always 0 (contrary to previous version.
        to get time_axis=1 (which is a bad idea) use `write_binary_recording_file_handle()`

    Parameters
    ----------
    recording: RecordingExtractor
        The recording extractor object to be saved in .dat format
    file_path: str or list[str]
        The path to the file.
    dtype: dtype or None, default: None
        Type of the saved data
        If True, file the ".raw" file extension is added if the file name is not a "raw", "bin", or "dat"
    byte_offset: int, default: 0
<<<<<<< HEAD
        Offset in bytes to for the binary file (e.g. to write a header)
=======
        Offset in bytes for the binary file (e.g. to write a header)
>>>>>>> 9c99cdad
    auto_cast_uint: bool, default: True
        If True, unsigned integers are automatically cast to int if the specified dtype is signed
    {}
    """
    job_kwargs = fix_job_kwargs(job_kwargs)

    file_path_list = [file_paths] if not isinstance(file_paths, list) else file_paths
    num_segments = recording.get_num_segments()
    if len(file_path_list) != num_segments:
        raise ValueError("'file_paths' must be a list of the same size as the number of segments in the recording")

    file_path_list = [Path(file_path) for file_path in file_path_list]
    if add_file_extension:
        file_path_list = [add_suffix(file_path, ["raw", "bin", "dat"]) for file_path in file_path_list]

    dtype = dtype if dtype is not None else recording.get_dtype()
    cast_unsigned = False
    if auto_cast_uint:
        cast_unsigned = determine_cast_unsigned(recording, dtype)

    dtype_size_bytes = np.dtype(dtype).itemsize
    num_channels = recording.get_num_channels()

    file_path_dict = {segment_index: file_path for segment_index, file_path in enumerate(file_path_list)}
    for segment_index, file_path in file_path_dict.items():
        num_frames = recording.get_num_frames(segment_index=segment_index)
        data_size_bytes = dtype_size_bytes * num_frames * num_channels
        file_size_bytes = data_size_bytes + byte_offset

        file = open(file_path, "wb+")
        file.truncate(file_size_bytes)
        file.close()
        assert Path(file_path).is_file()

    # use executor (loop or workers)
    func = _write_binary_chunk
    init_func = _init_binary_worker
    init_args = (recording, file_path_dict, dtype, byte_offset, cast_unsigned)
    executor = ChunkRecordingExecutor(
        recording, func, init_func, init_args, job_name="write_binary_recording", **job_kwargs
    )
    executor.run()


# used by write_binary_recording + ChunkRecordingExecutor
def _write_binary_chunk(segment_index, start_frame, end_frame, worker_ctx):
    # recover variables of the worker
    recording = worker_ctx["recording"]
    dtype = worker_ctx["dtype"]
    byte_offset = worker_ctx["byte_offset"]
    cast_unsigned = worker_ctx["cast_unsigned"]
    file = worker_ctx["file_dict"][segment_index]

    # Open the memmap
    # What we need is the file_path
    num_channels = recording.get_num_channels()
    num_frames = recording.get_num_frames(segment_index=segment_index)
    shape = (num_frames, num_channels)
    dtype_size_bytes = np.dtype(dtype).itemsize
    data_size_bytes = dtype_size_bytes * num_frames * num_channels

    # Offset (The offset needs to be multiple of the page size)
    # The mmap offset is associated to be as big as possible but still a multiple of the page size
    # The array offset takes care of the reminder
    mmap_offset, array_offset = divmod(byte_offset, mmap.ALLOCATIONGRANULARITY)
    mmmap_length = data_size_bytes + array_offset
    memmap_obj = mmap.mmap(file.fileno(), length=mmmap_length, access=mmap.ACCESS_WRITE, offset=mmap_offset)

    array = np.ndarray.__new__(np.ndarray, shape=shape, dtype=dtype, buffer=memmap_obj, order="C", offset=array_offset)
    # apply function
    traces = recording.get_traces(
        start_frame=start_frame, end_frame=end_frame, segment_index=segment_index, cast_unsigned=cast_unsigned
    )
    if traces.dtype != dtype:
        traces = traces.astype(dtype, copy=False)
    array[start_frame:end_frame, :] = traces

    # Close the memmap
    memmap_obj.flush()


write_binary_recording.__doc__ = write_binary_recording.__doc__.format(_shared_job_kwargs_doc)


def write_binary_recording_file_handle(
    recording, file_handle=None, time_axis=0, dtype=None, byte_offset=0, verbose=False, **job_kwargs
):
    """
    Old variant version of write_binary_recording with one file handle.
    Can be useful in some case ???
    Not used anymore at the moment.

    @ SAM useful for writing with time_axis=1!
    """
    assert file_handle is not None
    assert recording.get_num_segments() == 1, "If file_handle is given then only deals with one segment"

    if dtype is None:
        dtype = recording.get_dtype()

    job_kwargs = fix_job_kwargs(job_kwargs)
    chunk_size = ensure_chunk_size(recording, **job_kwargs)

    if chunk_size is not None and time_axis == 1:
        print("Chunking disabled due to 'time_axis' == 1")
        chunk_size = None

    if chunk_size is None:
        # no chunking
        traces = recording.get_traces(segment_index=0)
        if time_axis == 1:
            traces = traces.T
        if dtype is not None:
            traces = traces.astype(dtype, copy=False)
        traces.tofile(file_handle)
    else:
        num_frames = recording.get_num_samples(segment_index=0)
        chunks = divide_segment_into_chunks(num_frames, chunk_size)

        for start_frame, end_frame in chunks:
            traces = recording.get_traces(segment_index=0, start_frame=start_frame, end_frame=end_frame)
            if time_axis == 1:
                traces = traces.T
            if dtype is not None:
                traces = traces.astype(dtype, copy=False)
            file_handle.write(traces.tobytes())


# used by write_memory_recording
def _init_memory_worker(recording, arrays, shm_names, shapes, dtype, cast_unsigned):
    # create a local dict per worker
    worker_ctx = {}
    if isinstance(recording, dict):
        from spikeinterface.core import load_extractor

        worker_ctx["recording"] = load_extractor(recording)
    else:
        worker_ctx["recording"] = recording

    worker_ctx["dtype"] = np.dtype(dtype)

    if arrays is None:
        # create it from share memory name
        from multiprocessing.shared_memory import SharedMemory

        arrays = []
        # keep shm alive
        worker_ctx["shms"] = []
        for i in range(len(shm_names)):
            shm = SharedMemory(shm_names[i])
            worker_ctx["shms"].append(shm)
            arr = np.ndarray(shape=shapes[i], dtype=dtype, buffer=shm.buf)
            arrays.append(arr)

    worker_ctx["arrays"] = arrays
    worker_ctx["cast_unsigned"] = cast_unsigned

    return worker_ctx


# used by write_memory_recording
def _write_memory_chunk(segment_index, start_frame, end_frame, worker_ctx):
    # recover variables of the worker
    recording = worker_ctx["recording"]
    dtype = worker_ctx["dtype"]
    arr = worker_ctx["arrays"][segment_index]
    cast_unsigned = worker_ctx["cast_unsigned"]

    # apply function
    traces = recording.get_traces(
        start_frame=start_frame, end_frame=end_frame, segment_index=segment_index, cast_unsigned=cast_unsigned
    )
    traces = traces.astype(dtype, copy=False)
    arr[start_frame:end_frame, :] = traces


def write_memory_recording(recording, dtype=None, verbose=False, auto_cast_uint=True, buffer_type="auto", **job_kwargs):
    """
    Save the traces into numpy arrays (memory).
    try to use the SharedMemory introduce in py3.8 if n_jobs > 1

    Parameters
    ----------
    recording: RecordingExtractor
        The recording extractor object to be saved in .dat format
    dtype: dtype, default: None
        Type of the saved data
    verbose: bool, default: False
        If True, output is verbose (when chunks are used)
    auto_cast_uint: bool, default: True
        If True, unsigned integers are automatically cast to int if the specified dtype is signed
    buffer_type: "auto" | "numpy" | "sharedmem"
    {}

    Returns
    ---------
<<<<<<< HEAD
    arrays: one arrays per segment
=======
    arrays: one array per segment
>>>>>>> 9c99cdad
    """
    job_kwargs = fix_job_kwargs(job_kwargs)

    if dtype is None:
        dtype = recording.get_dtype()
    if auto_cast_uint:
        cast_unsigned = determine_cast_unsigned(recording, dtype)
    else:
        cast_unsigned = False

    # create sharedmmep
    arrays = []
    shm_names = []
    shms = []
    shapes = []

    n_jobs = ensure_n_jobs(recording, n_jobs=job_kwargs.get("n_jobs", 1))
    if buffer_type == "auto":
        if n_jobs > 1:
            buffer_type = "sharedmem"
        else:
            buffer_type = "numpy"

    for segment_index in range(recording.get_num_segments()):
        num_frames = recording.get_num_samples(segment_index)
        num_channels = recording.get_num_channels()
        shape = (num_frames, num_channels)
        shapes.append(shape)
        if buffer_type == "sharedmem":
            arr, shm = make_shared_array(shape, dtype)
            shm_names.append(shm.name)
            shms.append(shm)
        else:
            arr = np.zeros(shape, dtype=dtype)
            shms.append(None)
        arrays.append(arr)

    # use executor (loop or workers)
    func = _write_memory_chunk
    init_func = _init_memory_worker
    if n_jobs > 1:
        init_args = (recording, None, shm_names, shapes, dtype, cast_unsigned)
    else:
        init_args = (recording, arrays, None, None, dtype, cast_unsigned)

    executor = ChunkRecordingExecutor(
        recording, func, init_func, init_args, verbose=verbose, job_name="write_memory_recording", **job_kwargs
    )
    executor.run()

    return arrays, shms


write_memory_recording.__doc__ = write_memory_recording.__doc__.format(_shared_job_kwargs_doc)


def write_to_h5_dataset_format(
    recording,
    dataset_path,
    segment_index,
    save_path=None,
    file_handle=None,
    time_axis=0,
    single_axis=False,
    dtype=None,
    chunk_size=None,
    chunk_memory="500M",
    verbose=False,
    auto_cast_uint=True,
    return_scaled=False,
):
    """
    Save the traces of a recording extractor in an h5 dataset.

    Parameters
    ----------
    recording: RecordingExtractor
        The recording extractor object to be saved in .dat format
    dataset_path: str
<<<<<<< HEAD
        Path to dataset in h5 file (e.g. "/dataset")
=======
        Path to dataset in the h5 file (e.g. "/dataset")
>>>>>>> 9c99cdad
    segment_index: int
        index of segment
    save_path: str, default: None
        The path to the file.
    file_handle: file handle, default: None
        The file handle to dump data. This can be used to append data to an header. In case file_handle is given,
        the file is NOT closed after writing the binary data.
    time_axis: 0 or 1, default: 0
        If 0 then traces are transposed to ensure (nb_sample, nb_channel) in the file.
        If 1, the traces shape (nb_channel, nb_sample) is kept in the file.
    single_axis: bool, default: False
        If True, a single-channel recording is saved as a one dimensional array
    dtype: dtype, default: None
        Type of the saved data
    chunk_size: None or int, default: None
<<<<<<< HEAD
        Number of chunks to save the file in. This avoid to much memory consumption for big files.
        If None and "chunk_memory" is given, the file is saved in chunks of "chunk_memory" MB
    chunk_memory: None or str, default: "500M"
        Chunk size in bytes must endswith "k", "M" or "G"
=======
        Number of chunks to save the file in. This avoids too much memory consumption for big files.
        If None and "chunk_memory" is given, the file is saved in chunks of "chunk_memory" MB
    chunk_memory: None or str, default: "500M"
        Chunk size in bytes must end with "k", "M" or "G"
>>>>>>> 9c99cdad
    verbose: bool, default: False
        If True, output is verbose (when chunks are used)
    auto_cast_uint: bool, default: True
        If True, unsigned integers are automatically cast to int if the specified dtype is signed
    return_scaled : bool, default: False
        If True and the recording has scaling (gain_to_uV and offset_to_uV properties),
        traces are dumped to uV
    """
    import h5py

    # ~ assert HAVE_H5, "To write to h5 you need to install h5py: pip install h5py"
    assert save_path is not None or file_handle is not None, "Provide 'save_path' or 'file handle'"

    if save_path is not None:
        save_path = Path(save_path)
        if save_path.suffix == "":
            # when suffix is already raw/bin/dat do not change it.
            save_path = save_path.parent / (save_path.name + ".h5")

    num_channels = recording.get_num_channels()
    num_frames = recording.get_num_frames(segment_index=0)

    if file_handle is not None:
        assert isinstance(file_handle, h5py.File)
    else:
        file_handle = h5py.File(save_path, "w")

    if dtype is None:
        dtype_file = recording.get_dtype()
    else:
        dtype_file = dtype
    if auto_cast_uint:
        cast_unsigned = determine_cast_unsigned(recording, dtype)
    else:
        cast_unsigned = False

    if single_axis:
        shape = (num_frames,)
    else:
        if time_axis == 0:
            shape = (num_frames, num_channels)
        else:
            shape = (num_channels, num_frames)

    dset = file_handle.create_dataset(dataset_path, shape=shape, dtype=dtype_file)

    chunk_size = ensure_chunk_size(recording, chunk_size=chunk_size, chunk_memory=chunk_memory, n_jobs=1)

    if chunk_size is None:
        traces = recording.get_traces(cast_unsigned=cast_unsigned, return_scaled=return_scaled)
        if dtype is not None:
            traces = traces.astype(dtype_file, copy=False)
        if time_axis == 1:
            traces = traces.T
        if single_axis:
            dset[:] = traces[:, 0]
        else:
            dset[:] = traces
    else:
        chunk_start = 0
        # chunk size is not None
        n_chunk = num_frames // chunk_size
        if num_frames % chunk_size > 0:
            n_chunk += 1
        if verbose:
            chunks = tqdm(range(n_chunk), ascii=True, desc="Writing to .h5 file")
        else:
            chunks = range(n_chunk)
        for i in chunks:
            traces = recording.get_traces(
                segment_index=segment_index,
                start_frame=i * chunk_size,
                end_frame=min((i + 1) * chunk_size, num_frames),
                cast_unsigned=cast_unsigned,
                return_scaled=return_scaled,
            )
            chunk_frames = traces.shape[0]
            if dtype is not None:
                traces = traces.astype(dtype_file, copy=False)
            if single_axis:
                dset[chunk_start : chunk_start + chunk_frames] = traces[:, 0]
            else:
                if time_axis == 0:
                    dset[chunk_start : chunk_start + chunk_frames, :] = traces
                else:
                    dset[:, chunk_start : chunk_start + chunk_frames] = traces.T

            chunk_start += chunk_frames

    if save_path is not None:
        file_handle.close()
    return save_path


def determine_cast_unsigned(recording, dtype):
    recording_dtype = np.dtype(recording.get_dtype())

    if np.dtype(dtype) != recording_dtype and recording_dtype.kind == "u" and np.dtype(dtype).kind == "i":
        cast_unsigned = True
    else:
        cast_unsigned = False
    return cast_unsigned


def get_random_data_chunks(
    recording,
    return_scaled=False,
    num_chunks_per_segment=20,
    chunk_size=10000,
    concatenated=True,
    seed=0,
    margin_frames=0,
):
    """
    Extract random chunks across segments

    This is used for instance in get_noise_levels() to estimate noise on traces.

    Parameters
    ----------
    recording: BaseRecording
        The recording to get random chunks from
    return_scaled: bool, default: False
        If True, returned chunks are scaled to uV
    num_chunks_per_segment: int, default: 20
        Number of chunks per segment
    chunk_size: int, default: 10000
        Size of a chunk in number of frames
    concatenated: bool, default: True
        If True chunk are concatenated along time axis
    seed: int, default: 0
        Random seed
    margin_frames: int, default: 0
        Margin in number of frames to avoid edge effects

    Returns
    -------
    chunk_list: np.array
        Array of concatenate chunks per segment
    """
    # TODO: if segment have differents length make another sampling that dependant on the length of the segment
    # Should be done by changing kwargs with total_num_chunks=XXX and total_duration=YYYY
    # And randomize the number of chunk per segment weighted by segment duration

    # check chunk size
    num_segments = recording.get_num_segments()
    for segment_index in range(num_segments):
        if chunk_size > recording.get_num_frames(segment_index) - 2 * margin_frames:
            error_message = (
                f"chunk_size is greater than the number "
                f"of samples for segment index {segment_index}. "
                f"Use a smaller chunk_size!"
            )
            raise ValueError(error_message)

    rng = np.random.default_rng(seed)
    chunk_list = []
    low = margin_frames
    size = num_chunks_per_segment
    for segment_index in range(num_segments):
        num_frames = recording.get_num_frames(segment_index)
        high = num_frames - chunk_size - margin_frames
        random_starts = rng.integers(low=low, high=high, size=size)
        segment_trace_chunk = [
            recording.get_traces(
                start_frame=start_frame,
                end_frame=(start_frame + chunk_size),
                segment_index=segment_index,
                return_scaled=return_scaled,
            )
            for start_frame in random_starts
        ]

        chunk_list.extend(segment_trace_chunk)

    if concatenated:
        return np.concatenate(chunk_list, axis=0)
    else:
        return chunk_list


def get_channel_distances(recording):
    """
    Distance between channel pairs
    """
    locations = recording.get_channel_locations()
    channel_distances = np.linalg.norm(locations[:, np.newaxis] - locations[np.newaxis, :], axis=2)

    return channel_distances


def get_closest_channels(recording, channel_ids=None, num_channels=None):
    """Get closest channels + distances

    Parameters
    ----------
    recording: RecordingExtractor
        The recording extractor to get closest channels
    channel_ids: list
        List of channels ids to compute there near neighborhood
    num_channels: int, default: None
        Maximum number of neighborhood channels to return

    Returns
    -------
    closest_channels_inds : array (2d)
        Closest channel indices in ascending order for each channel id given in input
    dists: array (2d)
        Distance in ascending order for each channel id given in input
    """
    if channel_ids is None:
        channel_ids = recording.get_channel_ids()
    if num_channels is None:
        num_channels = len(channel_ids) - 1

    locations = recording.get_channel_locations(channel_ids=channel_ids)

    closest_channels_inds = []
    dists = []
    for i in range(locations.shape[0]):
        distances = np.linalg.norm(locations[i, :] - locations, axis=1)
        order = np.argsort(distances)
        closest_channels_inds.append(order[1 : num_channels + 1])
        dists.append(distances[order][1 : num_channels + 1])

    return np.array(closest_channels_inds), np.array(dists)


def get_noise_levels(
    recording: "BaseRecording",
    return_scaled: bool = True,
    method: Literal["mad", "std"] = "mad",
    force_recompute: bool = False,
    **random_chunk_kwargs,
):
    """
    Estimate noise for each channel using MAD methods.
    You can use standard deviation with `method="std"`

    Internally it samples some chunk across segment.
    And then, it use MAD estimator (more robust than STD)

    Parameters
    ----------

    recording: BaseRecording
        The recording extractor to get noise levels
    return_scaled: bool
        If True, returned noise levels are scaled to uV
    method: "mad" | "std", default: "mad"
        The method to use to estimate noise levels
    force_recompute: bool
        If True, noise levels are recomputed even if they are already stored in the recording extractor
    random_chunk_kwargs: dict
        Kwargs for get_random_data_chunks

    Returns
    -------
    noise_levels: array
        Noise levels for each channel
    """

    if return_scaled:
        key = f"noise_level_{method}_scaled"
    else:
        key = f"noise_level_{method}_raw"

    if key in recording.get_property_keys() and not force_recompute:
        noise_levels = recording.get_property(key=key)
    else:
        random_chunks = get_random_data_chunks(recording, return_scaled=return_scaled, **random_chunk_kwargs)

        if method == "mad":
            med = np.median(random_chunks, axis=0, keepdims=True)
            # hard-coded so that core doesn't depend on scipy
            noise_levels = np.median(np.abs(random_chunks - med), axis=0) / 0.6744897501960817
        elif method == "std":
            noise_levels = np.std(random_chunks, axis=0)
        recording.set_property(key, noise_levels)

    return noise_levels


def get_chunk_with_margin(
    rec_segment,
    start_frame,
    end_frame,
    channel_indices,
    margin,
    add_zeros=False,
    add_reflect_padding=False,
    window_on_margin=False,
    dtype=None,
):
    """
    Helper to get chunk with margin

    The margin is extracted from the recording when possible. If
    at the edge of the recording, no margin is used unless one
    of `add_zeros` or `add_reflect_padding` is True. In the first
    case zero padding is used, in the second case np.pad is called
    with mod="reflect".
    """
    length = rec_segment.get_num_samples()

    if channel_indices is None:
        channel_indices = slice(None)

    if not (add_zeros or add_reflect_padding):
        if window_on_margin and not add_zeros:
            raise ValueError("window_on_margin requires add_zeros=True")

        if start_frame is None:
            left_margin = 0
            start_frame = 0
        elif start_frame < margin:
            left_margin = start_frame
        else:
            left_margin = margin

        if end_frame is None:
            right_margin = 0
            end_frame = length
        elif end_frame > (length - margin):
            right_margin = length - end_frame
        else:
            right_margin = margin

        traces_chunk = rec_segment.get_traces(
            start_frame - left_margin,
            end_frame + right_margin,
            channel_indices,
        )

    else:
        # either add_zeros or reflect_padding
        if start_frame is None:
            start_frame = 0
        if end_frame is None:
            end_frame = length

        chunk_size = end_frame - start_frame
        full_size = chunk_size + 2 * margin

        if start_frame < margin:
            start_frame2 = 0
            left_pad = margin - start_frame
        else:
            start_frame2 = start_frame - margin
            left_pad = 0

        if end_frame > (length - margin):
            end_frame2 = length
            right_pad = end_frame + margin - length
        else:
            end_frame2 = end_frame + margin
            right_pad = 0

        traces_chunk = rec_segment.get_traces(start_frame2, end_frame2, channel_indices)

        if dtype is not None or window_on_margin or left_pad > 0 or right_pad > 0:
            need_copy = True
        else:
            need_copy = False

        left_margin = margin
        right_margin = margin

        if need_copy:
            if dtype is None:
                dtype = traces_chunk.dtype

            left_margin = margin
            if end_frame < (length + margin):
                right_margin = margin
            else:
                right_margin = end_frame + margin - length

            if add_zeros:
                traces_chunk2 = np.zeros((full_size, traces_chunk.shape[1]), dtype=dtype)
                i0 = left_pad
                i1 = left_pad + traces_chunk.shape[0]
                traces_chunk2[i0:i1, :] = traces_chunk
                if window_on_margin:
                    # apply inplace taper on border
                    taper = (1 - np.cos(np.arange(margin) / margin * np.pi)) / 2
                    taper = taper[:, np.newaxis]
                    traces_chunk2[:margin] *= taper
                    traces_chunk2[-margin:] *= taper[::-1]
                traces_chunk = traces_chunk2
            elif add_reflect_padding:
                # in this case, we don't want to taper
                traces_chunk = np.pad(
                    traces_chunk.astype(dtype, copy=False),
                    [(left_pad, right_pad), (0, 0)],
                    mode="reflect",
                )
            else:
                # we need a copy to change the dtype
                traces_chunk = np.asarray(traces_chunk, dtype=dtype)

    return traces_chunk, left_margin, right_margin


def order_channels_by_depth(recording, channel_ids=None, dimensions=("x", "y"), flip=False):
    """
    Order channels by depth, by first ordering the x-axis, and then the y-axis.

    Parameters
    ----------
    recording : BaseRecording
        The input recording
    channel_ids : list/array or None
        If given, a subset of channels to order locations for
    dimensions : str, tuple, or list, default: ('x', 'y')
        If str, it needs to be 'x', 'y', 'z'.
        If tuple or list, it sorts the locations in two dimensions using lexsort.
        This approach is recommended since there is less ambiguity
    flip: bool, default: False
        If flip is False then the order is bottom first (starting from tip of the probe).
        If flip is True then the order is upper first.

    Returns
    -------
    order_f : np.array
        Array with sorted indices
    order_r : np.array
        Array with indices to revert sorting
    """
    locations = recording.get_channel_locations()
    ndim = locations.shape[1]
    channel_inds = recording.ids_to_indices(ids=channel_ids, prefer_slice=True)
    locations = locations[channel_inds, :]

    if isinstance(dimensions, str):
        dim = ["x", "y", "z"].index(dimensions)
        assert dim < ndim, "Invalid dimensions!"
        order_f = np.argsort(locations[:, dim], kind="stable")
    else:
        assert isinstance(dimensions, (tuple, list)), "dimensions can be str, tuple, or list"
        locations_to_sort = ()
        for dim in dimensions:
            dim = ["x", "y", "z"].index(dim)
            assert dim < ndim, "Invalid dimensions!"
            locations_to_sort += (locations[:, dim],)
        order_f = np.lexsort(locations_to_sort)
    if flip:
        order_f = order_f[::-1]
    order_r = np.argsort(order_f, kind="stable")

    return order_f, order_r


def check_probe_do_not_overlap(probes):
    """
    When several probes this check that that they do not overlap in space
    and so channel positions can be safly concatenated.
    """
    for i in range(len(probes)):
        probe_i = probes[i]
        # check that all positions in probe_j are outside probe_i boundaries
        x_bounds_i = [
            np.min(probe_i.contact_positions[:, 0]),
            np.max(probe_i.contact_positions[:, 0]),
        ]
        y_bounds_i = [
            np.min(probe_i.contact_positions[:, 1]),
            np.max(probe_i.contact_positions[:, 1]),
        ]

        for j in range(i + 1, len(probes)):
            probe_j = probes[j]

            if np.any(
                np.array(
                    [
                        x_bounds_i[0] < cp[0] < x_bounds_i[1] and y_bounds_i[0] < cp[1] < y_bounds_i[1]
                        for cp in probe_j.contact_positions
                    ]
                )
            ):
                raise Exception("Probes are overlapping! Retrieve locations of single probes separately")


def get_rec_attributes(recording):
    """
    Construct rec_attributes from recording object

    Parameters
    ----------
    recording : BaseRecording
        The recording object

    Returns
    -------
    dict
        The rec_attributes dictionary
    """
    properties_to_attrs = deepcopy(recording._properties)
    if "contact_vector" in properties_to_attrs:
        del properties_to_attrs["contact_vector"]
    rec_attributes = dict(
        channel_ids=recording.channel_ids,
        sampling_frequency=recording.get_sampling_frequency(),
        num_channels=recording.get_num_channels(),
        num_samples=[recording.get_num_samples(seg_index) for seg_index in range(recording.get_num_segments())],
        is_filtered=recording.is_filtered(),
        properties=properties_to_attrs,
    )
    return rec_attributes<|MERGE_RESOLUTION|>--- conflicted
+++ resolved
@@ -92,11 +92,7 @@
         Type of the saved data
         If True, file the ".raw" file extension is added if the file name is not a "raw", "bin", or "dat"
     byte_offset: int, default: 0
-<<<<<<< HEAD
-        Offset in bytes to for the binary file (e.g. to write a header)
-=======
         Offset in bytes for the binary file (e.g. to write a header)
->>>>>>> 9c99cdad
     auto_cast_uint: bool, default: True
         If True, unsigned integers are automatically cast to int if the specified dtype is signed
     {}
@@ -293,11 +289,7 @@
 
     Returns
     ---------
-<<<<<<< HEAD
-    arrays: one arrays per segment
-=======
     arrays: one array per segment
->>>>>>> 9c99cdad
     """
     job_kwargs = fix_job_kwargs(job_kwargs)
 
@@ -377,11 +369,7 @@
     recording: RecordingExtractor
         The recording extractor object to be saved in .dat format
     dataset_path: str
-<<<<<<< HEAD
-        Path to dataset in h5 file (e.g. "/dataset")
-=======
         Path to dataset in the h5 file (e.g. "/dataset")
->>>>>>> 9c99cdad
     segment_index: int
         index of segment
     save_path: str, default: None
@@ -397,17 +385,10 @@
     dtype: dtype, default: None
         Type of the saved data
     chunk_size: None or int, default: None
-<<<<<<< HEAD
-        Number of chunks to save the file in. This avoid to much memory consumption for big files.
-        If None and "chunk_memory" is given, the file is saved in chunks of "chunk_memory" MB
-    chunk_memory: None or str, default: "500M"
-        Chunk size in bytes must endswith "k", "M" or "G"
-=======
         Number of chunks to save the file in. This avoids too much memory consumption for big files.
         If None and "chunk_memory" is given, the file is saved in chunks of "chunk_memory" MB
     chunk_memory: None or str, default: "500M"
         Chunk size in bytes must end with "k", "M" or "G"
->>>>>>> 9c99cdad
     verbose: bool, default: False
         If True, output is verbose (when chunks are used)
     auto_cast_uint: bool, default: True
