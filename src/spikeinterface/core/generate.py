from __future__ import annotations
<<<<<<< HEAD
=======

>>>>>>> 1ff4152e
import math
import warnings
import numpy as np
from typing import Union, Optional, List, Literal
import warnings
from math import ceil

from .basesorting import SpikeVectorSortingSegment
from .numpyextractors import NumpySorting
from .basesorting import minimum_spike_dtype

from probeinterface import Probe, generate_linear_probe, generate_multi_columns_probe

from spikeinterface.core import BaseRecording, BaseRecordingSegment, BaseSorting
from .snippets_tools import snippets_from_sorting
from .core_tools import define_function_from_class


def _ensure_seed(seed):
    # when seed is None:
    # we want to set one to push it in the Recordind._kwargs to reconstruct the same signal
    # this is a better approach than having seed=42 or seed=my_dog_birthday because we ensure to have
    # a new signal for all call with seed=None but the dump/load will still work
    if seed is None:
        seed = np.random.default_rng(seed=None).integers(0, 2**63)
    return seed


def generate_recording(
    num_channels: Optional[int] = 2,
    sampling_frequency: Optional[float] = 30000.0,
    durations: Optional[List[float]] = [5.0, 2.5],
    set_probe: Optional[bool] = True,
    ndim: Optional[int] = 2,
    seed: Optional[int] = None,
) -> BaseRecording:
    """
    Generate a lazy recording object.
    Useful for testing API and algos.

    Parameters
    ----------
    num_channels : int, default: 2
        The number of channels in the recording.
    sampling_frequency : float, default: 30000. (in Hz)
        The sampling frequency of the recording, default: 30000.
    durations: List[float], default: [5.0, 2.5]
        The duration in seconds of each segment in the recording, default: [5.0, 2.5].
        Note that the number of segments is determined by the length of this list.
    set_probe: bool, default: True
    ndim : int, default: 2
        The number of dimensions of the probe, default: 2. Set to 3 to make 3 dimensional probe.
    seed : Optional[int]
        A seed for the np.ramdom.default_rng function

    Returns
    -------
    NumpyRecording
        Returns a NumpyRecording object with the specified parameters.
    """
    seed = _ensure_seed(seed)

    recording = NoiseGeneratorRecording(
        num_channels=num_channels,
        sampling_frequency=sampling_frequency,
        durations=durations,
        dtype="float32",
        seed=seed,
        strategy="tile_pregenerated",
        # block size is fixed to one second
        noise_block_size=int(sampling_frequency),
    )

    recording.annotate(is_filtered=True)

    if set_probe:
        probe = generate_linear_probe(num_elec=num_channels)
        if ndim == 3:
            probe = probe.to_3d()
        probe.set_device_channel_indices(np.arange(num_channels))
        recording.set_probe(probe, in_place=True)

    return recording


def generate_sorting(
    num_units=5,
    sampling_frequency=30000.0,  # in Hz
    durations=[10.325, 3.5],  # in s for 2 segments
    firing_rates=3.0,
    empty_units=None,
    refractory_period_ms=4.0,  # in ms
    add_spikes_on_borders=False,
    num_spikes_per_border=3,
    border_size_samples=20,
    seed=None,
):
    """
    Generates sorting object with random firings.

    Parameters
    ----------
    num_units : int, default: 5
        Number of units
    sampling_frequency : float, default: 30000.0
        The sampling frequency
    durations : list, default: [10.325, 3.5]
        Duration of each segment in s
    firing_rates : float, default: 3.0
        The firing rate of each unit (in Hz).
    empty_units : list, default: None
        List of units that will have no spikes. (used for testing mainly).
    refractory_period_ms : float, default: 4.0
        The refractory period in ms
    add_spikes_on_borders : bool, default: False
        If True, spikes will be added close to the borders of the segments.
        This is for testing some post-processing functions when they have
        to deal with border spikes.
    num_spikes_per_border : int, default: 3
        The number of spikes to add close to the borders of the segments.
    border_size_samples : int, default: 20
        The size of the border in samples to add border spikes.
    seed : int, default: None
        The random seed

    Returns
    -------
    sorting : NumpySorting
        The sorting object
    """
    seed = _ensure_seed(seed)
    rng = np.random.default_rng(seed)
    num_segments = len(durations)
    unit_ids = np.arange(num_units)

    spikes = []
    for segment_index in range(num_segments):
        num_samples = int(sampling_frequency * durations[segment_index])
        samples, labels = synthesize_poisson_spike_vector(
            num_units=num_units,
            sampling_frequency=sampling_frequency,
            duration=durations[segment_index],
            refractory_period_ms=refractory_period_ms,
            firing_rates=firing_rates,
            seed=seed + segment_index,
        )

        if empty_units is not None:
            keep = ~np.isin(labels, empty_units)
            samples = samples[keep]
            labels = labels[keep]

        spikes_in_seg = np.zeros(samples.size, dtype=minimum_spike_dtype)
        spikes_in_seg["sample_index"] = samples
        spikes_in_seg["unit_index"] = labels
        spikes_in_seg["segment_index"] = segment_index
        spikes.append(spikes_in_seg)

        if add_spikes_on_borders:
            spikes_on_borders = np.zeros(2 * num_spikes_per_border, dtype=minimum_spike_dtype)
            spikes_on_borders["segment_index"] = segment_index
            spikes_on_borders["unit_index"] = rng.choice(num_units, size=2 * num_spikes_per_border, replace=True)
            # at start
            spikes_on_borders["sample_index"][:num_spikes_per_border] = rng.integers(
                0, border_size_samples, num_spikes_per_border
            )
            # at end
            spikes_on_borders["sample_index"][num_spikes_per_border:] = rng.integers(
                num_samples - border_size_samples, num_samples, num_spikes_per_border
            )
            spikes.append(spikes_on_borders)

    spikes = np.concatenate(spikes)
    spikes = spikes[np.lexsort((spikes["sample_index"], spikes["segment_index"]))]

    sorting = NumpySorting(spikes, sampling_frequency, unit_ids)

    return sorting


def add_synchrony_to_sorting(sorting, sync_event_ratio=0.3, seed=None):
    """
    Generates sorting object with added synchronous events from an existing sorting objects.

    Parameters
    ----------
    sorting : BaseSorting
        The sorting object
    sync_event_ratio : float
        The ratio of added synchronous spikes with respect to the total number of spikes.
        E.g., 0.5 means that the final sorting will have 1.5 times number of spikes, and all the extra
        spikes are synchronous (same sample_index), but on different units (not duplicates).
    seed : int, default: None
        The random seed


    Returns
    -------
    sorting : TransformSorting
        The sorting object, keeping track of added spikes

    """
    rng = np.random.default_rng(seed)
    spikes = sorting.to_spike_vector()
    unit_ids = sorting.unit_ids

    # add syncrhonous events
    num_sync = int(len(spikes) * sync_event_ratio)
    spikes_duplicated = rng.choice(spikes, size=num_sync, replace=True)
    # change unit_index
    new_unit_indices = np.zeros(len(spikes_duplicated))
    # make sure labels are all unique, keep unit_indices used for each spike
    units_used_for_spike = {}
    for i, spike in enumerate(spikes_duplicated):
        sample_index = spike["sample_index"]
        if sample_index not in units_used_for_spike:
            units_used_for_spike[sample_index] = np.array([spike["unit_index"]])
        units_not_used = unit_ids[~np.isin(unit_ids, units_used_for_spike[sample_index])]

        if len(units_not_used) == 0:
            continue
        new_unit_indices[i] = rng.choice(units_not_used)
        units_used_for_spike[sample_index] = np.append(units_used_for_spike[sample_index], new_unit_indices[i])

    spikes_duplicated["unit_index"] = new_unit_indices
    sort_idxs = np.lexsort([spikes_duplicated["sample_index"], spikes_duplicated["segment_index"]])
    spikes_duplicated = spikes_duplicated[sort_idxs]

    synchronous_spikes = NumpySorting(spikes_duplicated, sorting.get_sampling_frequency(), unit_ids)
    sorting = TransformSorting.add_from_sorting(sorting, synchronous_spikes)

    return sorting


def generate_sorting_to_inject(
    sorting: BaseSorting,
    num_samples: List[int],
    max_injected_per_unit: int = 1000,
    injected_rate: float = 0.05,
    refractory_period_ms: float = 1.5,
    seed=None,
) -> NumpySorting:
    """
    Generates a sorting with spikes that are can be injected into the already existing sorting without violating
    the refractory period.

    Parameters
    ----------
    sorting : BaseSorting
        The sorting object
    num_samples: list of size num_segments.
        The number of samples in all the segments of the sorting, to generate spike times
        covering entire the entire duration of the segments
    max_injected_per_unit: int, default 1000
        The maximal number of spikes injected per units
    injected_rate: float, default 0.05
        The rate at which spikes are injected
    refractory_period_ms: float, default 1.5
        The refractory period that should not be violated while injecting new spikes
    seed: int, default None
        The random seed

    Returns
    -------
    sorting : NumpySorting
        The sorting object with the spikes to inject

    """

    injected_spike_trains = [{} for seg_index in range(sorting.get_num_segments())]
    t_r = int(round(refractory_period_ms * sorting.get_sampling_frequency() * 1e-3))

    rng = np.random.default_rng(seed=seed)

    for segment_index in range(sorting.get_num_segments()):
        for unit_id in sorting.unit_ids:
            spike_train = sorting.get_unit_spike_train(unit_id, segment_index=segment_index)
            n_injection = min(max_injected_per_unit, int(round(injected_rate * len(spike_train))))
            # Inject more, then take out all that violate the refractory period.
            n = int(n_injection + 10 * np.sqrt(n_injection))
            injected_spike_train = np.sort(
                np.random.uniform(low=0, high=num_samples[segment_index], size=n).astype(np.int64)
            )

            # Remove spikes that are in the refractory period.
            violations = np.where(np.diff(injected_spike_train) < t_r)[0]
            injected_spike_train = np.delete(injected_spike_train, violations)

            # Remove spikes that violate the refractory period of the real spikes.
            # TODO: Need a better & faster way than this.
            min_diff = np.min(np.abs(injected_spike_train[:, None] - spike_train[None, :]), axis=1)
            violations = min_diff < t_r
            injected_spike_train = injected_spike_train[~violations]

            if len(injected_spike_train) > n_injection:
                injected_spike_train = np.sort(np.random.choice(injected_spike_train, n_injection, replace=False))

            injected_spike_trains[segment_index][unit_id] = injected_spike_train

    return NumpySorting.from_unit_dict(injected_spike_trains, sorting.get_sampling_frequency())


class TransformSorting(BaseSorting):
    """
    Generates a sorting object keeping track of added spikes/units from an external spike_vector.
    More precisely, the TransformSorting objects keeps two internal arrays added_spikes_from_existing_units and
    added_spikes_from_new_units as boolean mask to track (in the representation as a spike vector) where
    modifications have been made

    Parameters
    ----------
    sorting : BaseSorting
        The sorting object
    added_spikes_existing_units : np.array (spike_vector)
        The spikes that should be added to the sorting object, for existing units
    added_spikes_new_units: np.array (spike_vector)
        The spikes that should be added to the sorting object, for new units
    new_units_ids: list
        The unit_ids that should be added if spikes for new units are added
    refractory_period_ms : float, default None
        The refractory period violation to prevent duplicates and/or unphysiological addition
        of spikes. Any spike times in added_spikes violating the refractory period will be
        discarded

    Returns
    -------
    sorting : TransformSorting
        The sorting object with the added spikes and/or units
    """

    def __init__(
        self,
        sorting: BaseSorting,
        added_spikes_existing_units=None,
        added_spikes_new_units=None,
        new_unit_ids: Optional[List[Union[str, int]]] = None,
        refractory_period_ms: Optional[float] = None,
    ):
        sampling_frequency = sorting.get_sampling_frequency()
        unit_ids = list(sorting.get_unit_ids())

        if new_unit_ids is not None:
            new_unit_ids = list(new_unit_ids)
            assert ~np.any(
                np.isin(new_unit_ids, sorting.unit_ids)
            ), "some units ids are already present. Consider using added_spikes_existing_units"
            if len(new_unit_ids) > 0:
                assert type(unit_ids[0]) == type(new_unit_ids[0]), "unit_ids should have the same type"
                unit_ids = unit_ids + list(new_unit_ids)

        BaseSorting.__init__(self, sampling_frequency, unit_ids)

        self.parent_unit_ids = sorting.unit_ids
        self._cached_spike_vector = sorting.to_spike_vector().copy()
        self.refractory_period_ms = refractory_period_ms

        self.added_spikes_from_existing_mask = np.zeros(len(self._cached_spike_vector), dtype=bool)
        self.added_spikes_from_new_mask = np.zeros(len(self._cached_spike_vector), dtype=bool)

        if added_spikes_existing_units is not None and len(added_spikes_existing_units) > 0:
            assert (
                added_spikes_existing_units.dtype == minimum_spike_dtype
            ), "added_spikes_existing_units should be a spike vector"
            added_unit_indices = np.arange(len(self.parent_unit_ids))
            self._cached_spike_vector = np.concatenate((self._cached_spike_vector, added_spikes_existing_units))
            self.added_spikes_from_existing_mask = np.concatenate(
                (self.added_spikes_from_existing_mask, np.ones(len(added_spikes_existing_units), dtype=bool))
            )
            self.added_spikes_from_new_mask = np.concatenate(
                (self.added_spikes_from_new_mask, np.zeros(len(added_spikes_existing_units), dtype=bool))
            )

        if added_spikes_new_units is not None and len(added_spikes_new_units) > 0:
            assert (
                added_spikes_new_units.dtype == minimum_spike_dtype
            ), "added_spikes_new_units should be a spike vector"
            self._cached_spike_vector = np.concatenate((self._cached_spike_vector, added_spikes_new_units))
            self.added_spikes_from_existing_mask = np.concatenate(
                (self.added_spikes_from_existing_mask, np.zeros(len(added_spikes_new_units), dtype=bool))
            )
            self.added_spikes_from_new_mask = np.concatenate(
                (self.added_spikes_from_new_mask, np.ones(len(added_spikes_new_units), dtype=bool))
            )

        sort_idxs = np.lexsort([self._cached_spike_vector["sample_index"], self._cached_spike_vector["segment_index"]])
        self._cached_spike_vector = self._cached_spike_vector[sort_idxs]
        self.added_spikes_from_existing_mask = self.added_spikes_from_existing_mask[sort_idxs]
        self.added_spikes_from_new_mask = self.added_spikes_from_new_mask[sort_idxs]

        # We need to add the sorting segments
        for segment_index in range(sorting.get_num_segments()):
            segment = SpikeVectorSortingSegment(self._cached_spike_vector, segment_index, unit_ids=self.unit_ids)
            self.add_sorting_segment(segment)

        if self.refractory_period_ms is not None:
            self.clean_refractory_period()

        self._kwargs = dict(
            sorting=sorting,
            added_spikes_existing_units=added_spikes_existing_units,
            added_spikes_new_units=added_spikes_new_units,
            new_unit_ids=new_unit_ids,
            refractory_period_ms=refractory_period_ms,
        )

    @property
    def added_spikes_mask(self):
        return np.logical_or(self.added_spikes_from_existing_mask, self.added_spikes_from_new_mask)

    def get_added_spikes_indices(self):
        return np.nonzero(self.added_spikes_mask)[0]

    def get_added_spikes_from_existing_indices(self):
        return np.nonzero(self.added_spikes_from_existing_mask)[0]

    def get_added_spikes_from_new_indices(self):
        return np.nonzero(self.added_spikes_from_new_mask)[0]

    def get_added_units_inds(self):
        return self.unit_ids[len(self.parent_unit_ids) :]

    @staticmethod
    def add_from_sorting(sorting1: BaseSorting, sorting2: BaseSorting, refractory_period_ms=None) -> "TransformSorting":
        """
        Construct TransformSorting by adding one sorting to one other.

        Parameters
        ----------
        sorting1: the first sorting
        sorting2: the second sorting
        refractory_period_ms : float, default None
            The refractory period violation to prevent duplicates and/or unphysiological addition
            of spikes. Any spike times in added_spikes violating the refractory period will be
            discarded
        """
        assert (
            sorting1.get_sampling_frequency() == sorting2.get_sampling_frequency()
        ), "sampling_frequency should be the same"
        assert type(sorting1.unit_ids[0]) == type(sorting2.unit_ids[0]), "unit_ids should have the same type"
        # We detect the indices that are shared by the two sortings
        mask1 = np.isin(sorting2.unit_ids, sorting1.unit_ids)
        common_ids = sorting2.unit_ids[mask1]
        exclusive_ids = sorting2.unit_ids[~mask1]

        # We detect the indicies in the spike_vectors
        idx1 = sorting1.ids_to_indices(common_ids)
        idx2 = sorting2.ids_to_indices(common_ids)

        spike_vector_2 = sorting2.to_spike_vector()
        from_existing_units = np.isin(spike_vector_2["unit_index"], idx2)
        common = spike_vector_2[from_existing_units].copy()

        # If indices are not the same, we need to remap
        if not np.all(idx1 == idx2):
            old_indices = common["unit_index"].copy()
            for i, j in zip(idx1, idx2):
                mask = old_indices == j
                common["unit_index"][mask] = i

        idx1 = len(sorting1.unit_ids) + np.arange(len(exclusive_ids), dtype=int)
        idx2 = sorting2.ids_to_indices(exclusive_ids)

        not_common = spike_vector_2[~from_existing_units].copy()

        # If indices are not the same, we need to remap
        if not np.all(idx1 == idx2):
            old_indices = not_common["unit_index"].copy()
            for i, j in zip(idx1, idx2):
                mask = old_indices == j
                not_common["unit_index"][mask] = i

        sorting = TransformSorting(
            sorting1,
            added_spikes_existing_units=common,
            added_spikes_new_units=not_common,
            new_unit_ids=exclusive_ids,
            refractory_period_ms=refractory_period_ms,
        )
        return sorting

    @staticmethod
    def add_from_unit_dict(
        sorting1: BaseSorting, units_dict_list: dict, refractory_period_ms=None
    ) -> "TransformSorting":
        """
        Construct TransformSorting by adding one sorting with a
        list of dict. The list length is the segment count.
        Each dict have unit_ids as keys and spike times as values.

        Parameters
        ----------

        sorting1: the first sorting
        dict_list: list of dict
        refractory_period_ms : float, default None
            The refractory period violation to prevent duplicates and/or unphysiological addition
            of spikes. Any spike times in added_spikes violating the refractory period will be
            discarded
        """
        sorting2 = NumpySorting.from_unit_dict(units_dict_list, sorting1.get_sampling_frequency())
        sorting = TransformSorting.add_from_sorting(sorting1, sorting2, refractory_period_ms)
        return sorting

    @staticmethod
    def from_times_labels(
        sorting1, times_list, labels_list, sampling_frequency, unit_ids=None, refractory_period_ms=None
    ) -> "NumpySorting":
        """
        Construct TransformSorting from:
          * an array of spike times (in frames)
          * an array of spike labels and adds all the
        In case of multisegment, it is a list of array.

        Parameters
        ----------
        sorting1: the first sorting
        times_list: list of array (or array)
            An array of spike times (in frames)
        labels_list: list of array (or array)
            An array of spike labels corresponding to the given times
        unit_ids: list or None, default: None
            The explicit list of unit_ids that should be extracted from labels_list
            If None, then it will be np.unique(labels_list)
        refractory_period_ms : float, default None
            The refractory period violation to prevent duplicates and/or unphysiological addition
            of spikes. Any spike times in added_spikes violating the refractory period will be
            discarded
        """

        sorting2 = NumpySorting.from_times_labels(times_list, labels_list, sampling_frequency, unit_ids)
        sorting = TransformSorting.add_from_sorting(sorting1, sorting2, refractory_period_ms)
        return sorting

    def clean_refractory_period(self):
        ## This function will remove the added spikes that will violate RPV, but does not affect the
        ## spikes in the original sorting. So if some RPV violation are present in this sorting,
        ## they will be left untouched
        unit_indices = np.unique(self._cached_spike_vector["unit_index"])
        rpv = int(self.get_sampling_frequency() * self.refractory_period_ms / 1000)
        to_keep = ~self.added_spikes_from_existing_mask.copy()
        for segment_index in range(self.get_num_segments()):
            for unit_ind in unit_indices:
                (indices,) = np.nonzero(
                    (self._cached_spike_vector["unit_index"] == unit_ind)
                    * (self._cached_spike_vector["segment_index"] == segment_index)
                )
                to_keep[indices[1:]] = np.logical_or(
                    to_keep[indices[1:]], np.diff(self._cached_spike_vector[indices]["sample_index"]) > rpv
                )

        self._cached_spike_vector = self._cached_spike_vector[to_keep]
        self.added_spikes_from_existing_mask = self.added_spikes_from_existing_mask[to_keep]
        self.added_spikes_from_new_mask = self.added_spikes_from_new_mask[to_keep]


def create_sorting_npz(num_seg, file_path):
    # create a NPZ sorting file
    d = {}
    d["unit_ids"] = np.array([0, 1, 2], dtype="int64")
    d["num_segment"] = np.array([2], dtype="int64")
    d["sampling_frequency"] = np.array([30000.0], dtype="float64")
    for seg_index in range(num_seg):
        spike_indexes = np.arange(0, 1000, 10)
        spike_labels = np.zeros(spike_indexes.size, dtype="int64")
        spike_labels[0::3] = 0
        spike_labels[1::3] = 1
        spike_labels[2::3] = 2
        d[f"spike_indexes_seg{seg_index}"] = spike_indexes
        d[f"spike_labels_seg{seg_index}"] = spike_labels
    np.savez(file_path, **d)


def generate_snippets(
    nbefore=20,
    nafter=44,
    num_channels=2,
    wf_folder=None,
    sampling_frequency=30000.0,  # in Hz
    durations=[10.325, 3.5],  #  in s for 2 segments
    set_probe=True,
    ndim=2,
    num_units=5,
    empty_units=None,
    **job_kwargs,
):
    recording = generate_recording(
        durations=durations,
        num_channels=num_channels,
        sampling_frequency=sampling_frequency,
        ndim=ndim,
        set_probe=set_probe,
    )

    sorting = generate_sorting(
        num_units=num_units, sampling_frequency=sampling_frequency, durations=durations, empty_units=empty_units
    )

    snippets = snippets_from_sorting(
        recording=recording, sorting=sorting, nbefore=nbefore, nafter=nafter, wf_folder=wf_folder, **job_kwargs
    )

    if set_probe:
        probe = recording.get_probe()
        snippets = snippets.set_probe(probe)

    return snippets, sorting


## spiketrain zone ##
def synthesize_poisson_spike_vector(
    num_units=20,
    sampling_frequency=30000.0,
    duration=60.0,
    refractory_period_ms=4.0,
    firing_rates=3.0,
    seed=0,
):
    """
    Generate random spike frames for neuronal units using a Poisson process.

    This function simulates the spike activity of multiple neuronal units. Each unit's spiking behavior
    is modeled as a Poisson process, with spike times discretized according to the specified sampling frequency.
    The function accounts for refractory periods in spike generation, and allows specifying either a uniform
    firing rate for all units or distinct firing rates for each unit.

    Parameters
    ----------
    num_units : int, default: 20
        Number of neuronal units to simulate
    sampling_frequency : float, default: 30000.0
        Sampling frequency in Hz
    duration : float, default: 60.0
        Duration of the simulation in seconds
    refractory_period_ms : float, default: 4.0
        Refractory period between spikes in milliseconds
    firing_rates : float or array_like, default: 3.0
        Firing rate(s) in Hz. Can be a single value for all units or an array of firing rates with
        each element being the firing rate for one unit
    seed : int, default: 0
        Seed for random number generator

    Returns
    -------
    spike_frames : ndarray
        1D array of spike frames.
    unit_indices : ndarray
        1D array of unit indices corresponding to each spike.

    Notes
    -----
    - The inter-spike intervals are simulated using a geometric distribution, representing the discrete
      counterpart to the exponential distribution of intervals in a continuous-time Poisson process.
    - The refractory period is enforced by adding a fixed number of frames to each neuron's inter-spike interval,
      ensuring no two spikes occur within this period for any single neuron.
    - The effective firing rate is adjusted upwards to compensate for the refractory period, following the model in [1].
      This adjustment ensures the overall firing rate remains consistent with the specified `firing_rates`,
      despite the enforced refractory period.


    References
    ----------
    [1] Deger, M., Helias, M., Boucsein, C., & Rotter, S. (2012). Statistical properties of superimposed stationary
        spike trains. Journal of Computational Neuroscience, 32(3), 443–463.
    """

    rng = np.random.default_rng(seed=seed)

    if np.isscalar(firing_rates):
        firing_rates = np.full(num_units, firing_rates, dtype="float64")

    # Calculate the number of frames in the refractory period
    refractory_period_seconds = refractory_period_ms / 1000.0
    refactory_period_frames = int(refractory_period_seconds * sampling_frequency)

    is_refactory_period_too_long = np.any(refractory_period_seconds >= 1.0 / firing_rates)
    if is_refactory_period_too_long:
        raise ValueError(
            f"The given refractory period {refractory_period_ms} is too long for the firing rates {firing_rates}"
        )

    # p is the probably of an spike per tick of the sampling frequency
    binomial_p = firing_rates / sampling_frequency
    # We estimate how many spikes we will have in the duration
    max_frames = int(duration * sampling_frequency) - 1
    max_binomial_p = float(np.max(binomial_p))
    num_spikes_expected = ceil(max_frames * max_binomial_p)
    num_spikes_std = int(np.sqrt(num_spikes_expected * (1 - max_binomial_p)))
    num_spikes_max = num_spikes_expected + 4 * num_spikes_std

    # Increase the firing rate to take into account the refractory period
    modified_firing_rate = firing_rates / (1 - firing_rates * refractory_period_seconds)
    binomial_p_modified = modified_firing_rate / sampling_frequency
    binomial_p_modified = np.minimum(binomial_p_modified, 1.0)

    # Generate inter spike frames, add the refactory samples and accumulate for sorted spike frames
    inter_spike_frames = rng.geometric(p=binomial_p_modified[:, np.newaxis], size=(num_units, num_spikes_max))
    inter_spike_frames[:, 1:] += refactory_period_frames
    spike_frames = np.cumsum(inter_spike_frames, axis=1, out=inter_spike_frames)
    spike_frames = spike_frames.ravel()

    # We map the corresponding unit indices
    unit_indices = np.repeat(np.arange(num_units, dtype="uint16"), num_spikes_max)

    # Eliminate spikes that are beyond the duration
    mask = spike_frames <= max_frames
    num_correct_frames = np.sum(mask)
    spike_frames[:num_correct_frames] = spike_frames[mask]  # Avoids a malloc
    unit_indices = unit_indices[mask]

    # Sort globaly
    spike_frames = spike_frames[:num_correct_frames]
    sort_indices = np.argsort(spike_frames, kind="stable")  # I profiled the different kinds, this is the fastest.

    unit_indices = unit_indices[sort_indices]
    spike_frames = spike_frames[sort_indices]

    return spike_frames, unit_indices


def synthesize_random_firings(
    num_units=20,
    sampling_frequency=30000.0,
    duration=60,
    refractory_period_ms=4.0,
    firing_rates=3.0,
    add_shift_shuffle=False,
    seed=None,
):
    """ "
    Generate some spiketrain with random firing for one segment.

    Parameters
    ----------
    num_units : int
        number of units
    sampling_frequency : float
        sampling rate
    duration : float
        duration of the segment in seconds
    refractory_period_ms: float
        refractory_period in ms
    firing_rates: float or list[float]
        The firing rate of each unit (in Hz).
        If float, all units will have the same firing rate.
    add_shift_shuffle: bool, default: False
        Optionally add a small shuffle on half of the spikes to make the autocorrelogram less flat.
    seed: int, default: None
        seed for the generator

    Returns
    -------
    times:
        Concatenated and sorted times vector
    labels:
        Concatenated and sorted label vector

    """

    rng = np.random.default_rng(seed=seed)

    if np.isscalar(firing_rates):
        firing_rates = np.full(num_units, firing_rates, dtype="float64")

    refractory_sample = int(refractory_period_ms / 1000.0 * sampling_frequency)

    segment_size = int(sampling_frequency * duration)

    times = []
    labels = []
    for unit_ind in range(num_units):
        n_spikes = int(firing_rates[unit_ind] * duration)
        # we take a bit more spikes and then remove if too much of then
        n = int(n_spikes + 10 * np.sqrt(n_spikes))
        spike_times = rng.integers(0, segment_size, n)
        spike_times = np.sort(spike_times)

        # make less flat autocorrelogram shape by jittering half of the spikes
        if add_shift_shuffle:
            # this replace the previous rand_distr2()
            some = rng.choice(spike_times.size, spike_times.size // 2, replace=False)
            x = rng.random(some.size)
            a = refractory_sample
            b = refractory_sample * 20
            shift = a + (b - a) * x**2
            shift = shift.astype("int64")
            spike_times[some] += shift
            spike_times = spike_times[(0 <= spike_times) & (spike_times < segment_size)]

        (violations,) = np.nonzero(np.diff(spike_times) < refractory_sample)
        spike_times = np.delete(spike_times, violations)
        if len(spike_times) > n_spikes:
            spike_times = rng.choice(spike_times, n_spikes, replace=False)

        spike_labels = np.ones(spike_times.size, dtype="int64") * unit_ind

        times.append(spike_times.astype("int64"))
        labels.append(spike_labels)

    times = np.concatenate(times)
    labels = np.concatenate(labels)

    sort_inds = np.argsort(times)
    times = times[sort_inds]
    labels = labels[sort_inds]

    return (times, labels)


def clean_refractory_period(times, refractory_period):
    """
    Remove spike that violate the refractory period in a given spike train.

    times and refractory_period must have the same units : samples or second or ms
    """

    if times.size == 0:
        return times

    times = np.sort(times)
    while True:
        diffs = np.diff(times)
        (inds,) = np.nonzero(diffs <= refractory_period)
        if inds.size == 0:
            break
        keep = np.ones(times.size, dtype="bool")
        keep[inds + 1] = False
        times = times[keep]

    return times


def inject_some_duplicate_units(sorting, num=4, max_shift=5, ratio=None, seed=None):
    """
    Inject some duplicate units in a sorting.
    The peak shift can be control in a range.

    Parameters
    ----------
    sorting :
        Original sorting
    num : int
        Number of injected units
    max_shift : int
        range of the shift in sample
    ratio: float
        Proportion of original spike in the injected units.

    Returns
    -------
    sorting_with_dup: Sorting
        A sorting with more units.


    """
    rng = np.random.default_rng(seed)

    other_ids = np.arange(np.max(sorting.unit_ids) + 1, np.max(sorting.unit_ids) + num + 1)
    shifts = rng.integers(low=-max_shift, high=max_shift, size=num)

    shifts[shifts == 0] += max_shift
    unit_peak_shifts = dict(zip(other_ids, shifts))

    spiketrains = []
    for segment_index in range(sorting.get_num_segments()):
        # sorting to dict
        d = {
            unit_id: sorting.get_unit_spike_train(unit_id, segment_index=segment_index) for unit_id in sorting.unit_ids
        }

        r = {}

        # inject some duplicate
        for i, unit_id in enumerate(other_ids):
            original_times = d[sorting.unit_ids[i]]
            times = original_times + unit_peak_shifts[unit_id]
            if ratio is not None:
                # select a portion of then
                assert 0.0 < ratio <= 1.0
                n = original_times.size
                sel = rng.choice(n, int(n * ratio), replace=False)
                times = times[sel]
            # clip inside 0 and last spike
            times = np.clip(times, 0, original_times[-1])
            times = np.sort(times)
            r[unit_id] = times
        spiketrains.append(r)

    sorting_new_units = NumpySorting.from_unit_dict(spiketrains, sampling_frequency=sorting.get_sampling_frequency())
    sorting_with_dup = TransformSorting.add_from_sorting(sorting, sorting_new_units)

    return sorting_with_dup


def inject_some_split_units(sorting, split_ids: list, num_split=2, output_ids=False, seed=None):
    """ """

    unit_ids = sorting.unit_ids
    assert unit_ids.dtype.kind == "i"

    m = np.max(unit_ids) + 1
    other_ids = {}
    for unit_id in split_ids:
        other_ids[unit_id] = np.arange(m, m + num_split, dtype=unit_ids.dtype)
        m += num_split

    rng = np.random.default_rng(seed)
    spiketrains = []
    for segment_index in range(sorting.get_num_segments()):
        # sorting to dict
        d = {
            unit_id: sorting.get_unit_spike_train(unit_id, segment_index=segment_index) for unit_id in sorting.unit_ids
        }

        new_units = {}
        for unit_id in sorting.unit_ids:
            original_times = d[unit_id]
            if unit_id in split_ids:
                split_inds = rng.integers(0, num_split, original_times.size)
                for split in range(num_split):
                    mask = split_inds == split
                    other_id = other_ids[unit_id][split]
                    new_units[other_id] = original_times[mask]
            else:
                new_units[unit_id] = original_times
        spiketrains.append(new_units)

    sorting_with_split = NumpySorting.from_unit_dict(spiketrains, sampling_frequency=sorting.get_sampling_frequency())
    if output_ids:
        return sorting_with_split, other_ids
    else:
        return sorting_with_split


def synthetize_spike_train_bad_isi(duration, baseline_rate, num_violations, violation_delta=1e-5):
    """Create a spike train. Has uniform inter-spike intervals, except where isis violations occur.

    Parameters
    ----------
    duration : float
        Length of simulated recording (in seconds).
    baseline_rate : float
        Firing rate for "true" spikes.
    num_violations : int
        Number of contaminating spikes.
    violation_delta : float, default: 1e-5
        Temporal offset of contaminating spikes (in seconds)

    Returns
    -------
    spike_train : np.array
        Array of monotonically increasing spike times.
    """

    isis = np.ones((int(duration * baseline_rate),)) / baseline_rate
    spike_train = np.cumsum(isis)
    viol_times = spike_train[: int(num_violations)] + violation_delta
    viol_times = viol_times[viol_times < duration]
    spike_train = np.sort(np.concatenate((spike_train, viol_times)))

    return spike_train


## Noise generator zone ##
class NoiseGeneratorRecording(BaseRecording):
    """
    A lazy recording that generates white noise samples if and only if `get_traces` is called.

    This done by tiling small noise chunk.

    2 strategies to be reproducible across different start/end frame calls:
      * "tile_pregenerated": pregenerate a small noise block and tile it depending the start_frame/end_frame
      * "on_the_fly": generate on the fly small noise chunk and tile then. seed depend also on the noise block.


    Parameters
    ----------
    num_channels : int
        The number of channels.
    sampling_frequency : float
        The sampling frequency of the recorder.
    durations : List[float]
        The durations of each segment in seconds. Note that the length of this list is the number of segments.
    noise_level: float, default: 1
        Std of the white noise
    dtype : Optional[Union[np.dtype, str]], default: "float32"
        The dtype of the recording. Note that only np.float32 and np.float64 are supported.
    seed : Optional[int], default: None
        The seed for np.random.default_rng.
    strategy : "tile_pregenerated" or "on_the_fly"
        The strategy of generating noise chunk:
          * "tile_pregenerated": pregenerate a noise chunk of noise_block_size sample and repeat it
                                 very fast and cusume only one noise block.
          * "on_the_fly": generate on the fly a new noise block by combining seed + noise block index
                          no memory preallocation but a bit more computaion (random)
    noise_block_size: int
        Size in sample of noise block.

    Note
    ----
    If modifying this function, ensure that only one call to malloc is made per call get_traces to
    maintain the optimized memory profile.
    """

    def __init__(
        self,
        num_channels: int,
        sampling_frequency: float,
        durations: List[float],
        noise_level: float = 1.0,
        dtype: Optional[Union[np.dtype, str]] = "float32",
        seed: Optional[int] = None,
        strategy: Literal["tile_pregenerated", "on_the_fly"] = "tile_pregenerated",
        noise_block_size: int = 30000,
    ):
        channel_ids = np.arange(num_channels)
        dtype = np.dtype(dtype).name  # Cast to string for serialization
        if dtype not in ("float32", "float64"):
            raise ValueError(f"'dtype' must be 'float32' or 'float64' but is {dtype}")
        assert strategy in ("tile_pregenerated", "on_the_fly"), "'strategy' must be 'tile_pregenerated' or 'on_the_fly'"

        BaseRecording.__init__(self, sampling_frequency=sampling_frequency, channel_ids=channel_ids, dtype=dtype)

        num_segments = len(durations)

        # very important here when multiprocessing and dump/load
        seed = _ensure_seed(seed)

        # we need one seed per segment
        rng = np.random.default_rng(seed)
        segments_seeds = [rng.integers(0, 2**63) for i in range(num_segments)]

        for i in range(num_segments):
            num_samples = int(durations[i] * sampling_frequency)
            rec_segment = NoiseGeneratorRecordingSegment(
                num_samples,
                num_channels,
                sampling_frequency,
                noise_block_size,
                noise_level,
                dtype,
                segments_seeds[i],
                strategy,
            )
            self.add_recording_segment(rec_segment)

        self._kwargs = {
            "num_channels": num_channels,
            "durations": durations,
            "sampling_frequency": sampling_frequency,
            "noise_level": noise_level,
            "dtype": dtype,
            "seed": seed,
            "strategy": strategy,
            "noise_block_size": noise_block_size,
        }


class NoiseGeneratorRecordingSegment(BaseRecordingSegment):
    def __init__(
        self, num_samples, num_channels, sampling_frequency, noise_block_size, noise_level, dtype, seed, strategy
    ):
        assert seed is not None

        BaseRecordingSegment.__init__(self, sampling_frequency=sampling_frequency)

        self.num_samples = num_samples
        self.num_channels = num_channels
        self.noise_block_size = noise_block_size
        self.noise_level = noise_level
        self.dtype = dtype
        self.seed = seed
        self.strategy = strategy

        if self.strategy == "tile_pregenerated":
            rng = np.random.default_rng(seed=self.seed)
            self.noise_block = (
                rng.standard_normal(size=(self.noise_block_size, self.num_channels), dtype=self.dtype) * noise_level
            )
        elif self.strategy == "on_the_fly":
            pass

    def get_num_samples(self):
        return self.num_samples

    def get_traces(
        self,
        start_frame: Union[int, None] = None,
        end_frame: Union[int, None] = None,
        channel_indices: Union[List, None] = None,
    ) -> np.ndarray:
        start_frame = 0 if start_frame is None else max(start_frame, 0)
        end_frame = self.num_samples if end_frame is None else min(end_frame, self.num_samples)

        start_frame_within_block = start_frame % self.noise_block_size
        end_frame_within_block = end_frame % self.noise_block_size
        num_samples = end_frame - start_frame

        traces = np.empty(shape=(num_samples, self.num_channels), dtype=self.dtype)

        first_block_index = start_frame // self.noise_block_size
        last_block_index = end_frame // self.noise_block_size

        pos = 0
        for block_index in range(first_block_index, last_block_index + 1):
            if self.strategy == "tile_pregenerated":
                noise_block = self.noise_block
            elif self.strategy == "on_the_fly":
                rng = np.random.default_rng(seed=(self.seed, block_index))
                noise_block = rng.standard_normal(size=(self.noise_block_size, self.num_channels), dtype=self.dtype)
                noise_block *= self.noise_level

            if block_index == first_block_index:
                if first_block_index != last_block_index:
                    end_first_block = self.noise_block_size - start_frame_within_block
                    traces[:end_first_block] = noise_block[start_frame_within_block:]
                    pos += end_first_block
                else:
                    # special case when unique block
                    traces[:] = noise_block[start_frame_within_block : start_frame_within_block + num_samples]
            elif block_index == last_block_index:
                if end_frame_within_block > 0:
                    traces[pos:] = noise_block[:end_frame_within_block]
            else:
                traces[pos : pos + self.noise_block_size] = noise_block
                pos += self.noise_block_size

        # slice channels
        traces = traces if channel_indices is None else traces[:, channel_indices]

        return traces


noise_generator_recording = define_function_from_class(
    source_class=NoiseGeneratorRecording, name="noise_generator_recording"
)


def generate_recording_by_size(
    full_traces_size_GiB: float,
    num_channels: int = 384,
    seed: Optional[int] = None,
    strategy: Literal["tile_pregenerated", "on_the_fly"] = "tile_pregenerated",
) -> NoiseGeneratorRecording:
    """
    Generate a large lazy recording.
    This is a convenience wrapper around the NoiseGeneratorRecording class where only
    the size in GiB (NOT GB!) is specified.

    It is generated with 384 channels and a sampling frequency of 1 Hz. The duration is manipulted to
    produced the desired size.

    Seee GeneratorRecording for more details.

    Parameters
    ----------
    full_traces_size_GiB : float
        The size in gigabytes (GiB) of the recording.
    num_channels: int
        Number of channels.
    seed : int, default: None
        The seed for np.random.default_rng

    Returns
    -------
    GeneratorRecording
        A lazy random recording with the specified size.
    """

    dtype = np.dtype("float32")
    sampling_frequency = 30_000.0  # Hz
    num_channels = 384

    GiB_to_bytes = 1024**3
    full_traces_size_bytes = int(full_traces_size_GiB * GiB_to_bytes)
    num_samples = int(full_traces_size_bytes / (num_channels * dtype.itemsize))
    durations = [num_samples / sampling_frequency]

    recording = NoiseGeneratorRecording(
        durations=durations,
        sampling_frequency=sampling_frequency,
        num_channels=num_channels,
        dtype=dtype,
        seed=seed,
        strategy=strategy,
    )

    return recording


## Waveforms zone ##


def exp_growth(start_amp, end_amp, duration_ms, tau_ms, sampling_frequency, flip=False):
    if flip:
        start_amp, end_amp = end_amp, start_amp
    size = int(duration_ms * sampling_frequency / 1000.0)
    times_ms = np.arange(size + 1) / sampling_frequency * 1000.0
    y = np.exp(times_ms / tau_ms)
    y = y / (y[-1] - y[0]) * (end_amp - start_amp)
    y = y - y[0] + start_amp
    if flip:
        y = y[::-1]
    return y[:-1]


def get_ellipse(positions, center, b=1, c=1, x_angle=0, y_angle=0, z_angle=0):
    """
    Compute the distances to a particular ellipsoid in order to take into account
    spatial inhomogeneities while generating the template. In a carthesian, centered
    space, the equation of the ellipsoid in 3D is given by
        R = x**2 + (y/b)**2 + (z/c)**2, with R being the radius of the ellipsoid

    Given the coordinates of the recording channels, we want to know what is the radius
    (i.e. the distance) between these points and a given ellipsoidal volume. To to do,
    we change the referential. To go from the centered space of our ellipsoidal volume, we
    need to perform a translation of the center (given the center of the ellipsoids), and perform
    three rotations along the three main axis (Rx, Ry, Rz). To go from one referential to the other,
    we need to have
                            x - x0
        [X,Y,Z] = Rx.Ry.Rz (y - y0)
                            z - z0

    In this new space, we can compute the radius of the ellipsoidal shape given the same formula
        R = X**2 + (Y/b)**2 + (Z/c)**2

    and thus obtain putative amplitudes given the ellipsoidal projections. Note that in case of a=b=1 and
    no rotation, the distance is the same as the euclidean distance

    Returns
    -------
    The distances of the recording channels, as radius to a defined elliposoidal volume

    """
    p = np.zeros((3, len(positions)))
    p[0] = positions[:, 0] - center[0]
    p[1] = positions[:, 1] - center[1]
    p[2] = -center[2]

    Rx = np.zeros((3, 3))
    Rx[0, 0] = 1
    Rx[1, 1] = np.cos(-x_angle)
    Rx[1, 0] = -np.sin(-x_angle)
    Rx[2, 1] = np.sin(-x_angle)
    Rx[2, 2] = np.cos(-x_angle)

    Ry = np.zeros((3, 3))
    Ry[1, 1] = 1
    Ry[0, 0] = np.cos(-y_angle)
    Ry[0, 2] = np.sin(-y_angle)
    Ry[2, 0] = -np.sin(-y_angle)
    Ry[2, 2] = np.cos(-y_angle)

    Rz = np.zeros((3, 3))
    Rz[2, 2] = 1
    Rz[0, 0] = np.cos(-z_angle)
    Rz[0, 1] = -np.sin(-z_angle)
    Rz[1, 0] = np.sin(-z_angle)
    Rz[1, 1] = np.cos(-z_angle)

    inv_matrix = np.dot(Rx, Ry, Rz)
    P = np.dot(inv_matrix, p)

    return np.sqrt(P[0] ** 2 + (P[1] / b) ** 2 + (P[2] / c) ** 2)


def generate_single_fake_waveform(
    sampling_frequency=None,
    ms_before=1.0,
    ms_after=3.0,
    negative_amplitude=-1,
    positive_amplitude=0.15,
    depolarization_ms=0.1,
    repolarization_ms=0.6,
    recovery_ms=1.1,
    smooth_ms=0.05,
    dtype="float32",
):
    """
    Very naive spike waveforms generator with 3 exponentials (depolarization, repolarization, recovery)
    """
    assert ms_after > depolarization_ms + repolarization_ms
    assert ms_before > depolarization_ms

    nbefore = int(sampling_frequency * ms_before / 1000.0)
    nafter = int(sampling_frequency * ms_after / 1000.0)
    width = nbefore + nafter
    wf = np.zeros(width, dtype=dtype)

    # depolarization
    ndepo = int(depolarization_ms * sampling_frequency / 1000.0)
    assert ndepo < nafter, "ms_before is too short"
    tau_ms = depolarization_ms * 0.2
    wf[nbefore - ndepo : nbefore] = exp_growth(
        0, negative_amplitude, depolarization_ms, tau_ms, sampling_frequency, flip=False
    )

    # repolarization
    nrepol = int(repolarization_ms * sampling_frequency / 1000.0)
    tau_ms = repolarization_ms * 0.5
    wf[nbefore : nbefore + nrepol] = exp_growth(
        negative_amplitude, positive_amplitude, repolarization_ms, tau_ms, sampling_frequency, flip=True
    )

    # recovery
    nrefac = int(recovery_ms * sampling_frequency / 1000.0)
    assert nrefac + nrepol < nafter, "ms_after is too short"
    tau_ms = recovery_ms * 0.5
    wf[nbefore + nrepol : nbefore + nrepol + nrefac] = exp_growth(
        positive_amplitude, 0.0, recovery_ms, tau_ms, sampling_frequency, flip=True
    )

    # gaussian smooth
    smooth_size = smooth_ms / (1 / sampling_frequency * 1000.0)
    n = int(smooth_size * 4)
    bins = np.arange(-n, n + 1)
    smooth_kernel = np.exp(-(bins**2) / (2 * smooth_size**2))
    smooth_kernel /= np.sum(smooth_kernel)
    # smooth_kernel = smooth_kernel[4:]
    wf = np.convolve(wf, smooth_kernel, mode="same")

    # ensure the the peak to be extatly at nbefore (smooth can modify this)
    ind = np.argmin(wf)
    if ind > nbefore:
        shift = ind - nbefore
        wf[:-shift] = wf[shift:]
    elif ind < nbefore:
        shift = nbefore - ind
        wf[shift:] = wf[:-shift]

    return wf


default_unit_params_range = dict(
    alpha=(100.0, 500.0),
    depolarization_ms=(0.09, 0.14),
    repolarization_ms=(0.5, 0.8),
    recovery_ms=(1.0, 1.5),
    positive_amplitude=(0.1, 0.25),
    smooth_ms=(0.03, 0.07),
    spatial_constant=(20, 40),
    propagation_speed=(250.0, 350.0),  # um  / ms
    b=(0.1, 1),
    c=(0.1, 1),
    x_angle=(0, np.pi),
    y_angle=(0, np.pi),
    z_angle=(0, np.pi),
)


def generate_templates(
    channel_locations,
    units_locations,
    sampling_frequency,
    ms_before,
    ms_after,
    seed=None,
    dtype="float32",
    upsample_factor=None,
<<<<<<< HEAD
    unit_params=None,
    unit_params_range=None,
=======
    unit_params=dict(),
    unit_params_range=dict(),
    mode="ellipsoid",
>>>>>>> 1ff4152e
):
    """
    Generate some templates from the given channel positions and neuron position.s

    The implementation is very naive : it generates a mono channel waveform using generate_single_fake_waveform()
    and duplicates this same waveform on all channel given a simple decay law per unit.


    Parameters
    ----------

    channel_locations: np.ndarray
        Channel locations.
    units_locations: np.ndarray
        Must be 3D.
    sampling_frequency: float
        Sampling frequency.
    ms_before: float
        Cut out in ms before spike peak.
    ms_after: float
        Cut out in ms after spike peak.
    seed: int or None
        A seed for random.
    dtype: numpy.dtype, default: "float32"
        Templates dtype
    upsample_factor: None or int
        If not None then template are generated upsampled by this factor.
        Then a new dimention (axis=3) is added to the template with intermediate inter sample representation.
        This allow easy random jitter by choising a template this new dim
    unit_params: dict of arrays
        An optional dict containing parameters per units.
        Keys are parameter names:

            * "alpha": amplitude of the action potential in a.u. (default range: (6'000-9'000))
            * "depolarization_ms": the depolarization interval in ms (default range: (0.09-0.14))
            * "repolarization_ms": the repolarization interval in ms (default range: (0.5-0.8))
            * "recovery_ms": the recovery interval in ms (default range: (1.0-1.5))
            * "positive_amplitude": the positive amplitude in a.u. (default range: (0.05-0.15)) (negative is always -1)
            * "smooth_ms": the gaussian smooth in ms (default range: (0.03-0.07))
            * "spatial_constant": the spatial constant (default range: (20-40))
            * "propagation_speed": mimic a propagation delay with a kind of a "speed" (default range: (250., 350.)).
        Values contains vector with same size of num_units.
        If the key is not in dict then it is generated using unit_params_range
    unit_params_range: dict of tuple
        Used to generate parameters when unit_params are not given.
        In this case, a uniform ranfom value for each unit is generated within the provided range.

    Returns
    -------
    templates: np.array
        The template array with shape
            * (num_units, num_samples, num_channels): standard case
            * (num_units, num_samples, num_channels, upsample_factor) if upsample_factor is not None

    """

    unit_params = unit_params or dict()
    unit_params_range = unit_params_range or dict()
    rng = np.random.default_rng(seed=seed)

    # neuron location must be 3D
    assert units_locations.shape[1] == 3

    # channel_locations to 3D
    if channel_locations.shape[1] == 2:
        channel_locations = np.hstack([channel_locations, np.zeros((channel_locations.shape[0], 1))])

    num_units = units_locations.shape[0]
    num_channels = channel_locations.shape[0]
    nbefore = int(sampling_frequency * ms_before / 1000.0)
    nafter = int(sampling_frequency * ms_after / 1000.0)
    width = nbefore + nafter

    if upsample_factor is not None:
        upsample_factor = int(upsample_factor)
        assert upsample_factor >= 1
        templates = np.zeros((num_units, width, num_channels, upsample_factor), dtype=dtype)
        fs = sampling_frequency * upsample_factor
    else:
        templates = np.zeros((num_units, width, num_channels), dtype=dtype)
        fs = sampling_frequency

    # check or generate params per units
    params = dict()
    for k in default_unit_params_range.keys():
        if k in unit_params:
            assert unit_params[k].size == num_units
            params[k] = unit_params[k]
        else:
            if k in unit_params_range:
                lims = unit_params_range[k]
            else:
                lims = default_unit_params_range[k]
            if lims is not None:
                lim0, lim1 = lims
                v = rng.random(num_units)
                params[k] = v * (lim1 - lim0) + lim0
            else:
                params[k] = [None] * num_units

    for u in range(num_units):
        wf = generate_single_fake_waveform(
            sampling_frequency=fs,
            ms_before=ms_before,
            ms_after=ms_after,
            negative_amplitude=-1,
            positive_amplitude=params["positive_amplitude"][u],
            depolarization_ms=params["depolarization_ms"][u],
            repolarization_ms=params["repolarization_ms"][u],
            recovery_ms=params["recovery_ms"][u],
            smooth_ms=params["smooth_ms"][u],
            dtype=dtype,
        )

        ## Add a spatial decay depend on distance from unit to each channel
        alpha = params["alpha"][u]

        # naive formula for spatial decay
        spatial_constant = params["spatial_constant"][u]
        if mode == "sphere":
            distances = get_ellipse(
                channel_locations,
                units_locations[u],
                1,
                1,
                0,
                0,
                0,
            )
        elif mode == "ellipsoid":
            distances = get_ellipse(
                channel_locations,
                units_locations[u],
                params["b"][u],
                params["c"][u],
                params["x_angle"][u],
                params["y_angle"][u],
                params["z_angle"][u],
            )

        channel_factors = alpha * np.exp(-distances / spatial_constant)
        wfs = wf[:, np.newaxis] * channel_factors[np.newaxis, :]

        # This mimic a propagation delay for distant channel
        propagation_speed = params["propagation_speed"][u]
        if propagation_speed is not None:
            # the speed is um/ms
            dist = distances.copy()
            dist -= np.min(dist)
            delay_s = dist / propagation_speed / 1000.0
            sample_shifts = delay_s * fs

            # apply the delay with fft transform to get sub sample shift
            n = wfs.shape[0]
            wfs_f = np.fft.rfft(wfs, axis=0)
            if n % 2 == 0:
                # n is even sig_f[-1] is nyquist and so pi
                omega = np.linspace(0, np.pi, wfs_f.shape[0])
            else:
                # n is odd sig_f[-1] is exactly nyquist!! we need (n-1) / n factor!!
                omega = np.linspace(0, np.pi * (n - 1) / n, wfs_f.shape[0])
            # broadcast omega and sample_shifts depend the axis
            shifts = omega[:, np.newaxis] * sample_shifts[np.newaxis, :]
            wfs = np.fft.irfft(wfs_f * np.exp(-1j * shifts), n=n, axis=0)

        if upsample_factor is not None:
            for f in range(upsample_factor):
                templates[u, :, :, f] = wfs[f::upsample_factor]
        else:
            templates[u, :, :] = wfs

    return templates


## template convolution zone ##


class InjectTemplatesRecording(BaseRecording):
    """
    Class for creating a recording based on spike timings and templates.
    Can be just the templates or can add to an already existing recording.

    Parameters
    ----------
    sorting: BaseSorting
        Sorting object containing all the units and their spike train.
    templates: np.ndarray[n_units, n_samples, n_channels] or np.ndarray[n_units, n_samples, n_oversampling]
        Array containing the templates to inject for all the units.
        Shape can be:
            * (num_units, num_samples, num_channels): standard case
            * (num_units, num_samples, num_channels, upsample_factor): case with oversample template to introduce sampling jitter.
    nbefore: list[int] | int | None, default: None
        Where is the center of the template for each unit?
        If None, will default to the highest peak.
    amplitude_factor: list[float] | float | None, default: None
        The amplitude of each spike for each unit.
        Can be None (no scaling).
        Can be scalar all spikes have the same factor (certainly useless).
        Can be a vector with same shape of spike_vector of the sorting.
    parent_recording: BaseRecording | None
        The recording over which to add the templates.
        If None, will default to traces containing all 0.
    num_samples: list[int] | int | None
        The number of samples in the recording per segment.
        You can use int for mono-segment objects.
    upsample_vector: np.array or None, default: None.
        When templates is 4d we can simulate a jitter.
        Optional the upsample_vector is the jitter index with a number per spike in range 0-templates.sahpe[3]

    Returns
    -------
    injected_recording: InjectTemplatesRecording
        The recording with the templates injected.
    """

    def __init__(
        self,
        sorting: BaseSorting,
        templates: np.ndarray,
        nbefore: Union[List[int], int, None] = None,
        amplitude_factor: Union[List[List[float]], List[float], float, None] = None,
        parent_recording: Union[BaseRecording, None] = None,
        num_samples: Optional[List[int]] = None,
        upsample_vector: Union[List[int], None] = None,
        check_borders: bool = False,
    ) -> None:
        templates = np.asarray(templates)
        # TODO: this should be external to this class. It is not the responsability of this class to check the templates
        if check_borders:
            self._check_templates(templates)
            # lets test this only once so force check_borders=False for kwargs
            check_borders = False
        self.templates = templates

        channel_ids = parent_recording.channel_ids if parent_recording is not None else list(range(templates.shape[2]))
        dtype = parent_recording.dtype if parent_recording is not None else templates.dtype
        BaseRecording.__init__(self, sorting.get_sampling_frequency(), channel_ids, dtype)

        # Important : self._serializability is not change here because it will depend on the sorting parents itself.

        n_units = len(sorting.unit_ids)
        assert len(templates) == n_units
        self.spike_vector = sorting.to_spike_vector()

        if nbefore is None:
            # take the best peak of all template
            nbefore = np.argmax(np.max(np.abs(templates), axis=(0, 2)), axis=0)

        if templates.ndim == 3:
            # standard case
            upsample_factor = None
        elif templates.ndim == 4:
            # handle also upsampling and jitter
            upsample_factor = templates.shape[3]
        elif templates.ndim == 5:
            # handle also drift
            raise NotImplementedError("Drift will be implented soon...")
            # upsample_factor = templates.shape[3]
        else:
            raise ValueError("templates have wrong dim should 3 or 4")

        if upsample_factor is not None:
            assert upsample_vector is not None
            assert upsample_vector.shape == self.spike_vector.shape

        if amplitude_factor is None:
            amplitude_vector = None
        elif np.isscalar(amplitude_factor):
            amplitude_vector = np.full(self.spike_vector.size, amplitude_factor, dtype="float32")
        else:
            amplitude_factor = np.asarray(amplitude_factor)
            assert amplitude_factor.shape == self.spike_vector.shape
            amplitude_vector = amplitude_factor

        if parent_recording is not None:
            assert parent_recording.get_num_segments() == sorting.get_num_segments()
            assert parent_recording.get_sampling_frequency() == sorting.get_sampling_frequency()
            assert parent_recording.get_num_channels() == templates.shape[2]
            parent_recording.copy_metadata(self)

        if num_samples is None:
            if parent_recording is None:
                num_samples = [self.spike_vector["sample_index"][-1] + templates.shape[1]]
            else:
                num_samples = [
                    parent_recording.get_num_frames(segment_index)
                    for segment_index in range(sorting.get_num_segments())
                ]
        elif isinstance(num_samples, int):
            assert sorting.get_num_segments() == 1
            num_samples = [num_samples]

        for segment_index in range(sorting.get_num_segments()):
            start = np.searchsorted(self.spike_vector["segment_index"], segment_index, side="left")
            end = np.searchsorted(self.spike_vector["segment_index"], segment_index, side="right")
            spikes = self.spike_vector[start:end]
            amplitude_vec = amplitude_vector[start:end] if amplitude_vector is not None else None
            upsample_vec = upsample_vector[start:end] if upsample_vector is not None else None

            parent_recording_segment = (
                None if parent_recording is None else parent_recording._recording_segments[segment_index]
            )
            recording_segment = InjectTemplatesRecordingSegment(
                self.sampling_frequency,
                self.dtype,
                spikes,
                templates,
                nbefore,
                amplitude_vec,
                upsample_vec,
                parent_recording_segment,
                num_samples[segment_index],
            )
            self.add_recording_segment(recording_segment)

        if not sorting.check_serializability("json"):
            self._serializability["json"] = False
        if parent_recording is not None:
            if not parent_recording.check_serializability("json"):
                self._serializability["json"] = False

        self._kwargs = {
            "sorting": sorting,
            "templates": templates.tolist(),
            "nbefore": nbefore,
            "amplitude_factor": amplitude_factor,
            "upsample_vector": upsample_vector,
            "check_borders": check_borders,
        }
        if parent_recording is None:
            self._kwargs["num_samples"] = num_samples
        else:
            self._kwargs["parent_recording"] = parent_recording

    @staticmethod
    def _check_templates(templates: np.ndarray):
        max_value = np.max(np.abs(templates))
        threshold = 0.01 * max_value

        if max(np.max(np.abs(templates[:, 0])), np.max(np.abs(templates[:, -1]))) > threshold:
            warnings.warn(
                "Warning! Your templates do not go to 0 on the edges in InjectTemplatesRecording. Please make your window bigger."
            )


class InjectTemplatesRecordingSegment(BaseRecordingSegment):
    def __init__(
        self,
        sampling_frequency: float,
        dtype,
        spike_vector: np.ndarray,
        templates: np.ndarray,
        nbefore: int,
        amplitude_vector: Union[List[float], None],
        upsample_vector: Union[List[float], None],
        parent_recording_segment: Union[BaseRecordingSegment, None] = None,
        num_samples: Union[int, None] = None,
    ) -> None:
        BaseRecordingSegment.__init__(
            self,
            sampling_frequency,
            t_start=0 if parent_recording_segment is None else parent_recording_segment.t_start,
        )
        assert not (parent_recording_segment is None and num_samples is None)

        self.dtype = dtype
        self.spike_vector = spike_vector
        self.templates = templates
        self.nbefore = nbefore
        self.amplitude_vector = amplitude_vector
        self.upsample_vector = upsample_vector
        self.parent_recording = parent_recording_segment
        self.num_samples = parent_recording_segment.get_num_frames() if num_samples is None else num_samples

    def get_traces(
        self,
        start_frame: Union[int, None] = None,
        end_frame: Union[int, None] = None,
        channel_indices: Union[List, None] = None,
    ) -> np.ndarray:
        start_frame = 0 if start_frame is None else start_frame
        end_frame = self.num_samples if end_frame is None else end_frame

        if channel_indices is None:
            n_channels = self.templates.shape[2]
        elif isinstance(channel_indices, slice):
            stop = channel_indices.stop if channel_indices.stop is not None else self.templates.shape[2]
            start = channel_indices.start if channel_indices.start is not None else 0
            step = channel_indices.step if channel_indices.step is not None else 1
            n_channels = math.ceil((stop - start) / step)
        else:
            n_channels = len(channel_indices)

        if self.parent_recording is not None:
            traces = self.parent_recording.get_traces(start_frame, end_frame, channel_indices).copy()
        else:
            traces = np.zeros([end_frame - start_frame, n_channels], dtype=self.dtype)

        start = np.searchsorted(self.spike_vector["sample_index"], start_frame - self.templates.shape[1], side="left")
        end = np.searchsorted(self.spike_vector["sample_index"], end_frame + self.templates.shape[1], side="right")

        for i in range(start, end):
            spike = self.spike_vector[i]
            t = spike["sample_index"]
            unit_ind = spike["unit_index"]
            if self.upsample_vector is None:
                template = self.templates[unit_ind]
            else:
                upsample_ind = self.upsample_vector[i]
                template = self.templates[unit_ind, :, :, upsample_ind]

            if channel_indices is not None:
                template = template[:, channel_indices]

            start_traces = t - self.nbefore - start_frame
            end_traces = start_traces + template.shape[0]
            if start_traces >= end_frame - start_frame or end_traces <= 0:
                continue

            start_template = 0
            end_template = template.shape[0]

            if start_traces < 0:
                start_template = -start_traces
                start_traces = 0
            if end_traces > end_frame - start_frame:
                end_template = template.shape[0] + end_frame - start_frame - end_traces
                end_traces = end_frame - start_frame

            wf = template[start_template:end_template]
            if self.amplitude_vector is not None:
                wf = wf * self.amplitude_vector[i]
            traces[start_traces:end_traces] += wf

        return traces.astype(self.dtype, copy=False)

    def get_num_samples(self) -> int:
        return self.num_samples


inject_templates = define_function_from_class(source_class=InjectTemplatesRecording, name="inject_templates")


## toy example zone ##
def generate_channel_locations(num_channels, num_columns, contact_spacing_um):
    # legacy code from old toy example, this should be changed with probeinterface generators
    channel_locations = np.zeros((num_channels, 2))
    if num_columns == 1:
        channel_locations[:, 1] = np.arange(num_channels) * contact_spacing_um
    else:
        assert num_channels % num_columns == 0, "Invalid num_columns"
        num_contact_per_column = num_channels // num_columns
        j = 0
        for i in range(num_columns):
            channel_locations[j : j + num_contact_per_column, 0] = i * contact_spacing_um
            channel_locations[j : j + num_contact_per_column, 1] = (
                np.arange(num_contact_per_column) * contact_spacing_um
            )
            j += num_contact_per_column
    return channel_locations


def generate_unit_locations(
    num_units,
    channel_locations,
    margin_um=20.0,
    minimum_z=5.0,
    maximum_z=40.0,
    minimum_distance=20.0,
    max_iteration=100,
    distance_strict=False,
    seed=None,
):
    rng = np.random.default_rng(seed=seed)
    units_locations = np.zeros((num_units, 3), dtype="float32")

    minimum_x, maximum_x = np.min(channel_locations[:, 0]) - margin_um, np.max(channel_locations[:, 0]) + margin_um
    minimum_y, maximum_y = np.min(channel_locations[:, 1]) - margin_um, np.max(channel_locations[:, 1]) + margin_um

    units_locations[:, 0] = rng.uniform(minimum_x, maximum_x, size=num_units)
    units_locations[:, 1] = rng.uniform(minimum_y, maximum_y, size=num_units)
    units_locations[:, 2] = rng.uniform(minimum_z, maximum_z, size=num_units)

    if minimum_distance is not None:
        solution_found = False
        renew_inds = None
        for i in range(max_iteration):
            distances = np.linalg.norm(units_locations[:, np.newaxis] - units_locations[np.newaxis, :], axis=2)
            inds0, inds1 = np.nonzero(distances < minimum_distance)
            mask = inds0 != inds1
            inds0 = inds0[mask]
            inds1 = inds1[mask]

            if inds0.size > 0:
                if renew_inds is None:
                    renew_inds = np.unique(inds0)
                else:
                    # random only bad ones in the previous set
                    renew_inds = renew_inds[np.isin(renew_inds, np.unique(inds0))]

                units_locations[:, 0][renew_inds] = rng.uniform(minimum_x, maximum_x, size=renew_inds.size)
                units_locations[:, 1][renew_inds] = rng.uniform(minimum_y, maximum_y, size=renew_inds.size)
                units_locations[:, 2][renew_inds] = rng.uniform(minimum_z, maximum_z, size=renew_inds.size)
            else:
                solution_found = True
                break

    if not solution_found:
        if distance_strict:
            raise ValueError(
                f"generate_unit_locations(): no solution for {minimum_distance=} and {max_iteration=} "
                "You can use distance_strict=False or reduce minimum distance"
            )
        else:
            warnings.warn(f"generate_unit_locations(): no solution for {minimum_distance=} and {max_iteration=}")

    return units_locations


def generate_ground_truth_recording(
    durations=[10.0],
    sampling_frequency=25000.0,
    num_channels=4,
    num_units=10,
    sorting=None,
    probe=None,
    generate_probe_kwargs=dict(
        num_columns=2,
        xpitch=20,
        ypitch=20,
        contact_shapes="circle",
        contact_shape_params={"radius": 6},
    ),
    templates=None,
    ms_before=1.0,
    ms_after=3.0,
    upsample_factor=None,
    upsample_vector=None,
    generate_sorting_kwargs=dict(firing_rates=15, refractory_period_ms=4.0),
    noise_kwargs=dict(noise_level=5.0, strategy="on_the_fly"),
    generate_unit_locations_kwargs=dict(margin_um=10.0, minimum_z=5.0, maximum_z=50.0, minimum_distance=20),
    generate_templates_kwargs=None,
    dtype="float32",
    seed=None,
):
    """
    Generate a recording with spike given a probe+sorting+templates.

    Parameters
    ----------
    durations: list of float, default: [10.]
        Durations in seconds for all segments.
    sampling_frequency: float, default: 25000
        Sampling frequency.
    num_channels: int, default: 4
        Number of channels, not used when probe is given.
    num_units: int, default: 10
        Number of units,  not used when sorting is given.
    sorting: Sorting or None
        An external sorting object. If not provide, one is genrated.
    probe: Probe or None
        An external Probe object. If not provided a probe is generated using generate_probe_kwargs.
    generate_probe_kwargs: dict
        A dict to constuct the Probe using :py:func:`probeinterface.generate_multi_columns_probe()`.
    templates: np.array or None
        The templates of units.
        If None they are generated.
        Shape can be:
            * (num_units, num_samples, num_channels): standard case
            * (num_units, num_samples, num_channels, upsample_factor): case with oversample template to introduce jitter.
    ms_before: float, default: 1.5
        Cut out in ms before spike peak.
    ms_after: float, default: 3
        Cut out in ms after spike peak.
    upsample_factor: None or int, default: None
        A upsampling factor used only when templates are not provided.
    upsample_vector: np.array or None
        Optional the upsample_vector can given. This has the same shape as spike_vector
    generate_sorting_kwargs: dict
        When sorting is not provide, this dict is used to generated a Sorting.
    noise_kwargs: dict
        Dict used to generated the noise with NoiseGeneratorRecording.
    generate_unit_locations_kwargs: dict
        Dict used to generated template when template not provided.
    generate_templates_kwargs: dict
        Dict used to generated template when template not provided.
    dtype: np.dtype, default: "float32"
        The dtype of the recording.
    seed: int or None
        Seed for random initialization.
        If None a diffrent Recording is generated at every call.
        Note: even with None a generated recording keep internaly a seed to regenerate the same signal after dump/load.

    Returns
    -------
    recording: Recording
        The generated recording extractor.
    sorting: Sorting
        The generated sorting extractor.
    """
    generate_templates_kwargs = generate_templates_kwargs or dict()

    # TODO implement upsample_factor in InjectTemplatesRecording and propagate into toy_example

    # if None so the same seed will be used for all steps
    seed = _ensure_seed(seed)
    rng = np.random.default_rng(seed)

    if sorting is None:
        generate_sorting_kwargs = generate_sorting_kwargs.copy()
        generate_sorting_kwargs["durations"] = durations
        generate_sorting_kwargs["num_units"] = num_units
        generate_sorting_kwargs["sampling_frequency"] = sampling_frequency
        generate_sorting_kwargs["seed"] = seed
        sorting = generate_sorting(**generate_sorting_kwargs)
    else:
        num_units = sorting.get_num_units()
        assert sorting.sampling_frequency == sampling_frequency
    num_spikes = sorting.to_spike_vector().size

    if probe is None:
        # probe = generate_linear_probe(num_elec=num_channels)
        # probe.set_device_channel_indices(np.arange(num_channels))

        prb_kwargs = generate_probe_kwargs.copy()
        if "num_contact_per_column" in prb_kwargs:
            assert (
                prb_kwargs["num_contact_per_column"] * prb_kwargs["num_columns"]
            ) == num_channels, (
                "generate_multi_columns_probe : num_channels do not match num_contact_per_column x num_columns"
            )
        elif "num_contact_per_column" not in prb_kwargs and "num_columns" in prb_kwargs:
            n = num_channels // prb_kwargs["num_columns"]
            num_contact_per_column = [n] * prb_kwargs["num_columns"]
            mid = prb_kwargs["num_columns"] // 2
            num_contact_per_column[mid] += num_channels % prb_kwargs["num_columns"]
            prb_kwargs["num_contact_per_column"] = num_contact_per_column
        else:
            raise ValueError("num_columns should be provided in dict generate_probe_kwargs")

        probe = generate_multi_columns_probe(**prb_kwargs)
        probe.set_device_channel_indices(np.arange(num_channels))

    else:
        num_channels = probe.get_contact_count()

    if templates is None:
        channel_locations = probe.contact_positions
        unit_locations = generate_unit_locations(
            num_units, channel_locations, seed=seed, **generate_unit_locations_kwargs
        )
        templates = generate_templates(
            channel_locations,
            unit_locations,
            sampling_frequency,
            ms_before,
            ms_after,
            upsample_factor=upsample_factor,
            seed=seed,
            dtype=dtype,
            **generate_templates_kwargs,
        )
        sorting.set_property("gt_unit_locations", unit_locations)
    else:
        assert templates.shape[0] == num_units

    if templates.ndim == 3:
        upsample_vector = None
    else:
        if upsample_vector is None:
            upsample_factor = templates.shape[3]
            upsample_vector = rng.integers(0, upsample_factor, size=num_spikes)

    nbefore = int(ms_before * sampling_frequency / 1000.0)
    nafter = int(ms_after * sampling_frequency / 1000.0)
    assert (nbefore + nafter) == templates.shape[1]

    # construct recording
    noise_rec = NoiseGeneratorRecording(
        num_channels=num_channels,
        sampling_frequency=sampling_frequency,
        durations=durations,
        dtype=dtype,
        seed=seed,
        noise_block_size=int(sampling_frequency),
        **noise_kwargs,
    )

    recording = InjectTemplatesRecording(
        sorting,
        templates,
        nbefore=nbefore,
        parent_recording=noise_rec,
        upsample_vector=upsample_vector,
    )
    recording.annotate(is_filtered=True)
    recording.set_probe(probe, in_place=True)
    recording.set_channel_gains(1.0)
    recording.set_channel_offsets(0.0)

    return recording, sorting<|MERGE_RESOLUTION|>--- conflicted
+++ resolved
@@ -1,8 +1,4 @@
 from __future__ import annotations
-<<<<<<< HEAD
-=======
-
->>>>>>> 1ff4152e
 import math
 import warnings
 import numpy as np
@@ -1361,14 +1357,9 @@
     seed=None,
     dtype="float32",
     upsample_factor=None,
-<<<<<<< HEAD
     unit_params=None,
     unit_params_range=None,
-=======
-    unit_params=dict(),
-    unit_params_range=dict(),
     mode="ellipsoid",
->>>>>>> 1ff4152e
 ):
     """
     Generate some templates from the given channel positions and neuron position.s
