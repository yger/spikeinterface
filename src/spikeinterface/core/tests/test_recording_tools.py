--- conflicted
+++ resolved
@@ -38,7 +38,6 @@
 
     noise_levels = get_noise_levels(rec, return_scaled=True, method="std")
 
-<<<<<<< HEAD
     # Generate a recording following a gaussian distribution to check the result of get_noise.
     std = 6.0
     seed = 0
@@ -50,10 +49,6 @@
     assert np.allclose(get_noise_levels(recording, return_scaled=False), [std, std], rtol=1e-2, atol=1e-3)
     assert np.allclose(get_noise_levels(recording, method="std", return_scaled=False), [std, std], rtol=1e-2, atol=1e-3)
 
-
-def test_get_noise_levels_output():
-=======
->>>>>>> 006ed4c2
 
 def test_get_noise_levels_output():
     # Generate a recording following a gaussian distribution to check the result of get_noise.
