import pytest
import psutil

import numpy as np

from spikeinterface.core import load_extractor, extract_waveforms

from probeinterface import generate_multi_columns_probe
from spikeinterface.core.generate import (
    generate_recording,
    generate_sorting,
    NoiseGeneratorRecording,
    generate_recording_by_size,
    InjectTemplatesRecording,
    generate_single_fake_waveform,
    generate_templates,
    generate_channel_locations,
    generate_unit_locations,
    generate_ground_truth_recording,
)


from spikeinterface.core.core_tools import convert_bytes_to_str

from spikeinterface.core.testing import check_recordings_equal

strategy_list = ["tile_pregenerated", "on_the_fly"]


def test_generate_recording():
    # TODO even this is extensively tested in all other functions
    pass


def test_generate_sorting():
    # TODO even this is extensively tested in all other functions
    pass


def test_generate_sorting_with_spikes_on_borders():
    num_spikes_on_borders = 10
    border_size_samples = 10
    segment_duration = 10
    for nseg in [1, 2, 3]:
        sorting = generate_sorting(
            durations=[segment_duration] * nseg,
            sampling_frequency=30000,
            num_units=10,
            add_spikes_on_borders=True,
            num_spikes_per_border=num_spikes_on_borders,
            border_size_samples=border_size_samples,
        )
        # check that segments are correctly sorted
        all_spikes = sorting.to_spike_vector()
        np.testing.assert_array_equal(all_spikes["segment_index"], np.sort(all_spikes["segment_index"]))

        spikes = sorting.to_spike_vector(concatenated=False)
        # at least num_border spikes at borders for all segments
        for spikes_in_segment in spikes:
            # check that sample indices are correctly sorted within segments
            np.testing.assert_array_equal(spikes_in_segment["sample_index"], np.sort(spikes_in_segment["sample_index"]))
            num_samples = int(segment_duration * 30000)
            assert np.sum(spikes_in_segment["sample_index"] < border_size_samples) >= num_spikes_on_borders
            assert (
                np.sum(spikes_in_segment["sample_index"] >= num_samples - border_size_samples) >= num_spikes_on_borders
            )


def measure_memory_allocation(measure_in_process: bool = True) -> float:
    """
    A local utility to measure memory allocation at a specific point in time.
    Can measure either the process resident memory or system wide memory available

    Uses psutil package.

    Parameters
    ----------
    measure_in_process : bool, True by default
        Mesure memory allocation in the current process only, if false then measures at the system
        level.
    """

    if measure_in_process:
        process = psutil.Process()
        memory = process.memory_info().rss
    else:
        mem_info = psutil.virtual_memory()
        memory = mem_info.total - mem_info.available

    return memory


def test_noise_generator_memory():
    # Test that get_traces does not consume more memory than allocated.

    bytes_to_MiB_factor = 1024**2
    relative_tolerance = 0.05  # relative tolerance of 5 per cent

    sampling_frequency = 30000  # Hz
    noise_block_size = 60_000
    durations = [20.0]
    dtype = np.dtype("float32")
    num_channels = 384
    seed = 0
    num_samples = int(durations[0] * sampling_frequency)

    # case 1 preallocation of noise use one noise block 88M for 60000 sample of 384
    before_instanciation_MiB = measure_memory_allocation() / bytes_to_MiB_factor
    rec1 = NoiseGeneratorRecording(
        num_channels=num_channels,
        sampling_frequency=sampling_frequency,
        durations=durations,
        dtype=dtype,
        seed=seed,
        strategy="tile_pregenerated",
        noise_block_size=noise_block_size,
    )
    after_instanciation_MiB = measure_memory_allocation() / bytes_to_MiB_factor
    memory_usage_MiB = after_instanciation_MiB - before_instanciation_MiB
    expected_allocation_MiB = dtype.itemsize * num_channels * noise_block_size / bytes_to_MiB_factor
    ratio = expected_allocation_MiB / expected_allocation_MiB
    assert (
        ratio <= 1.0 + relative_tolerance
    ), f"NoiseGeneratorRecording with 'tile_pregenerated' wrong memory {memory_usage_MiB} instead of {expected_allocation_MiB}"

    # case 2: no preallocation very few memory (under 2 MiB)
    before_instanciation_MiB = measure_memory_allocation() / bytes_to_MiB_factor
    rec2 = NoiseGeneratorRecording(
        num_channels=num_channels,
        sampling_frequency=sampling_frequency,
        durations=durations,
        dtype=dtype,
        seed=seed,
        strategy="on_the_fly",
        noise_block_size=noise_block_size,
    )
    after_instanciation_MiB = measure_memory_allocation() / bytes_to_MiB_factor
    memory_usage_MiB = after_instanciation_MiB - before_instanciation_MiB
    assert memory_usage_MiB < 2, f"NoiseGeneratorRecording with 'on_the_fly wrong memory  {memory_usage_MiB}MiB"


def test_noise_generator_under_giga():
    # Test that the recording has the correct size in memory when calling smaller than 1 GiB
    # This is a week test that only measures the size of the traces and not the  memory used
    recording = generate_recording_by_size(full_traces_size_GiB=0.5)
    recording_total_memory = convert_bytes_to_str(recording.get_memory_size())
    assert recording_total_memory == "512.00 MiB"

    recording = generate_recording_by_size(full_traces_size_GiB=0.3)
    recording_total_memory = convert_bytes_to_str(recording.get_memory_size())
    assert recording_total_memory == "307.20 MiB"

    recording = generate_recording_by_size(full_traces_size_GiB=0.1)
    recording_total_memory = convert_bytes_to_str(recording.get_memory_size())
    assert recording_total_memory == "102.40 MiB"


@pytest.mark.parametrize("strategy", strategy_list)
def test_noise_generator_correct_shape(strategy):
    # Test that the recording has the correct size in shape
    sampling_frequency = 30000  # Hz
    durations = [1.0]
    dtype = np.dtype("float32")
    num_channels = 2
    seed = 0

    lazy_recording = NoiseGeneratorRecording(
        num_channels=num_channels,
        sampling_frequency=sampling_frequency,
        durations=durations,
        dtype=dtype,
        seed=seed,
        strategy=strategy,
    )

    num_frames = lazy_recording.get_num_frames(segment_index=0)
    assert num_frames == sampling_frequency * durations[0]

    traces = lazy_recording.get_traces()

    assert traces.shape == (num_frames, num_channels)


@pytest.mark.parametrize("strategy", strategy_list)
@pytest.mark.parametrize(
    "start_frame, end_frame",
    [
        (0, None),
        (0, 80),
        (20_000, 30_000),
        (0, 30_000),
        (15_000, 30_0000),
    ],
)
def test_noise_generator_consistency_across_calls(strategy, start_frame, end_frame):
    # Calling the get_traces twice should return the same result
    sampling_frequency = 30000  # Hz
    durations = [2.0]
    dtype = np.dtype("float32")
    num_channels = 2
    seed = 0

    lazy_recording = NoiseGeneratorRecording(
        num_channels=num_channels,
        sampling_frequency=sampling_frequency,
        durations=durations,
        dtype=dtype,
        seed=seed,
        strategy=strategy,
    )

    traces = lazy_recording.get_traces(start_frame=start_frame, end_frame=end_frame)
    same_traces = lazy_recording.get_traces(start_frame=start_frame, end_frame=end_frame)
    assert np.allclose(traces, same_traces)


@pytest.mark.parametrize("strategy", strategy_list)
@pytest.mark.parametrize(
    "start_frame, end_frame, extra_samples",
    [
        (0, 1000, 10),
        (0, 20_000, 10_000),
        (1_000, 2_000, 300),
        (250, 750, 800),
        (10_000, 25_000, 3_000),
        (0, 60_000, 10_000),
    ],
)
def test_noise_generator_consistency_across_traces(strategy, start_frame, end_frame, extra_samples):
    # Test that the generated traces behave like true arrays. Calling a larger array and then slicing it should
    # give the same result as calling the slice directly
    sampling_frequency = 30000  # Hz
    durations = [10.0]
    dtype = np.dtype("float32")
    num_channels = 2
    seed = start_frame + end_frame + extra_samples  # To make sure that the seed is different for each test

    lazy_recording = NoiseGeneratorRecording(
        num_channels=num_channels,
        sampling_frequency=sampling_frequency,
        durations=durations,
        dtype=dtype,
        seed=seed,
        strategy=strategy,
    )

    traces = lazy_recording.get_traces(start_frame=start_frame, end_frame=end_frame)
    end_frame_larger_array = end_frame + extra_samples
    larger_traces = lazy_recording.get_traces(start_frame=start_frame, end_frame=end_frame_larger_array)
    equivalent_trace_from_larger_traces = larger_traces[:-extra_samples, :]  # Remove the extra samples
    assert np.allclose(traces, equivalent_trace_from_larger_traces)


@pytest.mark.parametrize("strategy", strategy_list)
@pytest.mark.parametrize("seed", [None, 42])
def test_noise_generator_consistency_after_dump(strategy, seed):
    # test same noise after dump even with seed=None
    rec0 = NoiseGeneratorRecording(
        num_channels=2,
        sampling_frequency=30000.0,
        durations=[2.0],
        dtype="float32",
        seed=seed,
        strategy=strategy,
    )
    traces0 = rec0.get_traces()

    rec1 = load_extractor(rec0.to_dict())
    traces1 = rec1.get_traces()

    assert np.allclose(traces0, traces1)


def test_generate_recording():
    # check the high level function
    rec = generate_recording(mode="lazy")
    rec = generate_recording(mode="legacy")


def test_generate_single_fake_waveform():
    sampling_frequency = 30000.0
    ms_before = 1.0
    ms_after = 3.0
    wf = generate_single_fake_waveform(ms_before=ms_before, ms_after=ms_after, sampling_frequency=sampling_frequency)

    # import matplotlib.pyplot as plt
    # times = np.arange(wf.size) / sampling_frequency * 1000 - ms_before
    # fig, ax = plt.subplots()
    # ax.plot(times, wf)
    # ax.axvline(0)
    # plt.show()


def test_generate_unit_locations():
<<<<<<< HEAD

=======
>>>>>>> e7be6b61
    seed = 0

    probe = generate_multi_columns_probe(num_columns=2, num_contact_per_column=20, xpitch=20, ypitch=20)
    channel_locations = probe.contact_positions

    num_units = 100
<<<<<<< HEAD
    minimum_distance = 20.
    unit_locations = generate_unit_locations(num_units, channel_locations,
                                             margin_um=20.0, minimum_z=5.0, maximum_z=40.0, 
                                             minimum_distance=minimum_distance, max_iteration=500,
                                             distance_strict=False, seed=seed)
    distances = np.linalg.norm(unit_locations[:, np.newaxis] - unit_locations[np.newaxis, :], axis=2)
    dist_flat = np.triu(distances, k=1).flatten()
    dist_flat = dist_flat[dist_flat>0]
    assert np.all(dist_flat > minimum_distance)


=======
    minimum_distance = 20.0
    unit_locations = generate_unit_locations(
        num_units,
        channel_locations,
        margin_um=20.0,
        minimum_z=5.0,
        maximum_z=40.0,
        minimum_distance=minimum_distance,
        max_iteration=500,
        distance_strict=False,
        seed=seed,
    )
    distances = np.linalg.norm(unit_locations[:, np.newaxis] - unit_locations[np.newaxis, :], axis=2)
    dist_flat = np.triu(distances, k=1).flatten()
    dist_flat = dist_flat[dist_flat > 0]
    assert np.all(dist_flat > minimum_distance)

>>>>>>> e7be6b61
    # import matplotlib.pyplot as plt
    # fig, ax = plt.subplots()
    # ax.hist(dist_flat, bins = np.arange(0, 400, 10))
    # fig, ax = plt.subplots()
    # from probeinterface.plotting import plot_probe
    # plot_probe(probe, ax=ax)
    # ax.scatter(unit_locations[:, 0], unit_locations[:,1], marker='*', s=20)
    # plt.show()


def test_generate_templates():
    seed = 0

    num_chans = 12
    num_columns = 1
    num_units = 10
    margin_um = 15.0
    channel_locations = generate_channel_locations(num_chans, num_columns, 20.0)
    unit_locations = generate_unit_locations(num_units, channel_locations, margin_um=margin_um, seed=seed)

    sampling_frequency = 30000.0
    ms_before = 1.0
    ms_after = 3.0

    # standard case
    templates = generate_templates(
        channel_locations,
        unit_locations,
        sampling_frequency,
        ms_before,
        ms_after,
        upsample_factor=None,
        seed=42,
        dtype="float32",
    )
    assert templates.ndim == 3
    assert templates.shape[2] == num_chans
    assert templates.shape[0] == num_units

    # play with params
    templates = generate_templates(
        channel_locations,
        unit_locations,
        sampling_frequency,
        ms_before,
        ms_after,
        upsample_factor=None,
        seed=42,
        dtype="float32",
        unit_params=dict(alpha=np.ones(num_units) * 8000.0),
        unit_params_range=dict(smooth_ms=(0.04, 0.05)),
    )

    # upsampling case
    templates = generate_templates(
        channel_locations,
        unit_locations,
        sampling_frequency,
        ms_before,
        ms_after,
        upsample_factor=3,
        seed=42,
        dtype="float32",
    )
    assert templates.ndim == 4
    assert templates.shape[2] == num_chans
    assert templates.shape[0] == num_units
    assert templates.shape[3] == 3

    # import matplotlib.pyplot as plt
    # fig, ax = plt.subplots()
    # for u in range(num_units):
    #     ax.plot(templates[u, :, ].T.flatten())
    # for f in range(templates.shape[3]):
    #     ax.plot(templates[0, :, :, f].T.flatten())
    # plt.show()


def test_inject_templates():
    num_channels = 4
    num_units = 3
    durations = [5.0, 2.5]
    sampling_frequency = 20000.0
    ms_before = 0.9
    ms_after = 2.2
    nbefore = int(ms_before * sampling_frequency)
    upsample_factor = 3

    # generate some sutff
    rec_noise = generate_recording(
        num_channels=num_channels, durations=durations, sampling_frequency=sampling_frequency, mode="lazy", seed=42
    )
    channel_locations = rec_noise.get_channel_locations()
    sorting = generate_sorting(
        num_units=num_units, durations=durations, sampling_frequency=sampling_frequency, firing_rates=1.0, seed=42
    )
    units_locations = generate_unit_locations(num_units, channel_locations, margin_um=10.0, seed=42)
    templates_3d = generate_templates(
        channel_locations, units_locations, sampling_frequency, ms_before, ms_after, seed=42, upsample_factor=None
    )
    templates_4d = generate_templates(
        channel_locations,
        units_locations,
        sampling_frequency,
        ms_before,
        ms_after,
        seed=42,
        upsample_factor=upsample_factor,
    )

    # Case 1: parent_recording = None
    rec1 = InjectTemplatesRecording(
        sorting,
        templates_3d,
        nbefore=nbefore,
        num_samples=[rec_noise.get_num_frames(seg_ind) for seg_ind in range(rec_noise.get_num_segments())],
    )

    # Case 2: with parent_recording
    rec2 = InjectTemplatesRecording(sorting, templates_3d, nbefore=nbefore, parent_recording=rec_noise)

    # Case 3: with parent_recording + upsample_factor
    rng = np.random.default_rng(seed=42)
    upsample_vector = rng.integers(0, upsample_factor, size=sorting.to_spike_vector().size)
    rec3 = InjectTemplatesRecording(
        sorting, templates_4d, nbefore=nbefore, parent_recording=rec_noise, upsample_vector=upsample_vector
    )

    for rec in (rec1, rec2, rec3):
        assert rec.get_traces(end_frame=600, segment_index=0).shape == (600, 4)
        assert rec.get_traces(start_frame=100, end_frame=600, segment_index=1).shape == (500, 4)
        assert rec.get_traces(start_frame=rec_noise.get_num_frames(0) - 200, segment_index=0).shape == (200, 4)

        # Check dumpability
        saved_loaded = load_extractor(rec.to_dict())
        check_recordings_equal(rec, saved_loaded, return_scaled=False)


def test_generate_ground_truth_recording():
    rec, sorting = generate_ground_truth_recording(upsample_factor=None)
    assert rec.templates.ndim == 3

    rec, sorting = generate_ground_truth_recording(upsample_factor=2)
    assert rec.templates.ndim == 4


if __name__ == "__main__":
    strategy = "tile_pregenerated"
    # strategy = "on_the_fly"
    # test_noise_generator_memory()
    # test_noise_generator_under_giga()
    # test_noise_generator_correct_shape(strategy)
    # test_noise_generator_consistency_across_calls(strategy, 0, 5)
    # test_noise_generator_consistency_across_traces(strategy, 0, 1000, 10)
    # test_noise_generator_consistency_after_dump(strategy, None)
    # test_generate_recording()
    # test_generate_single_fake_waveform()
    test_generate_unit_locations()
    # test_generate_templates()
    # test_inject_templates()
    # test_generate_ground_truth_recording()
    # test_generate_sorting_with_spikes_on_borders()<|MERGE_RESOLUTION|>--- conflicted
+++ resolved
@@ -292,29 +292,12 @@
 
 
 def test_generate_unit_locations():
-<<<<<<< HEAD
-
-=======
->>>>>>> e7be6b61
     seed = 0
 
     probe = generate_multi_columns_probe(num_columns=2, num_contact_per_column=20, xpitch=20, ypitch=20)
     channel_locations = probe.contact_positions
 
     num_units = 100
-<<<<<<< HEAD
-    minimum_distance = 20.
-    unit_locations = generate_unit_locations(num_units, channel_locations,
-                                             margin_um=20.0, minimum_z=5.0, maximum_z=40.0, 
-                                             minimum_distance=minimum_distance, max_iteration=500,
-                                             distance_strict=False, seed=seed)
-    distances = np.linalg.norm(unit_locations[:, np.newaxis] - unit_locations[np.newaxis, :], axis=2)
-    dist_flat = np.triu(distances, k=1).flatten()
-    dist_flat = dist_flat[dist_flat>0]
-    assert np.all(dist_flat > minimum_distance)
-
-
-=======
     minimum_distance = 20.0
     unit_locations = generate_unit_locations(
         num_units,
@@ -332,7 +315,6 @@
     dist_flat = dist_flat[dist_flat > 0]
     assert np.all(dist_flat > minimum_distance)
 
->>>>>>> e7be6b61
     # import matplotlib.pyplot as plt
     # fig, ax = plt.subplots()
     # ax.hist(dist_flat, bins = np.arange(0, 400, 10))
