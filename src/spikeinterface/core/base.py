--- conflicted
+++ resolved
@@ -605,11 +605,7 @@
     ):
         """
         Dump recording extractor to a pickle file.
-<<<<<<< HEAD
-        The extractor can be re-loaded with load_extractor_from_pickle(pickle_file)
-=======
         The extractor can be re-loaded with load_extractor(pickle_file)
->>>>>>> dd37a74a
 
         Parameters
         ----------
