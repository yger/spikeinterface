"""
Some utils to handle parallel jobs on top of job and/or loky
"""

from __future__ import annotations
import numpy as np
import platform
import os
import warnings
from spikeinterface.core.core_tools import convert_string_to_bytes, convert_bytes_to_str, convert_seconds_to_str

import sys
from tqdm.auto import tqdm

from concurrent.futures import ProcessPoolExecutor, ThreadPoolExecutor
import multiprocessing
import threading
from threadpoolctl import threadpool_limits


_shared_job_kwargs_doc = """**job_kwargs : keyword arguments for parallel processing:
            * chunk_duration or chunk_size or chunk_memory or total_memory
                - chunk_size : int
                    Number of samples per chunk
                - chunk_memory : str
                    Memory usage for each job (e.g. "100M", "1G", "500MiB", "2GiB")
                - total_memory : str
                    Total memory usage (e.g. "500M", "2G")
                - chunk_duration : str or float or None
                    Chunk duration in s if float or with units if str (e.g. "1s", "500ms")
            * n_jobs : int | float
                Number of jobs to use. With -1 the number of jobs is the same as number of cores.
                Using a float between 0 and 1 will use that fraction of the total cores.
            * progress_bar : bool
                If True, a progress bar is printed
            * mp_context : "fork" | "spawn" | None, default: None
                Context for multiprocessing. It can be None, "fork" or "spawn".
                Note that "fork" is only safely available on LINUX systems
    """


job_keys = (
    "pool_engine",
    "n_jobs",
    "total_memory",
    "chunk_size",
    "chunk_memory",
    "chunk_duration",
    "progress_bar",
    "mp_context",
<<<<<<< HEAD
    "max_threads_per_process",
=======
    "max_threads_per_worker",
>>>>>>> 64d253c4
)

# theses key are the same and should not be in th final dict
_mutually_exclusive = (
    "total_memory",
    "chunk_size",
    "chunk_memory",
    "chunk_duration",
)


def get_best_job_kwargs():
    """
    Gives best possible job_kwargs for the platform.
    Currently this function  is from developer experience, but may be adapted in the future.
    """

    n_cpu = os.cpu_count()

    if platform.system() == "Linux":
        pool_engine = "process"
        mp_context = "fork"

    elif platform.system() == "Darwin":
        pool_engine = "process"
        mp_context = "spawn"

    else:  # windows
        # on windows and macos the fork is forbidden and process+spwan is super slow at startup
        # so let's go to threads
        pool_engine = "thread"
        mp_context = None
        n_jobs = n_cpu
        max_threads_per_worker = 1

    if platform.system() in ("Linux", "Darwin"):
        # here we try to balance between the number of workers (n_jobs) and the number of sub thread
        # this is totally empirical but this is a good start
        if n_cpu <= 16:
            # for small n_cpu let's make many process
            n_jobs = n_cpu
            max_threads_per_worker = 1
        else:
            # let's have fewer processes with more threads each
            n_jobs = int(n_cpu / 4)
            max_threads_per_worker = 8

    return dict(
        pool_engine=pool_engine,
        mp_context=mp_context,
        n_jobs=n_jobs,
        max_threads_per_worker=max_threads_per_worker,
    )


def fix_job_kwargs(runtime_job_kwargs):
    from .globals import get_global_job_kwargs, is_set_global_job_kwargs_set

    job_kwargs = get_global_job_kwargs()

    # deprecation with backward compatibility
    # this can be removed in 0.104.0
    if "max_threads_per_process" in runtime_job_kwargs:
        runtime_job_kwargs = runtime_job_kwargs.copy()
        runtime_job_kwargs["max_threads_per_worker"] = runtime_job_kwargs.pop("max_threads_per_process")
        warnings.warn(
            "job_kwargs: max_threads_per_process was changed to max_threads_per_worker, max_threads_per_process will be removed in 0.104",
            DeprecationWarning,
            stacklevel=2,
        )

    for k in runtime_job_kwargs:
        assert k in job_keys, (
            f"{k} is not a valid job keyword argument. " f"Available keyword arguments are: {list(job_keys)}"
        )

    # remove mutually exclusive from global job kwargs
    for k, v in runtime_job_kwargs.items():
        if k in _mutually_exclusive and v is not None:
            for key_to_remove in _mutually_exclusive:
                if key_to_remove in job_kwargs:
                    job_kwargs.pop(key_to_remove)

    # remove None
    runtime_job_kwargs_exclude_none = runtime_job_kwargs.copy()
    for job_key, job_value in runtime_job_kwargs.items():
        if job_value is None:
            del runtime_job_kwargs_exclude_none[job_key]
    job_kwargs.update(runtime_job_kwargs_exclude_none)

    # if n_jobs is -1, set to os.cpu_count() (n_jobs is always in global job_kwargs)
    n_jobs = job_kwargs["n_jobs"]
    assert isinstance(n_jobs, (float, np.integer, int)) and n_jobs != 0, "n_jobs must be a non-zero int or float"

    # for a fraction we do fraction of total cores
    if isinstance(n_jobs, float) and 0 < n_jobs <= 1:
        n_jobs = int(n_jobs * os.cpu_count())
    # for negative numbers we count down from total cores (with -1 being all)
    elif n_jobs < 0:
        n_jobs = int(os.cpu_count() + 1 + n_jobs)
    # otherwise we just take the value given
    else:
        n_jobs = int(n_jobs)

    n_jobs = max(n_jobs, 1)
    job_kwargs["n_jobs"] = min(n_jobs, os.cpu_count())

    # if "n_jobs" not in runtime_job_kwargs and job_kwargs["n_jobs"] == 1 and not is_set_global_job_kwargs_set():
    #     warnings.warn(
    #         "`n_jobs` is not set so parallel processing is disabled! "
    #         "To speed up computations, it is recommended to set n_jobs either "
    #         "globally (with the `spikeinterface.set_global_job_kwargs()` function) or "
    #         "locally (with the `n_jobs` argument). Use `spikeinterface.set_global_job_kwargs?` "
    #         "for more information about job_kwargs."
    #     )

    return job_kwargs


def split_job_kwargs(mixed_kwargs):
    """
    This function splits mixed kwargs into job_kwargs and specific_kwargs.
    This can be useful for some function with generic signature
    mixing specific and job kwargs.
    """
    job_kwargs = {}
    specific_kwargs = {}
    for k, v in mixed_kwargs.items():
        if k in job_keys:
            job_kwargs[k] = v
        else:
            specific_kwargs[k] = v
    job_kwargs = fix_job_kwargs(job_kwargs)
    return specific_kwargs, job_kwargs


def divide_segment_into_chunks(num_frames, chunk_size):
    if chunk_size is None:
        chunks = [(0, num_frames)]
    elif chunk_size > num_frames:
        chunks = [(0, num_frames)]
    else:
        n = num_frames // chunk_size

        frame_starts = [i * chunk_size for i in range(n)]
        frame_stops = [frame_start + chunk_size for frame_start in frame_starts]

        if (num_frames % chunk_size) > 0:
            frame_starts.append(n * chunk_size)
            frame_stops.append(num_frames)

        chunks = list(zip(frame_starts, frame_stops))

    return chunks


def divide_recording_into_chunks(recording, chunk_size):
    recording_slices = []
    for segment_index in range(recording.get_num_segments()):
        num_frames = recording.get_num_samples(segment_index)
        chunks = divide_segment_into_chunks(num_frames, chunk_size)
        recording_slices.extend([(segment_index, frame_start, frame_stop) for frame_start, frame_stop in chunks])
    return recording_slices


def ensure_n_jobs(recording, n_jobs=1):
    if n_jobs == -1:
        n_jobs = os.cpu_count()
    elif n_jobs == 0:
        n_jobs = 1
    elif n_jobs is None:
        n_jobs = 1

    # ProcessPoolExecutor has a hard limit of 61 for Windows
    if platform.system() == "Windows" and n_jobs > 61:
        n_jobs = 61

    version = sys.version_info

    if (n_jobs != 1) and not (version.major >= 3 and version.minor >= 7):
        print(f"Python {sys.version} does not support parallel processing")
        n_jobs = 1

    if not recording.check_if_memory_serializable():
        if n_jobs != 1:
            raise RuntimeError(
                "Recording is not serializable to memory and can't be processed in parallel. "
                "You can use the `rec = recording.save(folder=...)` function or set 'n_jobs' to 1."
            )

    return n_jobs


def chunk_duration_to_chunk_size(chunk_duration, recording):
    if isinstance(chunk_duration, float):
        chunk_size = int(chunk_duration * recording.get_sampling_frequency())
    elif isinstance(chunk_duration, str):
        if chunk_duration.endswith("ms"):
            chunk_duration = float(chunk_duration.replace("ms", "")) / 1000.0
        elif chunk_duration.endswith("s"):
            chunk_duration = float(chunk_duration.replace("s", ""))
        else:
            raise ValueError("chunk_duration must ends with s or ms")
        chunk_size = int(chunk_duration * recording.get_sampling_frequency())
    else:
        raise ValueError("chunk_duration must be str or float")
    return chunk_size


def ensure_chunk_size(
    recording, total_memory=None, chunk_size=None, chunk_memory=None, chunk_duration=None, n_jobs=1, **other_kwargs
):
    """
    "chunk_size" is the traces.shape[0] for each worker.

    Flexible chunk_size setter with 3 ways:
        * "chunk_size" : is the length in sample for each chunk independently of channel count and dtype.
        * "chunk_memory" : total memory per chunk per worker
        * "total_memory" : total memory over all workers.

    If chunk_size/chunk_memory/total_memory are all None then there is no chunk computing
    and the full trace is retrieved at once.

    Parameters
    ----------
    chunk_size : int or None
        size for one chunk per job
    chunk_memory : str or None
        must end with "k", "M", "G", etc for decimal units and "ki", "Mi", "Gi", etc for
        binary units. (e.g. "1k", "500M", "2G", "1ki", "500Mi", "2Gi")
    total_memory : str or None
        must end with "k", "M", "G", etc for decimal units and "ki", "Mi", "Gi", etc for
        binary units. (e.g. "1k", "500M", "2G", "1ki", "500Mi", "2Gi")
    chunk_duration : None or float or str
        Units are second if float.
        If str then the str must contain units(e.g. "1s", "500ms")
    """
    if chunk_size is not None:
        # manual setting
        chunk_size = int(chunk_size)
    elif chunk_memory is not None:
        assert total_memory is None
        # set by memory per worker size
        chunk_memory = convert_string_to_bytes(chunk_memory)
        n_bytes = np.dtype(recording.get_dtype()).itemsize
        num_channels = recording.get_num_channels()
        chunk_size = int(chunk_memory / (num_channels * n_bytes))
    elif total_memory is not None:
        # clip by total memory size
        n_jobs = ensure_n_jobs(recording, n_jobs=n_jobs)
        total_memory = convert_string_to_bytes(total_memory)
        n_bytes = np.dtype(recording.get_dtype()).itemsize
        num_channels = recording.get_num_channels()
        chunk_size = int(total_memory / (num_channels * n_bytes * n_jobs))
    elif chunk_duration is not None:
        chunk_size = chunk_duration_to_chunk_size(chunk_duration, recording)
    else:
        # Edge case to define single chunk per segment for n_jobs=1.
        # All chunking parameters equal None mean single chunk per segment
        if n_jobs == 1:
            num_segments = recording.get_num_segments()
            samples_in_larger_segment = max([recording.get_num_samples(segment) for segment in range(num_segments)])
            chunk_size = samples_in_larger_segment
        else:
            raise ValueError("For n_jobs >1 you must specify total_memory or chunk_size or chunk_memory")

    return chunk_size


class ChunkRecordingExecutor:
    """
    Core class for parallel processing to run a "function" over chunks on a recording.

    It supports running a function:
        * in loop with chunk processing (low RAM usage)
        * at once if chunk_size is None (high RAM usage)
        * in parallel with ProcessPoolExecutor (higher speed)

    The initializer ("init_func") allows to set a global context to avoid heavy serialization
    (for examples, see implementation in `core.waveform_tools`).

    Parameters
    ----------
    recording : RecordingExtractor
        The recording to be processed
    func : function
        Function that runs on each chunk
    init_func : function
        Initializer function to set the global context (accessible by "func")
    init_args : tuple
        Arguments for init_func
<<<<<<< HEAD
    job_name: str, default: ""
=======
    verbose : bool
        If True, output is verbose
    job_name : str, default: ""
>>>>>>> 64d253c4
        Job name
    progress_bar : bool, default: False
        If True, a progress bar is printed to monitor the progress of the process
    handle_returns : bool, default: False
        If True, the function can return values
    gather_func : None or callable, default: None
        Optional function that is called in the main thread and retrieves the results of each worker.
        This function can be used instead of `handle_returns` to implement custom storage on-the-fly.
    pool_engine : "process" | "thread", default: "thread"
        If n_jobs>1 then use ProcessPoolExecutor or ThreadPoolExecutor
    n_jobs : int, default: 1
        Number of jobs to be used. Use -1 to use as many jobs as number of cores
    total_memory : str, default: None
        Total memory (RAM) to use (e.g. "1G", "500M")
    chunk_memory : str, default: None
        Memory per chunk (RAM) to use (e.g. "1G", "500M")
    chunk_size : int or None, default: None
        Size of each chunk in number of samples. If "total_memory" or "chunk_memory" are used, it is ignored.
    chunk_duration : str or float or None
        Chunk duration in s if float or with units if str (e.g. "1s", "500ms")
    mp_context : "fork" | "spawn" | None, default: None
        "fork" or "spawn". If None, the context is taken by the recording.get_preferred_mp_context().
        "fork" is only safely available on LINUX systems.
    max_threads_per_worker : int or None, default: None
        Limit the number of thread per process using threadpoolctl modules.
        This used only when n_jobs>1
        If None, no limits.
    need_worker_index : bool, default False
        If True then each worker will also have a "worker_index" injected in the local worker dict.

    Returns
    -------
    res : list
        If "handle_returns" is True, the results for each chunk process
    """

    def __init__(
        self,
        recording,
        func,
        init_func,
        init_args,
        progress_bar=False,
        handle_returns=False,
        gather_func=None,
        pool_engine="thread",
        n_jobs=1,
        total_memory=None,
        chunk_size=None,
        chunk_memory=None,
        chunk_duration=None,
        mp_context=None,
        job_name="",
        max_threads_per_worker=1,
        need_worker_index=False,
    ):
        self.recording = recording
        self.func = func
        self.init_func = init_func
        self.init_args = init_args

<<<<<<< HEAD
        from .globals import get_global_logger

        logger = get_global_logger()

        if mp_context is None:
            mp_context = recording.get_preferred_mp_context()
        if mp_context is not None and platform.system() == "Windows":
            assert mp_context != "fork", "'fork' mp_context not supported on Windows!"
        elif mp_context == "fork" and platform.system() == "Darwin":
            logger.warning('As of Python 3.8 "fork" is no longer considered safe on macOS')
=======
        if pool_engine == "process":
            if mp_context is None:
                mp_context = recording.get_preferred_mp_context()
            if mp_context is not None and platform.system() == "Windows":
                assert mp_context != "fork", "'fork' mp_context not supported on Windows!"
            elif mp_context == "fork" and platform.system() == "Darwin":
                warnings.warn('As of Python 3.8 "fork" is no longer considered safe on macOS')
>>>>>>> 64d253c4

        self.mp_context = mp_context
        self.progress_bar = progress_bar
        self.handle_returns = handle_returns
        self.gather_func = gather_func

        self.n_jobs = ensure_n_jobs(recording, n_jobs=n_jobs)
        self.chunk_size = ensure_chunk_size(
            recording,
            total_memory=total_memory,
            chunk_size=chunk_size,
            chunk_memory=chunk_memory,
            chunk_duration=chunk_duration,
            n_jobs=self.n_jobs,
        )
        self.job_name = job_name
<<<<<<< HEAD
        self.max_threads_per_process = max_threads_per_process
        logger.info(f"{self.job_name} with n_jobs = {self.n_jobs} and chunk_size = {self.chunk_size}")
=======
        self.max_threads_per_worker = max_threads_per_worker

        self.pool_engine = pool_engine

        self.need_worker_index = need_worker_index

        if verbose:
            chunk_memory = self.chunk_size * recording.get_num_channels() * np.dtype(recording.get_dtype()).itemsize
            total_memory = chunk_memory * self.n_jobs
            chunk_duration = self.chunk_size / recording.get_sampling_frequency()
            chunk_memory_str = convert_bytes_to_str(chunk_memory)
            total_memory_str = convert_bytes_to_str(total_memory)
            chunk_duration_str = convert_seconds_to_str(chunk_duration)
            print(
                self.job_name,
                "\n"
                f"engine={self.pool_engine} - "
                f"n_jobs={self.n_jobs} - "
                f"samples_per_chunk={self.chunk_size:,} - "
                f"chunk_memory={chunk_memory_str} - "
                f"total_memory={total_memory_str} - "
                f"chunk_duration={chunk_duration_str}",
            )
>>>>>>> 64d253c4

    def run(self, recording_slices=None):
        """
        Runs the defined jobs.
        """

        if recording_slices is None:
            recording_slices = divide_recording_into_chunks(self.recording, self.chunk_size)

        if self.handle_returns:
            returns = []
        else:
            returns = None

        if self.n_jobs == 1:
            if self.progress_bar:
                recording_slices = tqdm(
                    recording_slices, desc=f"{self.job_name} (no parallelization)", total=len(recording_slices)
                )

            worker_dict = self.init_func(*self.init_args)
            if self.need_worker_index:
                worker_dict["worker_index"] = 0

            for segment_index, frame_start, frame_stop in recording_slices:
                res = self.func(segment_index, frame_start, frame_stop, worker_dict)
                if self.handle_returns:
                    returns.append(res)
                if self.gather_func is not None:
                    self.gather_func(res)

        else:
            n_jobs = min(self.n_jobs, len(recording_slices))

            if self.pool_engine == "process":

                if self.need_worker_index:
                    lock = multiprocessing.Lock()
                    array_pid = multiprocessing.Array("i", n_jobs)
                    for i in range(n_jobs):
                        array_pid[i] = -1
                else:
                    lock = None
                    array_pid = None

                # parallel
                with ProcessPoolExecutor(
                    max_workers=n_jobs,
                    initializer=process_worker_initializer,
                    mp_context=multiprocessing.get_context(self.mp_context),
                    initargs=(
                        self.func,
                        self.init_func,
                        self.init_args,
                        self.max_threads_per_worker,
                        self.need_worker_index,
                        lock,
                        array_pid,
                    ),
                ) as executor:
                    results = executor.map(process_function_wrapper, recording_slices)

                    if self.progress_bar:
                        results = tqdm(
                            results, desc=f"{self.job_name} (workers: {n_jobs} processes)", total=len(recording_slices)
                        )

                    for res in results:
                        if self.handle_returns:
                            returns.append(res)
                        if self.gather_func is not None:
                            self.gather_func(res)

            elif self.pool_engine == "thread":
                # this is need to create a per worker local dict where the initializer will push the func wrapper
                thread_local_data = threading.local()

                global _thread_started
                _thread_started = 0

                if self.progress_bar:
                    # here the tqdm threading do not work (maybe collision) so we need to create a pbar
                    # before thread spawning
                    pbar = tqdm(desc=f"{self.job_name} (workers: {n_jobs} threads)", total=len(recording_slices))

                if self.need_worker_index:
                    lock = threading.Lock()
                else:
                    lock = None

                with ThreadPoolExecutor(
                    max_workers=n_jobs,
                    initializer=thread_worker_initializer,
                    initargs=(
                        self.func,
                        self.init_func,
                        self.init_args,
                        self.max_threads_per_worker,
                        thread_local_data,
                        self.need_worker_index,
                        lock,
                    ),
                ) as executor:

                    recording_slices2 = [(thread_local_data,) + tuple(args) for args in recording_slices]
                    results = executor.map(thread_function_wrapper, recording_slices2)

                    for res in results:
                        if self.progress_bar:
                            pbar.update(1)
                        if self.handle_returns:
                            returns.append(res)
                        if self.gather_func is not None:
                            self.gather_func(res)
                if self.progress_bar:
                    pbar.close()
                    del pbar

            else:
                raise ValueError("If n_jobs>1 pool_engine must be 'process' or 'thread'")

        return returns


class WorkerFuncWrapper:
    """
    small wrapper that handles:
      * local worker_dict
      *  max_threads_per_worker
    """

    def __init__(self, func, worker_dict, max_threads_per_worker):
        self.func = func
        self.worker_dict = worker_dict
        self.max_threads_per_worker = max_threads_per_worker

    def __call__(self, args):
        segment_index, start_frame, end_frame = args
        if self.max_threads_per_worker is None:
            return self.func(segment_index, start_frame, end_frame, self.worker_dict)
        else:
            with threadpool_limits(limits=self.max_threads_per_worker):
                return self.func(segment_index, start_frame, end_frame, self.worker_dict)


# see
# https://stackoverflow.com/questions/10117073/how-to-use-initializer-to-set-up-my-multiprocess-pool
# the trick is : this variable is global per worker (so not shared in the same process)
global _process_func_wrapper


def process_worker_initializer(func, init_func, init_args, max_threads_per_worker, need_worker_index, lock, array_pid):
    global _process_func_wrapper
    if max_threads_per_worker is None:
        worker_dict = init_func(*init_args)
    else:
        with threadpool_limits(limits=max_threads_per_worker):
            worker_dict = init_func(*init_args)

    if need_worker_index:
        child_process = multiprocessing.current_process()
        lock.acquire()
        worker_index = None
        for i in range(len(array_pid)):
            if array_pid[i] == -1:
                worker_index = i
                array_pid[i] = child_process.ident
                break
        worker_dict["worker_index"] = worker_index
        lock.release()

    _process_func_wrapper = WorkerFuncWrapper(func, worker_dict, max_threads_per_worker)


def process_function_wrapper(args):
    global _process_func_wrapper
    return _process_func_wrapper(args)


# use by thread at init
global _thread_started


def thread_worker_initializer(
    func, init_func, init_args, max_threads_per_worker, thread_local_data, need_worker_index, lock
):
    if max_threads_per_worker is None:
        worker_dict = init_func(*init_args)
    else:
        with threadpool_limits(limits=max_threads_per_worker):
            worker_dict = init_func(*init_args)

    if need_worker_index:
        lock.acquire()
        global _thread_started
        worker_index = _thread_started
        _thread_started += 1
        worker_dict["worker_index"] = worker_index
        lock.release()

    thread_local_data.func_wrapper = WorkerFuncWrapper(func, worker_dict, max_threads_per_worker)


def thread_function_wrapper(args):
    thread_local_data = args[0]
    args = args[1:]
    return thread_local_data.func_wrapper(args)


# Here some utils copy/paste from DART (Charlie Windolf)


class MockFuture:
    """A non-concurrent class for mocking the concurrent.futures API."""

    def __init__(self, f, *args):
        self.f = f
        self.args = args

    def result(self):
        return self.f(*self.args)


class MockPoolExecutor:
    """A non-concurrent class for mocking the concurrent.futures API."""

    def __init__(
        self,
        max_workers=None,
        mp_context=None,
        initializer=None,
        initargs=None,
        context=None,
    ):
        if initializer is not None:
            initializer(*initargs)
        self.map = map
        self.imap = map

    def __enter__(self):
        return self

    def __exit__(self, exc_type, exc_val, exc_tb):
        return

    def submit(self, f, *args):
        return MockFuture(f, *args)


class MockQueue:
    """Another helper class for turning off concurrency when debugging."""

    def __init__(self):
        self.q = []
        self.put = self.q.append
        self.get = lambda: self.q.pop(0)


def get_poolexecutor(n_jobs):
    if n_jobs == 1:
        return MockPoolExecutor
    else:
        return ProcessPoolExecutor<|MERGE_RESOLUTION|>--- conflicted
+++ resolved
@@ -48,11 +48,7 @@
     "chunk_duration",
     "progress_bar",
     "mp_context",
-<<<<<<< HEAD
-    "max_threads_per_process",
-=======
     "max_threads_per_worker",
->>>>>>> 64d253c4
 )
 
 # theses key are the same and should not be in th final dict
@@ -344,13 +340,9 @@
         Initializer function to set the global context (accessible by "func")
     init_args : tuple
         Arguments for init_func
-<<<<<<< HEAD
-    job_name: str, default: ""
-=======
     verbose : bool
         If True, output is verbose
     job_name : str, default: ""
->>>>>>> 64d253c4
         Job name
     progress_bar : bool, default: False
         If True, a progress bar is printed to monitor the progress of the process
@@ -412,18 +404,10 @@
         self.init_func = init_func
         self.init_args = init_args
 
-<<<<<<< HEAD
         from .globals import get_global_logger
 
         logger = get_global_logger()
 
-        if mp_context is None:
-            mp_context = recording.get_preferred_mp_context()
-        if mp_context is not None and platform.system() == "Windows":
-            assert mp_context != "fork", "'fork' mp_context not supported on Windows!"
-        elif mp_context == "fork" and platform.system() == "Darwin":
-            logger.warning('As of Python 3.8 "fork" is no longer considered safe on macOS')
-=======
         if pool_engine == "process":
             if mp_context is None:
                 mp_context = recording.get_preferred_mp_context()
@@ -431,7 +415,6 @@
                 assert mp_context != "fork", "'fork' mp_context not supported on Windows!"
             elif mp_context == "fork" and platform.system() == "Darwin":
                 warnings.warn('As of Python 3.8 "fork" is no longer considered safe on macOS')
->>>>>>> 64d253c4
 
         self.mp_context = mp_context
         self.progress_bar = progress_bar
@@ -448,10 +431,8 @@
             n_jobs=self.n_jobs,
         )
         self.job_name = job_name
-<<<<<<< HEAD
-        self.max_threads_per_process = max_threads_per_process
         logger.info(f"{self.job_name} with n_jobs = {self.n_jobs} and chunk_size = {self.chunk_size}")
-=======
+
         self.max_threads_per_worker = max_threads_per_worker
 
         self.pool_engine = pool_engine
@@ -475,7 +456,6 @@
                 f"total_memory={total_memory_str} - "
                 f"chunk_duration={chunk_duration_str}",
             )
->>>>>>> 64d253c4
 
     def run(self, recording_slices=None):
         """
