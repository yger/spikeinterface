--- conflicted
+++ resolved
@@ -167,37 +167,17 @@
 
 
 class BinaryRecordingSegment(BaseRecordingSegment):
-<<<<<<< HEAD
-    def __init__(self, file_path, sampling_frequency, t_start, num_chan, dtype, time_axis, file_offset):
-=======
-    def __init__(self, datfile, sampling_frequency, t_start, num_channels, dtype, time_axis, file_offset):
->>>>>>> 53493dd0
+    def __init__(self, file_path, sampling_frequency, t_start, num_channels, dtype, time_axis, file_offset):
         BaseRecordingSegment.__init__(self, sampling_frequency=sampling_frequency, t_start=t_start)
         self.num_channels = num_channels
         self.dtype = np.dtype(dtype)
         self.file_offset = file_offset
         self.time_axis = time_axis
-<<<<<<< HEAD
         self.file_path = file_path
         self.file = open(self.file_path, "rb")
         self.elements_per_sample = self.num_chan * self.dtype.itemsize
         self.data_size_in_bytes = Path(file_path).stat().st_size - file_offset
         self.num_samples = self.data_size_in_bytes // self.elements_per_sample
-=======
-        self.datfile = datfile
-        self.file = open(self.datfile, "r")
-        self.num_samples = (Path(datfile).stat().st_size - file_offset) // (num_channels * np.dtype(dtype).itemsize)
-        if self.time_axis == 0:
-            self.shape = (self.num_samples, self.num_channels)
-        else:
-            self.shape = (self.num_channels, self.num_samples)
-
-        byte_offset = self.file_offset
-        dtype_size_bytes = self.dtype.itemsize
-        data_size_bytes = dtype_size_bytes * self.num_samples * self.num_channels
-        self.memmap_offset, self.array_offset = divmod(byte_offset, mmap.ALLOCATIONGRANULARITY)
-        self.memmap_length = data_size_bytes + self.array_offset
->>>>>>> 53493dd0
 
     def get_num_samples(self) -> int:
         """Returns the number of samples in this signal block
