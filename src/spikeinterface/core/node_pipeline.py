"""


"""

from __future__ import annotations
from typing import Optional, Type

import struct

from pathlib import Path


import numpy as np

from spikeinterface.core import BaseRecording, get_chunk_with_margin
from spikeinterface.core.job_tools import ChunkRecordingExecutor, fix_job_kwargs, _shared_job_kwargs_doc
from spikeinterface.core import get_channel_distances


base_peak_dtype = [
    ("sample_index", "int64"),
    ("channel_index", "int64"),
    ("amplitude", "float64"),
    ("segment_index", "int64"),
]


spike_peak_dtype = base_peak_dtype + [
    ("unit_index", "int64"),
]


class PipelineNode:
    def __init__(
        self,
        recording: BaseRecording,
        return_output: bool | tuple[bool] = True,
        parents: Optional[list[Type["PipelineNode"]]] = None,
    ):
        """
        This is a generic object that will make some computation on peaks given a buffer of traces.
        Typically used for exctrating features (amplitudes, localization, ...)

        A Node can optionally connect to other nodes with the parents and receive inputs from them.

        Parameters
        ----------
        recording : BaseRecording
            The recording object.
        return_output : bool or tuple[bool], default: True
            Whether or not the output of the node is returned by the pipeline.
            When a Node have several toutputs then this can be a tuple of bool
        parents : Optional[list[PipelineNode]], default: None
            Pass parents nodes to perform a previous computation.
        """

        self.recording = recording
        self.return_output = return_output
        if isinstance(parents, str):
            # only one parents is allowed
            parents = [parents]
        self.parents = parents

        self._kwargs = dict()

    def get_trace_margin(self):
        # can optionaly be overwritten
        return 0

    def get_dtype(self):
        raise NotImplementedError

    def compute(self, traces, start_frame, end_frame, segment_index, max_margin, *args):
        raise NotImplementedError


# nodes graph must have a PeakSource (PeakDetector or PeakRetriever or SpikeRetriever)
# as first element they play the same role in pipeline : give some peaks (and eventually more)


class PeakSource(PipelineNode):

    def get_trace_margin(self):
        raise NotImplementedError

    def get_dtype(self):
        return base_peak_dtype

    def get_peak_slice(
        self,
        segment_index,
        start_frame,
        end_frame,
    ):
        # not needed for PeakDetector
        raise NotImplementedError


# this is used in sorting components
class PeakDetector(PeakSource):
    # base class for peak detector or template matching
    pass


class PeakRetriever(PeakSource):
    def __init__(self, recording, peaks):
        PipelineNode.__init__(self, recording, return_output=False)

        self.peaks = peaks

        # precompute segment slice
        self.segment_slices = []
        for segment_index in range(recording.get_num_segments()):
            i0, i1 = np.searchsorted(peaks["segment_index"], [segment_index, segment_index + 1])
            self.segment_slices.append(slice(i0, i1))

    def get_trace_margin(self):
        return 0

    def get_dtype(self):
        return base_peak_dtype

    def get_peak_slice(self, segment_index, start_frame, end_frame, max_margin):
        sl = self.segment_slices[segment_index]
        peaks_in_segment = self.peaks[sl]
        i0, i1 = np.searchsorted(peaks_in_segment["sample_index"], [start_frame, end_frame])
        return i0, i1

    def compute(self, traces, start_frame, end_frame, segment_index, max_margin, peak_slice):
        # get local peaks
        sl = self.segment_slices[segment_index]
        peaks_in_segment = self.peaks[sl]
        # i0, i1 = np.searchsorted(peaks_in_segment["sample_index"], [start_frame, end_frame])
        i0, i1 = peak_slice
        local_peaks = peaks_in_segment[i0:i1]

        # make sample index local to traces
        local_peaks = local_peaks.copy()
        local_peaks["sample_index"] -= start_frame - max_margin

        return (local_peaks,)


# this is not implemented yet this will be done in separted PR
class SpikeRetriever(PeakSource):
    """
    This class is useful to inject a sorting object in the node pipepline mechanism.
    It allows to compute some post-processing steps with the same machinery used for sorting components.
    This is used by:
      * compute_spike_locations()
      * compute_amplitude_scalings()
      * compute_spike_amplitudes()
      * compute_principal_components()

    sorting : BaseSorting
        The sorting object.
    recording : BaseRecording
        The recording object.
    channel_from_template : bool, default: True
        If True, then the channel_index is inferred from the template and `extremum_channel_inds` must be provided.
        If False, the max channel is computed for each spike given a radius around the template max channel.
    extremum_channel_inds : dict of int | None, default: None
        The extremum channel index dict given from template.
    radius_um : float, default: 50
        The radius to find the real max channel.
        Used only when channel_from_template=False
    peak_sign : "neg" | "pos", default: "neg"
        Peak sign to find the max channel.
        Used only when channel_from_template=False
    include_spikes_in_margin : bool, default False
        If not None then spikes in margin are added and an extra filed in dtype is added
    """

    def __init__(
        self,
        sorting,
        recording,
        channel_from_template=True,
        extremum_channel_inds=None,
        radius_um=50,
        peak_sign="neg",
        include_spikes_in_margin=False,
    ):
        PipelineNode.__init__(self, recording, return_output=False)

        self.channel_from_template = channel_from_template

        assert extremum_channel_inds is not None, "SpikeRetriever needs the extremum_channel_inds dictionary"

        self._dtype = spike_peak_dtype

        self.include_spikes_in_margin = include_spikes_in_margin
        if include_spikes_in_margin is not None:
            self._dtype = spike_peak_dtype + [("in_margin", "bool")]

        self.peaks = sorting_to_peaks(sorting, extremum_channel_inds, self._dtype)

        if not channel_from_template:
            channel_distance = get_channel_distances(recording)
            self.neighbours_mask = channel_distance <= radius_um
            self.peak_sign = peak_sign

        # precompute segment slice
        self.segment_slices = []
        for segment_index in range(recording.get_num_segments()):
            i0, i1 = np.searchsorted(self.peaks["segment_index"], [segment_index, segment_index + 1])
            self.segment_slices.append(slice(i0, i1))

    def get_trace_margin(self):
        return 0

    def get_dtype(self):
        return self._dtype

    def get_peak_slice(self, segment_index, start_frame, end_frame, max_margin):
        sl = self.segment_slices[segment_index]
        peaks_in_segment = self.peaks[sl]
        if self.include_spikes_in_margin:
            i0, i1 = np.searchsorted(
                peaks_in_segment["sample_index"], [start_frame - max_margin, end_frame + max_margin]
            )
        else:
            i0, i1 = np.searchsorted(peaks_in_segment["sample_index"], [start_frame, end_frame])
        return i0, i1

    def compute(self, traces, start_frame, end_frame, segment_index, max_margin, peak_slice):
        # get local peaks
        sl = self.segment_slices[segment_index]
        peaks_in_segment = self.peaks[sl]
        # if self.include_spikes_in_margin:
        #     i0, i1 = np.searchsorted(
        #         peaks_in_segment["sample_index"], [start_frame - max_margin, end_frame + max_margin]
        #     )
        # else:
        #     i0, i1 = np.searchsorted(peaks_in_segment["sample_index"], [start_frame, end_frame])
        i0, i1 = peak_slice

        local_peaks = peaks_in_segment[i0:i1]

        # make sample index local to traces
        local_peaks = local_peaks.copy()
        local_peaks["sample_index"] -= start_frame - max_margin

        # handle flag for margin
        if self.include_spikes_in_margin:
            local_peaks["in_margin"][:] = False
            mask = local_peaks["sample_index"] < max_margin
            local_peaks["in_margin"][mask] = True
            mask = local_peaks["sample_index"] >= traces.shape[0] - max_margin
            local_peaks["in_margin"][mask] = True

        if not self.channel_from_template:
            # handle channel spike per spike
            for i, peak in enumerate(local_peaks):
                chans = np.flatnonzero(self.neighbours_mask[peak["channel_index"]])
                sparse_wfs = traces[peak["sample_index"], chans]
                if self.peak_sign == "neg":
                    local_peaks[i]["channel_index"] = chans[np.argmin(sparse_wfs)]
                elif self.peak_sign == "pos":
                    local_peaks[i]["channel_index"] = chans[np.argmax(sparse_wfs)]
                elif self.peak_sign == "both":
                    local_peaks[i]["channel_index"] = chans[np.argmax(np.abs(sparse_wfs))]

        # handle amplitude
        for i, peak in enumerate(local_peaks):
            local_peaks["amplitude"][i] = traces[peak["sample_index"], peak["channel_index"]]

        return (local_peaks,)


def sorting_to_peaks(sorting, extremum_channel_inds, dtype=spike_peak_dtype):
    spikes = sorting.to_spike_vector()
    peaks = np.zeros(spikes.size, dtype=dtype)
    peaks["sample_index"] = spikes["sample_index"]
    extremum_channel_inds_ = np.array([extremum_channel_inds[unit_id] for unit_id in sorting.unit_ids])
    peaks["channel_index"] = extremum_channel_inds_[spikes["unit_index"]]
    peaks["amplitude"] = 0.0
    peaks["segment_index"] = spikes["segment_index"]
    peaks["unit_index"] = spikes["unit_index"]
    return peaks


class WaveformsNode(PipelineNode):
    """
    Base class for waveforms in a node pipeline.

    Nodes that output waveforms either extracting them from the traces
    (e.g., ExtractDenseWaveforms/ExtractSparseWaveforms)or modifying existing
    waveforms (e.g., Denoisers) need to inherit from this base class.
    """

    def __init__(
        self,
        recording: BaseRecording,
        ms_before: float,
        ms_after: float,
        parents: Optional[list[PipelineNode]] = None,
        return_output: bool = False,
    ):
        """
        Base class for waveform extractor. Contains logic to handle the temporal interval in which to extract the
        waveforms.

        Parameters
        ----------
        recording : BaseRecording
            The recording object.
        ms_before : float
            The number of milliseconds to include before the peak of the spike
        ms_after : float
            The number of milliseconds to include after the peak of the spike
        parents : Optional[list[PipelineNode]], default: None
            Pass parents nodes to perform a previous computation
        return_output : bool, default: False
            Whether or not the output of the node is returned by the pipeline
        """

        PipelineNode.__init__(self, recording=recording, parents=parents, return_output=return_output)
        self.ms_before = ms_before
        self.ms_after = ms_after
        self.nbefore = int(ms_before * recording.get_sampling_frequency() / 1000.0)
        self.nafter = int(ms_after * recording.get_sampling_frequency() / 1000.0)


class ExtractDenseWaveforms(WaveformsNode):
    def __init__(
        self,
        recording: BaseRecording,
        ms_before: float,
        ms_after: float,
        parents: Optional[list[PipelineNode]] = None,
        return_output: bool = False,
    ):
        """
        Extract dense waveforms from a recording. This is the default waveform extractor which extracts the waveforms
        for further cmoputation on them.


        Parameters
        ----------
        recording : BaseRecording
            The recording object.
        ms_before : float
            The number of milliseconds to include before the peak of the spike
        ms_after : float
            The number of milliseconds to include after the peak of the spike
        parents : Optional[list[PipelineNode]], default: None
            Pass parents nodes to perform a previous computation
        return_output : bool, default: False
            Whether or not the output of the node is returned by the pipeline

        """

        WaveformsNode.__init__(
            self,
            recording=recording,
            parents=parents,
            ms_before=ms_before,
            ms_after=ms_after,
            return_output=return_output,
        )
        # this is a bad hack to differentiate in the child if the parents is dense or not.
        self.neighbours_mask = None

    def get_trace_margin(self):
        return max(self.nbefore, self.nafter)

    def compute(self, traces, peaks):
        waveforms = traces[peaks["sample_index"][:, None] + np.arange(-self.nbefore, self.nafter)]
        return waveforms


class ExtractSparseWaveforms(WaveformsNode):
    def __init__(
        self,
        recording: BaseRecording,
        ms_before: float,
        ms_after: float,
        parents: Optional[list[PipelineNode]] = None,
        return_output: bool = False,
        radius_um: float = 100.0,
    ):
        """
        Extract sparse waveforms from a recording. The strategy in this specific node is to reshape the waveforms
        to eliminate their inactive channels. This is achieved by changing thei shape from
        (num_waveforms, num_time_samples, num_channels) to (num_waveforms, num_time_samples, max_num_active_channels).

        Where max_num_active_channels is the max number of active channels in the waveforms. This is done by selecting
        the max number of non-zeros entries in the sparsity neighbourhood mask.

        Note that not all waveforms will have the same number of active channels. Even in the reduced form some of
        the channels will be inactive and are filled with zeros.

        Parameters
        ----------
        recording : BaseRecording
            The recording object
        ms_before : float
            The number of milliseconds to include before the peak of the spike
        ms_after : float
            The number of milliseconds to include after the peak of the spike
        parents : Optional[list[PipelineNode]], default: None
            Pass parents nodes to perform a previous computation
        return_output : bool, default: False
            Whether or not the output of the node is returned by the pipeline
        """
        WaveformsNode.__init__(
            self,
            recording=recording,
            parents=parents,
            ms_before=ms_before,
            ms_after=ms_after,
            return_output=return_output,
        )

        self.radius_um = radius_um
        self.contact_locations = recording.get_channel_locations()
        self.channel_distance = get_channel_distances(recording)
        self.neighbours_mask = self.channel_distance <= radius_um
        self.max_num_chans = np.max(np.sum(self.neighbours_mask, axis=1))

    def get_trace_margin(self):
        return max(self.nbefore, self.nafter)

    def compute(self, traces, peaks):
        sparse_wfs = np.zeros((peaks.shape[0], self.nbefore + self.nafter, self.max_num_chans), dtype=traces.dtype)

        for i, peak in enumerate(peaks):
            (chans,) = np.nonzero(self.neighbours_mask[peak["channel_index"]])
            sparse_wfs[i, :, : len(chans)] = traces[
                peak["sample_index"] - self.nbefore : peak["sample_index"] + self.nafter, :
            ][:, chans]

        return sparse_wfs


def find_parent_of_type(list_of_parents, parent_type, unique=True):
    if list_of_parents is None:
        return None

    parents = []
    for parent in list_of_parents:
        if isinstance(parent, parent_type):
            parents.append(parent)

    if unique and len(parents) == 1:
        return parents[0]
    elif not unique and len(parents) > 1:
        return parents[0]
    else:
        return None


def check_graph(nodes):
    """
    Check that node list is orderd in a good (parents are before children)
    """

    node0 = nodes[0]
    if not isinstance(node0, PeakSource):
        raise ValueError(
            "Peak pipeline graph must have as first element a PeakSource (PeakDetector or PeakRetriever or SpikeRetriever"
        )

    for i, node in enumerate(nodes):
        assert isinstance(node, PipelineNode), f"Node {node} is not an instance of PipelineNode"
        # check that parents exists and are before in chain
        node_parents = node.parents if node.parents else []
        for parent in node_parents:
            assert parent in nodes, f"Node {node} has parent {parent} that was not passed in nodes"
            assert (
                nodes.index(parent) < i
            ), f"Node are ordered incorrectly: {node} before {parent} in the pipeline definition."

    return nodes


def run_node_pipeline(
    recording,
    nodes,
    job_kwargs,
    job_name="pipeline",
    # mp_context=None,
    gather_mode="memory",
    gather_kwargs={},
    squeeze_output=True,
    folder=None,
    names=None,
    verbose=False,
    skip_after_n_peaks=None,
    recording_slices=None,
):
    """
    Machinery to compute in parallel operations on peaks and traces.

    This useful in several use cases:
    * in sortingcomponents : detect peaks and make some computation on then (localize, pca, ...)
    * in sortingcomponents : replay some peaks and make some computation on then (localize, pca, ...)
    * postprocessing : replay some spikes and make some computation on then (localize, pca, ...)

    Here a "peak" is a spike without any labels just a "detected".
    Here a "spike" is a spike with any a label so already sorted.

    The main idea is to have a graph of nodes.
    Every node is doing a computaion of some peaks and related traces.
    The first node is PeakSource so either a peak detector PeakDetector or peak/spike replay (PeakRetriever/SpikeRetriever)

    Every node can have one or several output that can be directed to other nodes (aka nodes have parents).

    Every node can optionally have a global output that will be gathered by the main process.
    This is controlled by return_output = True.

    The gather consists of concatenating features related to peaks (localization, pca, scaling, ...) into a single big vector.
    These vectors can be in "memory" or in files ("npy")


    Parameters
    ----------

    recording: Recording

    nodes: a list of PipelineNode

    job_kwargs: dict
        The classical job_kwargs
    job_name : str
        The name of the pipeline used for the progress_bar
    gather_mode : "memory" | "npz"

    gather_kwargs : dict
        OPtions to control the "gather engine". See GatherToMemory or GatherToNpy.
    squeeze_output : bool, default True
        If only one output node then squeeze the tuple
    folder : str | Path | None
        Used for gather_mode="npz"
    names : list of str
        Names of outputs.
    verbose : bool, default False
        Verbosity.
    skip_after_n_peaks : None | int
        Skip the computation after n_peaks.
        This is not an exact because internally this skip is done per worker in average.
    recording_slices : None | list[tuple]
        Optionaly give a list of slices to run the pipeline only on some chunks of the recording.
        It must be a list of (segment_index, frame_start, frame_stop).
        If None (default), the function iterates over the entire duration of the recording.

    Returns
    -------
    outputs: tuple of np.array | np.array
        a tuple of vector for the output of nodes having return_output=True.
        If squeeze_output=True and only one output then directly np.array.
    """

    check_graph(nodes)

    job_kwargs = fix_job_kwargs(job_kwargs)
    assert all(isinstance(node, PipelineNode) for node in nodes)

    if skip_after_n_peaks is not None:
        skip_after_n_peaks_per_worker = skip_after_n_peaks / job_kwargs["n_jobs"]
    else:
        skip_after_n_peaks_per_worker = None

    if gather_mode == "memory":
        gather_func = GatherToMemory()
    elif gather_mode == "npy":
        gather_func = GatherToNpy(folder, names, **gather_kwargs)
    elif gather_mode == "online_clustering":
        gather_func = OnlineClustering(**gather_kwargs)
    else:
        raise ValueError(f"wrong gather_mode : {gather_mode}")

    init_args = (recording, nodes, skip_after_n_peaks_per_worker)

    processor = ChunkRecordingExecutor(
        recording,
        _compute_peak_pipeline_chunk,
        _init_peak_pipeline,
        init_args,
        gather_func=gather_func,
        job_name=job_name,
        verbose=verbose,
        **job_kwargs,
    )

    processor.run(recording_slices=recording_slices)

    outs = gather_func.finalize_buffers(squeeze_output=squeeze_output)
    return outs


def _init_peak_pipeline(recording, nodes, skip_after_n_peaks_per_worker):
    # create a local dict per worker
    worker_ctx = {}
    worker_ctx["recording"] = recording
    worker_ctx["nodes"] = nodes
    worker_ctx["max_margin"] = max(node.get_trace_margin() for node in nodes)
    worker_ctx["skip_after_n_peaks_per_worker"] = skip_after_n_peaks_per_worker
    worker_ctx["num_peaks"] = 0
    return worker_ctx


def _compute_peak_pipeline_chunk(segment_index, start_frame, end_frame, worker_ctx):
    recording = worker_ctx["recording"]
    max_margin = worker_ctx["max_margin"]
    nodes = worker_ctx["nodes"]
    skip_after_n_peaks_per_worker = worker_ctx["skip_after_n_peaks_per_worker"]

    recording_segment = recording._recording_segments[segment_index]
    node0 = nodes[0]

    if isinstance(node0, (SpikeRetriever, PeakRetriever)):
        # in this case PeakSource could have no peaks and so no need to load traces just skip
        peak_slice = i0, i1 = node0.get_peak_slice(segment_index, start_frame, end_frame, max_margin)
        load_trace_and_compute = i0 < i1
    else:
        # PeakDetector always need traces
        load_trace_and_compute = True

    if skip_after_n_peaks_per_worker is not None:
        if worker_ctx["num_peaks"] > skip_after_n_peaks_per_worker:
            load_trace_and_compute = False

    if load_trace_and_compute:
        traces_chunk, left_margin, right_margin = get_chunk_with_margin(
            recording_segment, start_frame, end_frame, None, max_margin, add_zeros=True
        )
        # compute the graph
        pipeline_outputs = {}
        for node in nodes:
            node_parents = node.parents if node.parents else list()
            node_input_args = tuple()
            for parent in node_parents:
                parent_output = pipeline_outputs[parent]
                parent_outputs_tuple = parent_output if isinstance(parent_output, tuple) else (parent_output,)
                node_input_args += parent_outputs_tuple
            if isinstance(node, PeakDetector):
                # to handle compatibility peak detector is a special case
                # with specific margin
                #  TODO later when in master: change this later
                extra_margin = max_margin - node.get_trace_margin()
                if extra_margin:
                    trace_detection = traces_chunk[extra_margin:-extra_margin]
                else:
                    trace_detection = traces_chunk
                node_output = node.compute(trace_detection, start_frame, end_frame, segment_index, max_margin)
                # set sample index to local
                node_output[0]["sample_index"] += extra_margin
            elif isinstance(node, PeakSource):
                node_output = node.compute(traces_chunk, start_frame, end_frame, segment_index, max_margin, peak_slice)
            else:
                # TODO later when in master: change the signature of all nodes (or maybe not!)
                node_output = node.compute(traces_chunk, *node_input_args)
            pipeline_outputs[node] = node_output

            if skip_after_n_peaks_per_worker is not None and isinstance(node, PeakSource):
                worker_ctx["num_peaks"] += node_output[0].size

        # propagate the output
        pipeline_outputs_tuple = tuple()
        for node in nodes:
            # handle which buffer are given to the output
            # this is controlled by node.return_output being a bool or tuple of bool
            out = pipeline_outputs[node]
            if isinstance(out, tuple):
                if isinstance(node.return_output, bool) and node.return_output:
                    pipeline_outputs_tuple += out
                elif isinstance(node.return_output, tuple):
                    for flag, e in zip(node.return_output, out):
                        if flag:
                            pipeline_outputs_tuple += (e,)
            else:
                if isinstance(node.return_output, bool) and node.return_output:
                    pipeline_outputs_tuple += (out,)
                elif isinstance(node.return_output, tuple):
                    # this should not apppend : maybe a checker somewhere before ?
                    pass

        if isinstance(nodes[0], PeakDetector):
            # the first out element is the peak vector
            # we need to go back to absolut sample index
            pipeline_outputs_tuple[0]["sample_index"] += start_frame - left_margin

        return pipeline_outputs_tuple

    else:
        # the gather will skip this output and not concatenate it
        return


class GatherToMemory:
    """
    Gather output of nodes into list and then demultiplex and np.concatenate
    """

    def __init__(self):
        self.outputs = []
        self.tuple_mode = None

    def __call__(self, res):
        if res is None:
            return

        if self.tuple_mode is None:
            # first loop only
            self.tuple_mode = isinstance(res, tuple)

        # res is a tuple
        self.outputs.append(res)

    def finalize_buffers(self, squeeze_output=False):
        # concatenate
        if self.tuple_mode:
            # list of tuple of numpy array
            outs_concat = ()
            for output_step in zip(*self.outputs):
                outs_concat += (np.concatenate(output_step, axis=0),)

            if len(outs_concat) == 1 and squeeze_output:
                # when tuple size ==1  then remove the tuple
                return outs_concat[0]
            else:
                # always a tuple even of size 1
                return outs_concat
        else:
            # list of numpy array
            return np.concatenate(self.outputs)


class OnlineClustering:
    """
    Gather output of nodes into list and then demultiplex and np.concatenate
    """

    _default_params = { "dbstream" : {"clustering_threshold" : 2,
<<<<<<< HEAD
                                        "fading_factor" :0.01,
                                        "cleanup_interval" : 1000,
                                        "intersection_factor" : 0.3,
                                        "minimum_weight" :1}, 
                        "noise_levels" : None,
                        "folder_path" : None,
                        "n_peaks" : 20000,
                        "sparsity" : {"method": "ptp", "threshold": 0.25}}
=======
                                      "fading_factor" : 0.01,
                                      "cleanup_interval" : 1000,
                                      "intersection_factor" : 0.3,
                                      "minimum_weight" : 1},
                        "folder_path" : None,
                        "n_peaks" : 20000,
                        "recording" : None,
                        "chunk_size" : 1000,
                        "radius_um": 50}
>>>>>>> e787f08e

    def __init__(self, **kwargs):
        self.tuple_mode = None
        from spikeinterface.sortingcomponents.clustering.dbstream import DBSTREAM
        params = self._default_params.copy()
        params.update(kwargs)
<<<<<<< HEAD
        self.clusterer = DBSTREAM(**params['dbstream'])
        self.clusterer.recording = params['recording']
        self.folder_path = params['folder_path']
        self.clusterer.sparsity = params['sparsity'].copy()
        self.clusterer.sparsity.update({'noise_levels' : params['noise_levels']})
        self.count = 0
=======
        assert params["recording"] is not None, "You should provide the recording to dbstream"
        self.clusterer = DBSTREAM(**params['dbstream'])
        self.clusterer.initialize_sparsity(params['recording'], params['radius_um'])
        self.folder_path = params['folder_path']
        self.count = 0
        self.chunk_size = params["chunk_size"]
>>>>>>> e787f08e
        self.sampling_frequency = params["recording"].get_sampling_frequency()


    def __call__(self, res):
        from river import stream
        if self.tuple_mode is None:
            # first loop only
            self.tuple_mode = isinstance(res, tuple)

        my_stream = []
<<<<<<< HEAD
        peaks = res[0]
        waveforms = res[1]
        projections = res[2]
        n_features = projections.shape[1]

        for count, data in enumerate(projections):
            my_stream += [list(data) + [waveforms[count]]]

        feature_names = ['%d' %i for i in range(n_features)] + ['w']
        
        count = 0
        for (x, _) in stream.iter_array(my_stream, feature_names=feature_names):
            time_in_ms = peaks["sample_index"][count]*1000/self.sampling_frequency
            self.clusterer.learn_one(x, time_in_ms)
            count += 1
=======
        if res is not None:
            peaks = res[0]
            waveforms = res[1]
            projections = res[2]
            n_features = projections.shape[1]

            for count, data in enumerate(projections):
                my_stream += [list(data) + [waveforms[count]]]

            feature_names = ['p_%d' %i for i in range(n_features)] + ['w']
            
            count = 0
            for (x, _) in stream.iter_array(my_stream, feature_names=feature_names):
                global_frame = peaks["sample_index"][count] + self.count * self.chunk_size
                time_in_s = global_frame/self.sampling_frequency
                self.clusterer.learn_one(x, time_in_s, peaks["channel_index"][count])
                count += 1
>>>>>>> e787f08e

        #self.clusterer.get_templates().to_zarr(self.folder_path / f'{self.count}')
        self.count += 1

    def finalize_buffers(self, squeeze_output=False):
        return self.clusterer


class GatherToNpy:
    """
    Gather output of nodes into npy file and then open then as memmap.


    The trick is:
      * speculate on a header length (1024)
      * accumulate in C order the buffer
      * create the npy v1.0 header at the end with the correct shape and dtype
    """

    def __init__(self, folder, names, npy_header_size=1024, exist_ok=False):
        self.folder = Path(folder)
        self.folder.mkdir(parents=True, exist_ok=exist_ok)
        assert names is not None
        self.names = names
        self.npy_header_size = npy_header_size

        self.tuple_mode = None

        self.files = []
        self.dtypes = []
        self.shapes0 = []
        self.final_shapes = []
        for name in names:
            filename = self.folder / (name + ".npy")
            f = open(filename, "wb+")
            f.seek(npy_header_size)
            self.files.append(f)
            self.dtypes.append(None)
            self.shapes0.append(0)
            self.final_shapes.append(None)

    def __call__(self, res):
        if res is None:
            return

        if self.tuple_mode is None:
            # first loop only
            self.tuple_mode = isinstance(res, tuple)
            if self.tuple_mode:
                assert len(self.names) == len(res)
            else:
                assert len(self.names) == 1

        # distribute binary buffer to npy files
        for i in range(len(self.names)):
            f = self.files[i]
            buf = res[i]
            buf = np.require(buf, requirements="C")
            if self.dtypes[i] is None:
                # first loop only
                self.dtypes[i] = buf.dtype
                if buf.ndim > 1:
                    self.final_shapes[i] = buf.shape[1:]
            f.write(buf.tobytes())
            self.shapes0[i] += buf.shape[0]

    def finalize_buffers(self, squeeze_output=False):
        # close and post write header to files
        for f in self.files:
            f.close()

        for i, name in enumerate(self.names):
            filename = self.folder / (name + ".npy")

            shape = (self.shapes0[i],)
            if self.final_shapes[i] is not None:
                shape += self.final_shapes[i]

            # create header npy v1.0 in bytes
            # see https://numpy.org/doc/stable/reference/generated/numpy.lib.format.html#module-numpy.lib.format
            # magic
            header = b"\x93NUMPY"
            # version npy 1.0
            header += b"\x01\x00"
            # size except 10 first bytes
            header += struct.pack("<H", self.npy_header_size - 10)
            # dict as reps
            d = dict(descr=np.lib.format.dtype_to_descr(self.dtypes[i]), fortran_order=False, shape=shape)
            header += repr(d).encode("latin1")
            # header += ("{" + "".join("'%s': %s, " % (k, repr(v)) for k, v in d.items()) + "}").encode('latin1')
            # pad with space
            header += b"\x20" * (self.npy_header_size - len(header) - 1) + b"\n"

            # write it to the file
            with open(filename, mode="r+b") as f:
                f.seek(0)
                f.write(header)

        # open back the npy files in mmap mode read only
        if self.tuple_mode:
            outs = ()
            for i, name in enumerate(self.names):
                filename = self.folder / (name + ".npy")
                outs += (np.load(filename, mmap_mode="r"),)

            if len(outs) == 1 and squeeze_output:
                # when tuple size ==1  then remove the tuple
                return outs[0]
            else:
                # always a tuple even of size 1
                return outs
        else:
            # only one file
            filename = self.folder / (self.names[0] + ".npy")
            return np.load(filename, mmap_mode="r")


class GatherToHdf5:
    pass
    # Fot me (sam) this is not necessary unless someone realy really want to use<|MERGE_RESOLUTION|>--- conflicted
+++ resolved
@@ -735,16 +735,6 @@
     """
 
     _default_params = { "dbstream" : {"clustering_threshold" : 2,
-<<<<<<< HEAD
-                                        "fading_factor" :0.01,
-                                        "cleanup_interval" : 1000,
-                                        "intersection_factor" : 0.3,
-                                        "minimum_weight" :1}, 
-                        "noise_levels" : None,
-                        "folder_path" : None,
-                        "n_peaks" : 20000,
-                        "sparsity" : {"method": "ptp", "threshold": 0.25}}
-=======
                                       "fading_factor" : 0.01,
                                       "cleanup_interval" : 1000,
                                       "intersection_factor" : 0.3,
@@ -754,28 +744,18 @@
                         "recording" : None,
                         "chunk_size" : 1000,
                         "radius_um": 50}
->>>>>>> e787f08e
 
     def __init__(self, **kwargs):
         self.tuple_mode = None
         from spikeinterface.sortingcomponents.clustering.dbstream import DBSTREAM
         params = self._default_params.copy()
         params.update(kwargs)
-<<<<<<< HEAD
-        self.clusterer = DBSTREAM(**params['dbstream'])
-        self.clusterer.recording = params['recording']
-        self.folder_path = params['folder_path']
-        self.clusterer.sparsity = params['sparsity'].copy()
-        self.clusterer.sparsity.update({'noise_levels' : params['noise_levels']})
-        self.count = 0
-=======
         assert params["recording"] is not None, "You should provide the recording to dbstream"
         self.clusterer = DBSTREAM(**params['dbstream'])
         self.clusterer.initialize_sparsity(params['recording'], params['radius_um'])
         self.folder_path = params['folder_path']
         self.count = 0
         self.chunk_size = params["chunk_size"]
->>>>>>> e787f08e
         self.sampling_frequency = params["recording"].get_sampling_frequency()
 
 
@@ -786,23 +766,6 @@
             self.tuple_mode = isinstance(res, tuple)
 
         my_stream = []
-<<<<<<< HEAD
-        peaks = res[0]
-        waveforms = res[1]
-        projections = res[2]
-        n_features = projections.shape[1]
-
-        for count, data in enumerate(projections):
-            my_stream += [list(data) + [waveforms[count]]]
-
-        feature_names = ['%d' %i for i in range(n_features)] + ['w']
-        
-        count = 0
-        for (x, _) in stream.iter_array(my_stream, feature_names=feature_names):
-            time_in_ms = peaks["sample_index"][count]*1000/self.sampling_frequency
-            self.clusterer.learn_one(x, time_in_ms)
-            count += 1
-=======
         if res is not None:
             peaks = res[0]
             waveforms = res[1]
@@ -820,7 +783,6 @@
                 time_in_s = global_frame/self.sampling_frequency
                 self.clusterer.learn_one(x, time_in_s, peaks["channel_index"][count])
                 count += 1
->>>>>>> e787f08e
 
         #self.clusterer.get_templates().to_zarr(self.folder_path / f'{self.count}')
         self.count += 1
