from __future__ import annotations

import pickle
import json
from pathlib import Path
from typing import List

import numpy as np
from sklearn.decomposition import IncrementalPCA

from spikeinterface.core.node_pipeline import PipelineNode, WaveformsNode, find_parent_of_type
from spikeinterface.sortingcomponents.peak_detection import detect_peaks
from spikeinterface.sortingcomponents.peak_selection import select_peaks
from spikeinterface.postprocessing import compute_principal_components
from spikeinterface.core import BaseRecording
from spikeinterface.core.sparsity import ChannelSparsity
from spikeinterface import NumpySorting, create_sorting_analyzer
from spikeinterface.core.job_tools import _shared_job_kwargs_doc
from .waveform_utils import to_temporal_representation, from_temporal_representation


class TemporalPCBaseNode(WaveformsNode):
    def __init__(
        self, recording: BaseRecording, parents: List[PipelineNode], model_folder_path: str, return_output=True
    ):
        """
        Base class for PCA projection nodes. Contains the logic of the fit method that should be inherited by all the
        child classess. The child should implement a compute method that does a specific operation
        (e.g. project, denoise, etc)
        """
        waveform_extractor = find_parent_of_type(parents, WaveformsNode)
        if waveform_extractor is None:
            raise TypeError(f"TemporalPCA should have a single {WaveformsNode.__name__} in its parents")

        super().__init__(
            recording,
            waveform_extractor.ms_before,
            waveform_extractor.ms_after,
            return_output=return_output,
            parents=parents,
        )

        self.model_folder_path = model_folder_path

        if not Path(model_folder_path).is_dir() or model_folder_path is None:
            exception_string = (
                f"model_path folder is not a folder or does not exist. \n"
                f"A model can be trained by using{self.__class__.__name__}.fit(...)"
            )
            raise TypeError(exception_string)

        # Load the model and the time interval dict from the model_folder
        model_path = Path(model_folder_path) / "pca_model.pkl"
        with open(model_path, "rb") as f:
            self.pca_model = pickle.load(f)
        params_path = Path(model_folder_path) / "params.json"
        with open(params_path, "rb") as f:
            self.params = json.load(f)

        self.assert_model_and_waveform_temporal_match(waveform_extractor)

    def assert_model_and_waveform_temporal_match(self, waveform_extractor: WaveformsNode):
        """
        Asserts that the model and the waveform extractor have the same temporal parameters
        """
        # Extract the first waveform extractor in the parents
        waveforms_ms_before = waveform_extractor.ms_before
        waveforms_ms_after = waveform_extractor.ms_after
        waveforms_sampling_frequency = waveform_extractor.recording.get_sampling_frequency()

        model_ms_before = self.params["ms_before"]
        model_ms_after = self.params["ms_after"]
        model_sampling_frequency = self.params["sampling_frequency"]

        ms_before_mismatch = waveforms_ms_before != model_ms_before
        ms_after_missmatch = waveforms_ms_after != model_ms_after
        sampling_frequency_mismatch = waveforms_sampling_frequency != model_sampling_frequency
        if ms_before_mismatch or ms_after_missmatch or sampling_frequency_mismatch:
            exception_string = (
                "PCA model and waveforms mismatch \n"
                f"{model_ms_before=} and {waveforms_ms_after=} \n"
                f"{model_ms_after=} and {waveforms_ms_after=} \n"
                f"{model_sampling_frequency=} and {waveforms_sampling_frequency=} \n"
            )
            raise ValueError(exception_string)

    @staticmethod
    def fit(
        recording: BaseRecording,
        n_components: int,
        model_folder_path: str,
        detect_peaks_params: dict,
        peak_selection_params: dict,
        job_kwargs: dict = None,
        ms_before: float = 1.0,
        ms_after: float = 1.0,
        whiten: bool = True,
        radius_um: float = None,
    ) -> IncrementalPCA:
        """
        Train a pca model using the data in the recording object and the parameters provided.
        Note that this model returns the pca model from scikit-learn but the model is also saved in the path provided
        when instantiating the class.

        Parameters
        ----------
        recording : BaseRecording
            The recording object
        n_components : int
            The number of components to use for the PCA model
        model_folder_path : str, Path
            The path to the folder containing the pca model and the training metadata
        detect_peaks_params : dict
            The parameters for peak detection
        peak_selection_params : dict
            The parameters for peak selection
        ms_before : float, default: 1
            The number of milliseconds to include before the peak of the spike
        ms_after : float, default: 1
            The number of milliseconds to include after the peak of the spike
        whiten : bool, default: True
            Whether to whiten the data
        radius_um : float or None, default: None
            The radius (in micrometers) to use for definint sparsity. If None, no sparsity is used


        {}

        Returns
        -------
        IncrementalPCA: An incremental PCA estimator from scikit-learn.
            The pca model
        """

        # Detect peaks and sub-sample them
        peaks = detect_peaks(recording, **detect_peaks_params, **job_kwargs)
        peaks = select_peaks(peaks, **peak_selection_params)  # How to select n_peaks

        # Creates a numpy sorting object where the spike times are the peak times and the unit ids are the peak channel
        sorting = NumpySorting.from_peaks(peaks, recording.sampling_frequency, recording.channel_ids)

        # TODO alessio, herberto : the fitting is done with a SortingAnalyzer which is a postprocessing object, I think we should not do this for a component
        sorting_analyzer = create_sorting_analyzer(sorting, recording, sparse=True)
        sorting_analyzer.compute("random_spikes")
        sorting_analyzer.compute("waveforms", ms_before=ms_before, ms_after=ms_after)
        sorting_analyzer.compute(
            "principal_components", n_components=n_components, mode="by_channel_global", whiten=whiten
        )
        pca_model = sorting_analyzer.get_extension("principal_components").get_pca_model()

        params = {
            "ms_before": ms_before,
            "ms_after": ms_after,
            "sampling_frequency": recording.get_sampling_frequency(),
        }

        # Load the model and the time interval dict from the model_folder
        if model_folder_path is not None and Path(model_folder_path).is_dir():
            model_path = Path(model_folder_path) / "pca_model.pkl"
            with open(model_path, "wb") as f:
                pickle.dump(pca_model, f)
            params_path = Path(model_folder_path) / "params.json"
            with open(params_path, "w") as f:
                json.dump(params, f)

        return model_folder_path


TemporalPCBaseNode.fit.__doc__ = TemporalPCBaseNode.fit.__doc__.format(_shared_job_kwargs_doc)


class TemporalPCAProjection(TemporalPCBaseNode):
    """
    A step that performs a PCA projection on the waveforms extracted by a waveforms parent node.

    This class needs a model_folder_path with a trained model. A model can be trained with the
    static method TemporalPCAProjection.fit().


    Parameters
    ----------
    recording : BaseRecording
        The recording object
    parents: list
        The parent nodes of this node. This should contain a mechanism to extract waveforms
    model_folder_path : str, Path
        The path to the folder containing the pca model and the training metadata
    return_output: bool, default: True
        use false to suppress the output of this node in the pipeline

    """

    def __init__(
        self,
        recording: BaseRecording,
        parents: List[PipelineNode],
        model_folder_path: str,
        dtype="float32",
        return_output=True,
    ):
        TemporalPCBaseNode.__init__(
            self, recording=recording, parents=parents, return_output=return_output, model_folder_path=model_folder_path
        )
        self.n_components = self.pca_model.n_components
        self.dtype = np.dtype(dtype)

    def compute(self, traces: np.ndarray, peaks: np.ndarray, waveforms: np.ndarray) -> np.ndarray:
        """
        Projects the waveforms using the PCA model trained in the fit method or loaded from the model_folder_path.

        Parameters
        ----------
        traces : np.ndarray
            The traces of the recording.
        peaks : np.ndarray
            The peaks resulting from a peak_detection step.
        waveforms : np.ndarray
            Waveforms extracted from the recording using a WavefomExtractor node.

        Returns
        -------
        np.ndarray
            The projected waveforms.

        """

        num_channels = waveforms.shape[2]
        if waveforms.shape[0] > 0:
            temporal_waveforms = to_temporal_representation(waveforms)
            projected_temporal_waveforms = self.pca_model.transform(temporal_waveforms)
            projected_waveforms = from_temporal_representation(projected_temporal_waveforms, num_channels)
        else:
            projected_waveforms = np.zeros((0, self.n_components, num_channels), dtype=self.dtype)

<<<<<<< HEAD
        if len(waveforms) > 0:
            temporal_waveforms = to_temporal_representation(waveforms)
            projected_temporal_waveforms = self.pca_model.transform(temporal_waveforms)
            projected_waveforms = from_temporal_representation(projected_temporal_waveforms, num_channels)
        else:
            projected_waveforms = np.zeros((0, self.pca_model.n_components, num_channels), dtype=np.float32)
        return projected_waveforms
=======
        return projected_waveforms.astype(self.dtype, copy=False)
>>>>>>> 371299f7


class TemporalPCADenoising(TemporalPCBaseNode):
    """
    A step that performs a PCA denoising on the waveforms extracted by a peak_detection function.

    This class needs a model_folder_path with a trained model. A model can be trained with the
    static method TemporalPCAProjection.fit().

    Parameters
    ----------
    recording : BaseRecording
        The recording object
    parents: list
        The parent nodes of this node. This should contain a mechanism to extract waveforms
    model_folder_path : str, Path
        The path to the folder containing the pca model and the training metadata
    return_output: bool, default: True
        use false to suppress the output of this node in the pipeline

    """

    def __init__(
        self, recording: BaseRecording, parents: List[PipelineNode], model_folder_path: str, return_output=True
    ):
        TemporalPCBaseNode.__init__(
            self, recording=recording, parents=parents, return_output=return_output, model_folder_path=model_folder_path
        )

    def compute(self, traces: np.ndarray, peaks: np.ndarray, waveforms: np.ndarray) -> np.ndarray:
        """
        Projects the waveforms using the PCA model trained in the fit method or loaded from the model_folder_path.

        Parameters
        ----------
        traces : np.ndarray
            The traces of the recording.
        peaks : np.ndarray
            The peaks resulting from a peak_detection step.
        waveforms : np.ndarray
            Waveforms extracted from the recording using a WavefomExtractor node.

        Returns
        -------
        np.ndarray
            The projected waveforms.

        """
        num_channels = waveforms.shape[2]

<<<<<<< HEAD
        if len(waveforms) > 0:
=======
        if waveforms.shape[0] > 0:
>>>>>>> 371299f7
            temporal_waveform = to_temporal_representation(waveforms)
            projected_temporal_waveforms = self.pca_model.transform(temporal_waveform)
            temporal_denoised_waveforms = self.pca_model.inverse_transform(projected_temporal_waveforms)
            denoised_waveforms = from_temporal_representation(temporal_denoised_waveforms, num_channels)
        else:
<<<<<<< HEAD
            denoised_waveforms = waveforms
=======
            denoised_waveforms = np.zeros_like(waveforms)
>>>>>>> 371299f7

        return denoised_waveforms<|MERGE_RESOLUTION|>--- conflicted
+++ resolved
@@ -232,17 +232,13 @@
         else:
             projected_waveforms = np.zeros((0, self.n_components, num_channels), dtype=self.dtype)
 
-<<<<<<< HEAD
         if len(waveforms) > 0:
             temporal_waveforms = to_temporal_representation(waveforms)
             projected_temporal_waveforms = self.pca_model.transform(temporal_waveforms)
             projected_waveforms = from_temporal_representation(projected_temporal_waveforms, num_channels)
         else:
             projected_waveforms = np.zeros((0, self.pca_model.n_components, num_channels), dtype=np.float32)
-        return projected_waveforms
-=======
         return projected_waveforms.astype(self.dtype, copy=False)
->>>>>>> 371299f7
 
 
 class TemporalPCADenoising(TemporalPCBaseNode):
@@ -293,20 +289,12 @@
         """
         num_channels = waveforms.shape[2]
 
-<<<<<<< HEAD
-        if len(waveforms) > 0:
-=======
         if waveforms.shape[0] > 0:
->>>>>>> 371299f7
             temporal_waveform = to_temporal_representation(waveforms)
             projected_temporal_waveforms = self.pca_model.transform(temporal_waveform)
             temporal_denoised_waveforms = self.pca_model.inverse_transform(projected_temporal_waveforms)
             denoised_waveforms = from_temporal_representation(temporal_denoised_waveforms, num_channels)
         else:
-<<<<<<< HEAD
-            denoised_waveforms = waveforms
-=======
             denoised_waveforms = np.zeros_like(waveforms)
->>>>>>> 371299f7
 
         return denoised_waveforms