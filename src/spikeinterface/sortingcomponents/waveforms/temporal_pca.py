from __future__ import annotations

import pickle
import json
from pathlib import Path
from typing import List

import numpy as np

from spikeinterface.core.node_pipeline import PipelineNode, WaveformsNode, find_parent_of_type
from spikeinterface.sortingcomponents.peak_detection import detect_peaks
from spikeinterface.sortingcomponents.peak_selection import select_peaks
from spikeinterface.core import BaseRecording
from spikeinterface import NumpySorting, create_sorting_analyzer
from spikeinterface.core.job_tools import _shared_job_kwargs_doc
from .waveform_utils import to_temporal_representation, from_temporal_representation


class TemporalPCBaseNode(WaveformsNode):
    def __init__(
        self,
        recording: BaseRecording,
        parents: List[PipelineNode],
        pca_model=None,
        model_folder_path=None,
        return_output=True,
    ):
        """
        Base class for PCA projection nodes. Contains the logic of the fit method that should be inherited by all the
        child classess. The child should implement a compute method that does a specific operation
        (e.g. project, denoise, etc)
        """
        waveform_extractor = find_parent_of_type(parents, WaveformsNode)
        if waveform_extractor is None:
            raise TypeError(f"TemporalPCA should have a single {WaveformsNode.__name__} in its parents")

        super().__init__(
            recording,
            waveform_extractor.ms_before,
            waveform_extractor.ms_after,
            return_output=return_output,
            parents=parents,
        )

        if pca_model is None:
            self.model_folder_path = model_folder_path

            if model_folder_path is None or not Path(model_folder_path).is_dir():
                exception_string = (
                    f"model_path folder is not a folder or does not exist. \n"
                    f"A model can be trained by using{self.__class__.__name__}.fit(...)"
                )
                raise TypeError(exception_string)

            # Load the model and the time interval dict from the model_folder
            model_path = Path(model_folder_path) / "pca_model.pkl"
            with open(model_path, "rb") as f:
                self.pca_model = pickle.load(f)
            params_path = Path(model_folder_path) / "params.json"
            with open(params_path, "rb") as f:
                self.params = json.load(f)

            self.assert_model_and_waveform_temporal_match(waveform_extractor)
        else:
            self.pca_model = pca_model

    def assert_model_and_waveform_temporal_match(self, waveform_extractor: WaveformsNode):
        """
        Asserts that the model and the waveform extractor have the same temporal parameters
        """
        # Extract the first waveform extractor in the parents
        waveforms_ms_before = waveform_extractor.ms_before
        waveforms_ms_after = waveform_extractor.ms_after
        waveforms_sampling_frequency = waveform_extractor.recording.get_sampling_frequency()

        model_ms_before = self.params["ms_before"]
        model_ms_after = self.params["ms_after"]
        model_sampling_frequency = self.params["sampling_frequency"]

        ms_before_mismatch = waveforms_ms_before != model_ms_before
        ms_after_missmatch = waveforms_ms_after != model_ms_after
        sampling_frequency_mismatch = waveforms_sampling_frequency != model_sampling_frequency
        if ms_before_mismatch or ms_after_missmatch or sampling_frequency_mismatch:
            exception_string = (
                "PCA model and waveforms mismatch \n"
                f"{model_ms_before=} and {waveforms_ms_after=} \n"
                f"{model_ms_after=} and {waveforms_ms_after=} \n"
                f"{model_sampling_frequency=} and {waveforms_sampling_frequency=} \n"
            )
            raise ValueError(exception_string)

    @staticmethod
    def fit(
        recording: BaseRecording,
        n_components: int,
        model_folder_path: str,
        detect_peaks_params: dict,
        peak_selection_params: dict,
        job_kwargs: dict = None,
        ms_before: float = 1.0,
        ms_after: float = 1.0,
        whiten: bool = True,
        radius_um: float = None,
    ) -> "IncrementalPCA":
        """
        Train a pca model using the data in the recording object and the parameters provided.
        Note that this model returns the pca model from scikit-learn but the model is also saved in the path provided
        when instantiating the class.

        Parameters
        ----------
        recording : BaseRecording
            The recording object
        n_components : int
            The number of components to use for the PCA model
        model_folder_path : str, Path
            The path to the folder containing the pca model and the training metadata
        detect_peaks_params : dict
            The parameters for peak detection
        peak_selection_params : dict
            The parameters for peak selection
        ms_before : float, default: 1
            The number of milliseconds to include before the peak of the spike
        ms_after : float, default: 1
            The number of milliseconds to include after the peak of the spike
        whiten : bool, default: True
            Whether to whiten the data
        radius_um : float or None, default: None
            The radius (in micrometers) to use for definint sparsity. If None, no sparsity is used


        {}

        Returns
        -------
        IncrementalPCA: An incremental PCA estimator from scikit-learn.
            The pca model
        """

        # Detect peaks and sub-sample them
<<<<<<< HEAD
        peaks = detect_peaks(recording, method_kwargs=detect_peaks_params, job_kwargs=job_kwargs)
=======
        method_kwargs = detect_peaks_params.copy()
        method = method_kwargs.pop("method")
        peaks = detect_peaks(recording, method=method, method_kwargs=method_kwargs, job_kwargs=job_kwargs)
>>>>>>> dc623451
        peaks = select_peaks(peaks, **peak_selection_params)  # How to select n_peaks

        # Creates a numpy sorting object where the spike times are the peak times and the unit ids are the peak channel
        sorting = NumpySorting.from_peaks(peaks, recording.sampling_frequency, recording.channel_ids)

        # TODO alessio, herberto : the fitting is done with a SortingAnalyzer which is a postprocessing object, I think we should not do this for a component
        sorting_analyzer = create_sorting_analyzer(sorting, recording, sparse=True)
        sorting_analyzer.compute("random_spikes")
        sorting_analyzer.compute("waveforms", ms_before=ms_before, ms_after=ms_after)
        sorting_analyzer.compute(
            "principal_components", n_components=n_components, mode="by_channel_global", whiten=whiten
        )
        pca_model = sorting_analyzer.get_extension("principal_components").get_pca_model()

        params = {
            "ms_before": ms_before,
            "ms_after": ms_after,
            "sampling_frequency": recording.get_sampling_frequency(),
        }

        # Load the model and the time interval dict from the model_folder
        if model_folder_path is not None and Path(model_folder_path).is_dir():
            model_path = Path(model_folder_path) / "pca_model.pkl"
            with open(model_path, "wb") as f:
                pickle.dump(pca_model, f)
            params_path = Path(model_folder_path) / "params.json"
            with open(params_path, "w") as f:
                json.dump(params, f)

        return model_folder_path


TemporalPCBaseNode.fit.__doc__ = TemporalPCBaseNode.fit.__doc__.format(_shared_job_kwargs_doc)


class TemporalPCAProjection(TemporalPCBaseNode):
    """
    A step that performs a PCA projection on the waveforms extracted by a waveforms parent node.

    This class needs a model_folder_path with a trained model. A model can be trained with the
    static method TemporalPCAProjection.fit().


    Parameters
    ----------
    recording : BaseRecording
        The recording object
    parents: list
        The parent nodes of this node. This should contain a mechanism to extract waveforms
    pca_model: sklearn model | None
        The already fitted sklearn model instead of model_folder_path
    model_folder_path : str | Path | None
        If pca_model is None, the path to the folder containing the pca model and the training metadata.
    return_output: bool, default: True
        use false to suppress the output of this node in the pipeline

    """

    def __init__(
        self,
        recording: BaseRecording,
        parents: List[PipelineNode],
        pca_model=None,
        model_folder_path=None,
        dtype="float32",
        return_output=True,
    ):
        TemporalPCBaseNode.__init__(
            self,
            recording=recording,
            parents=parents,
            return_output=return_output,
            pca_model=pca_model,
            model_folder_path=model_folder_path,
        )
        self.n_components = self.pca_model.n_components
        self.dtype = np.dtype(dtype)

    def compute(self, traces: np.ndarray, peaks: np.ndarray, waveforms: np.ndarray) -> np.ndarray:
        """
        Projects the waveforms using the PCA model trained in the fit method or loaded from the model_folder_path.

        Parameters
        ----------
        traces : np.ndarray
            The traces of the recording.
        peaks : np.ndarray
            The peaks resulting from a peak_detection step.
        waveforms : np.ndarray
            Waveforms extracted from the recording using a WavefomExtractor node.

        Returns
        -------
        np.ndarray
            The projected waveforms.

        """

        num_channels = waveforms.shape[2]
        if waveforms.shape[0] > 0:
            temporal_waveforms = to_temporal_representation(waveforms)
            projected_temporal_waveforms = self.pca_model.transform(temporal_waveforms)
            projected_waveforms = from_temporal_representation(projected_temporal_waveforms, num_channels)
        else:
            projected_waveforms = np.zeros((0, self.n_components, num_channels), dtype=self.dtype)
        return projected_waveforms.astype(self.dtype, copy=False)


class TemporalPCADenoising(TemporalPCBaseNode):
    """
    A step that performs a PCA denoising on the waveforms extracted by a peak_detection function.

    This class needs a model_folder_path with a trained model. A model can be trained with the
    static method TemporalPCAProjection.fit().

    Parameters
    ----------
    recording : BaseRecording
        The recording object
    parents: list
        The parent nodes of this node. This should contain a mechanism to extract waveforms
    pca_model: sklearn model | None
        The already fitted sklearn model instead of model_folder_path
    model_folder_path : str | Path | None
        If pca_model is None, the path to the folder containing the pca model and the training metadata.
    return_output: bool, default: True
        use false to suppress the output of this node in the pipeline

    """

    def __init__(
        self,
        recording: BaseRecording,
        parents: List[PipelineNode],
        pca_model=None,
        model_folder_path=None,
        return_output=True,
    ):
        TemporalPCBaseNode.__init__(
            self,
            recording=recording,
            parents=parents,
            return_output=return_output,
            pca_model=pca_model,
            model_folder_path=model_folder_path,
        )

    def compute(self, traces: np.ndarray, peaks: np.ndarray, waveforms: np.ndarray) -> np.ndarray:
        """
        Projects the waveforms using the PCA model trained in the fit method or loaded from the model_folder_path.

        Parameters
        ----------
        traces : np.ndarray
            The traces of the recording.
        peaks : np.ndarray
            The peaks resulting from a peak_detection step.
        waveforms : np.ndarray
            Waveforms extracted from the recording using a WavefomExtractor node.

        Returns
        -------
        np.ndarray
            The projected waveforms.

        """
        num_channels = waveforms.shape[2]

        if waveforms.shape[0] > 0:
            temporal_waveform = to_temporal_representation(waveforms)
            projected_temporal_waveforms = self.pca_model.transform(temporal_waveform)
            temporal_denoised_waveforms = self.pca_model.inverse_transform(projected_temporal_waveforms)
            denoised_waveforms = from_temporal_representation(temporal_denoised_waveforms, num_channels)
        else:
            denoised_waveforms = np.zeros_like(waveforms)

        return denoised_waveforms


class MotionAwareTemporalPCAProjection(TemporalPCBaseNode):
    """
    Similar to TemporalPCAProjection but also apply interpolation to revert a motion.


    Parameters
    ----------
    recording : BaseRecording
        The recording object
    parents: list
        The parent nodes of this node. This should contain a mechanism to extract waveforms
    pca_model: sklearn model | None
        The already fitted sklearn model instead of model_folder_path
    model_folder_path : str | Path | None
        If pca_model is None, the path to the folder containing the pca model and the training metadata.
    motion: Motion
        A motion object.
    return_output: bool, default: True
        use false to suppress the output of this node in the pipeline

    """

    _compute_has_extended_signature = True

    def __init__(
        self,
        recording: BaseRecording,
        parents: List[PipelineNode],
        pca_model=None,
        model_folder_path=None,
        motion=None,
        final_sparsity_mask=None,
        interpolation_method="cubic",
        dtype="float32",
        return_output=True,
    ):
        TemporalPCBaseNode.__init__(
            self,
            recording=recording,
            parents=parents,
            return_output=return_output,
            pca_model=pca_model,
            model_folder_path=model_folder_path,
        )
        self.n_components = self.pca_model.n_components
        self.dtype = np.dtype(dtype)
        self.motion = motion
        self.final_sparsity_mask = final_sparsity_mask
        self.interpolation_method = interpolation_method

        self.channel_locations = self.recording.get_channel_locations()

        self.wf_sparsity_mask = self.parents[1].neighbours_mask

        # this is the final sparse channel count
        self.out_num_channels = max(np.sum(self.final_sparsity_mask, axis=1))

    def compute(self, traces, start_frame, end_frame, segment_index, max_margin, peaks, waveforms) -> np.ndarray:
        """
        Projects the waveforms using the PCA model trained in the fit method or loaded from the model_folder_path.

        Parameters
        ----------
        traces : np.ndarray
            The traces of the recording.
        peaks : np.ndarray
            The peaks resulting from a peak_detection step.
        waveforms : np.ndarray
            Waveforms extracted from the recording using a WavefomExtractor node.

        Returns
        -------
        np.ndarray
            The projected waveforms.

        """

        import scipy.interpolate

        # peak_motions = np.zeros(peaks.size, dtype="float32")

        # this is the big radius and self.out_num_channels is the small radius
        in_num_channels = waveforms.shape[2]

        num_peaks = waveforms.shape[0]
        projected_waveforms = np.zeros((num_peaks, self.n_components, self.out_num_channels), dtype=self.dtype)
        new_channel_indices = np.zeros((num_peaks,), dtype="int64")
        if num_peaks > 0:
            temporal_waveforms = to_temporal_representation(waveforms)
            projected_temporal_waveforms = self.pca_model.transform(temporal_waveforms)
            projected_waveforms_static = from_temporal_representation(projected_temporal_waveforms, in_num_channels)

            for i, peak in enumerate(peaks):
                # print(peak["channel_index"], peak["segment_index"])
                abs_sample_index = peak["sample_index"] + start_frame - max_margin
                chan_index = peak["channel_index"]
                peak_time = self.recording.sample_index_to_time(abs_sample_index, segment_index=peak["segment_index"])
                peak_depth = self.channel_locations[chan_index, self.motion.dim]
                peak_motion = self.motion.get_displacement_at_time_and_depth(
                    np.array([peak_time]),
                    np.array([peak_depth]),
                    segment_index=peak["segment_index"],
                )
                peak_motion = peak_motion[0]

                # # new_peak_loc = self.channel_locations[chan_index, :].copy()
                # # new_peak_loc[self.motion.dim] -= peak_motion
                # # new_chan_index = np.argmin(np.sum((self.channel_locations - new_peak_loc)**2, axis=1))
                # # new_channel_indices[i] = new_chan_index
                # if chan_index != new_chan_index:
                #     print(chan_index, new_chan_index, self.channel_locations[chan_index], self.channel_locations[new_chan_index])

                # interpolate the svd to the original position
                wf_local_chans = np.flatnonzero(self.wf_sparsity_mask[chan_index, :])
                source_locations = self.channel_locations[wf_local_chans, :]
                dest_locations = source_locations.copy()
                dest_locations[:, self.motion.dim] += peak_motion

                # final_local_chans = np.flatnonzero(self.final_sparsity_mask[new_chan_index, :])

                # channel_select = np.flatnonzero(np.in1d(wf_local_chans, final_local_chans))

                for c in range(self.n_components):
                    projected_full_wf = scipy.interpolate.griddata(
                        source_locations,
                        projected_waveforms_static[i, c, : wf_local_chans.size],
                        dest_locations,
                        method=self.interpolation_method,
                        fill_value=0,
                    )
                    if c == 0:
                        new_chan_index = wf_local_chans[np.argmax(np.abs(projected_full_wf))]
                        final_local_chans = np.flatnonzero(self.final_sparsity_mask[new_chan_index, :])
                        # if not np.all(np.isin(wf_local_chans, final_local_chans)):
                        #     # sparsity not cover the channel change
                        #     new_chan_index = chan_index
                        #     final_local_chans = np.flatnonzero(self.final_sparsity_mask[new_chan_index, :])
                        new_channel_indices[i] = new_chan_index

                        channel_select = np.flatnonzero(np.isin(wf_local_chans, final_local_chans))
                        if channel_select.size != self.out_num_channels:
                            # sparsity not cover the channel change
                            new_chan_index = chan_index
                            final_local_chans = np.flatnonzero(self.final_sparsity_mask[new_chan_index, :])
                            channel_select = np.flatnonzero(np.isin(wf_local_chans, final_local_chans))

                        new_channel_indices[i] = new_chan_index

                    projected_waveforms[i, c, : final_local_chans.size] = projected_full_wf[channel_select]

        return (projected_waveforms.astype(self.dtype, copy=False), new_channel_indices)<|MERGE_RESOLUTION|>--- conflicted
+++ resolved
@@ -138,13 +138,8 @@
         """
 
         # Detect peaks and sub-sample them
-<<<<<<< HEAD
         peaks = detect_peaks(recording, method_kwargs=detect_peaks_params, job_kwargs=job_kwargs)
-=======
-        method_kwargs = detect_peaks_params.copy()
-        method = method_kwargs.pop("method")
-        peaks = detect_peaks(recording, method=method, method_kwargs=method_kwargs, job_kwargs=job_kwargs)
->>>>>>> dc623451
+
         peaks = select_peaks(peaks, **peak_selection_params)  # How to select n_peaks
 
         # Creates a numpy sorting object where the spike times are the peak times and the unit ids are the peak channel
