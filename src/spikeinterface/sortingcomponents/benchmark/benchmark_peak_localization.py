
from spikeinterface.core import extract_waveforms
from spikeinterface.preprocessing import bandpass_filter, common_reference
from spikeinterface.sortingcomponents.clustering import find_cluster_from_peaks
from spikeinterface.sortingcomponents.peak_localization import localize_peaks
from spikeinterface.core import NumpySorting
from spikeinterface.qualitymetrics import compute_quality_metrics, compute_snrs
from spikeinterface.widgets import plot_probe_map, plot_agreement_matrix, plot_comparison_collision_by_similarity, plot_unit_templates, plot_unit_waveforms
from spikeinterface.postprocessing import compute_spike_locations
from spikeinterface.postprocessing.unit_localization import compute_center_of_mass, compute_monopolar_triangulation, compute_grid_convolution
from spikeinterface.core import get_noise_levels
from spikeinterface.sortingcomponents.benchmark.benchmark_tools import BenchmarkBase, _simpleaxis
from spikeinterface.core.template_tools import get_template_extremum_channel

from spikeinterface.sortingcomponents.waveforms.savgol_denoiser import SavGolDenoiser
from spikeinterface.core.node_pipeline import (
    ExtractDenseWaveforms,
    run_node_pipeline,
)

import time
import string, random
import pylab as plt
import os
import numpy as np

class BenchmarkPeakLocalization:

    def __init__(self, recording, gt_sorting, gt_positions, job_kwargs={}, tmp_folder=None, verbose=True, title=None):
        self.verbose = verbose
        self.recording = recording
        self.gt_sorting = gt_sorting
        self.job_kwargs = job_kwargs
        self.sampling_rate = self.recording.get_sampling_frequency()
        self.title = title
        self.waveforms = None

        self.tmp_folder = tmp_folder
        if self.tmp_folder is None:
            self.tmp_folder = os.path.join('.', ''.join(random.choices(string.ascii_uppercase + string.digits, k=8)))

        self.gt_positions = gt_positions
        self.gt_positions[:, 2] = np.abs(self.gt_positions[:, 2])

    def __del__(self):
        import shutil
        shutil.rmtree(self.tmp_folder)

    def run(self, method, method_kwargs={}, smoothing=None):

        if self.waveforms is None:
            self.waveforms = extract_waveforms(self.recording, self.gt_sorting, self.tmp_folder,
                   ms_before=2.5, ms_after=2.5, max_spikes_per_unit=500, return_scaled=False,
                   **self.job_kwargs)

        t_start = time.time()
        if self.title is None:
            self.title = method

        unit_params = method_kwargs.copy()

        for key in ['ms_after', 'ms_before']:
            if key in unit_params:
               unit_params.pop(key)

        if method == 'center_of_mass':
            self.template_positions = compute_center_of_mass(self.waveforms, **unit_params)
        elif method == 'monopolar_triangulation':
            self.template_positions = compute_monopolar_triangulation(self.waveforms, **unit_params)
        elif method == 'grid_convolution':
            self.template_positions = compute_grid_convolution(self.waveforms, **unit_params)

        self.spike_positions = compute_spike_locations(self.waveforms, method=method, method_kwargs=method_kwargs, 
<<<<<<< HEAD
                                                        spike_retriver_kwargs={'channel_from_template' : False},
=======
                                                       spike_retriver_kwargs={'channel_from_template' : False}, 
>>>>>>> 53e72862
                                                       **self.job_kwargs, outputs='by_unit')

        self.raw_templates_results = {}

        for unit_ind, unit_id in enumerate(self.waveforms.sorting.unit_ids):
            data = self.spike_positions[0][unit_id]
            self.raw_templates_results[unit_id] = np.sqrt((data['x'] - self.gt_positions[unit_ind, 0])**2 + (data['y'] - self.gt_positions[unit_ind, 1])**2)

        self.medians_over_templates = np.array([np.nanmedian(self.raw_templates_results[unit_id]) for unit_id in  self.waveforms.sorting.unit_ids])
        self.mads_over_templates = np.array([np.nanmedian(np.abs(self.raw_templates_results[unit_id] - np.nanmedian(self.raw_templates_results[unit_id]))) for unit_id in  self.waveforms.sorting.unit_ids])

    def plot_template_errors(self, show_probe=True):
        import spikeinterface.full as si
        import pylab as plt
        si.plot_probe_map(self.recording)
        plt.scatter(self.gt_positions[:, 0], self.gt_positions[:, 1], c=np.arange(len(self.gt_positions)), cmap='jet')
        plt.scatter(self.template_positions[:, 0], self.template_positions[:, 1], c=np.arange(len(self.template_positions)), cmap='jet', marker='v')


def plot_comparison_positions(benchmarks, mode='average', colors=None):
    norms = np.linalg.norm(benchmarks[0].waveforms.get_all_templates(mode=mode),  axis=(1, 2))
    distances_to_center = np.linalg.norm(benchmarks[0].gt_positions[:,:2], axis=1)
    zdx = np.argsort(distances_to_center)
    idx = np.argsort(norms)

    snrs_tmp = compute_snrs(benchmarks[0].waveforms)
    snrs = np.zeros(len(snrs_tmp))
    for k, v in snrs_tmp.items():
        snrs[int(k[1:])] = v

    wdx = np.argsort(snrs)

    if colors is None:
        colors = {}
        for count, bench in enumerate(benchmarks):
            colors[bench.title] = f'C{count}'

    plt.rc('font', size=13)
    plt.rc('xtick', labelsize=12) 
    plt.rc('ytick', labelsize=12)

    #fig, axs = plt.subplots(ncols=3, nrows=2, figsize=(15, 10))
    fig = plt.figure(figsize=(15, 10))

    gs = fig.add_gridspec(4, 3)
    print(gs)
    #ax = axs[0, 0]

    ax = fig.add_subplot(gs[0:2, 0])

    ax.spines['top'].set_visible(False)
    ax.spines['right'].set_visible(False)
    #ax.set_title(title)

    from scipy.signal import savgol_filter
    smoothing_factor = 101

    for bench in benchmarks:
        errors = np.linalg.norm(bench.template_positions[:, :2] - bench.gt_positions[:,:2], axis=1)
        ax.plot(snrs[wdx], savgol_filter(errors[wdx], smoothing_factor, 3), label=bench.title, c=colors[bench.title])

    ax.legend()
    ax.set_xticks([])
    #ax.set_xlabel('norm')
    ax.set_ylabel('error (um)')
    ymin, ymax = ax.get_ylim()
    ax.set_ylim(0, ymax)

    #ax = axs[0, 1]
    ax = fig.add_subplot(gs[0:2, 1])

    ax.spines['top'].set_visible(False)
    ax.spines['right'].set_visible(False)

    for bench in benchmarks:
        errors = np.linalg.norm(bench.template_positions[:, :2] - bench.gt_positions[:,:2], axis=1)
        ax.plot(distances_to_center[zdx], savgol_filter(errors[zdx], smoothing_factor, 3), label=bench.title, c=colors[bench.title])

    #ax.set_xlabel('distance to center (um)')
    #ax.set_yticks([])

    #ax = axs[0, 2]
    ax.set_xticks([])
    ax = fig.add_subplot(gs[0:2, 2])

    ax.spines['top'].set_visible(False)
    ax.spines['right'].set_visible(False)
    #ax.set_title(title)

    for count, bench in enumerate(benchmarks):
        errors = np.linalg.norm(bench.template_positions[:, :2] - bench.gt_positions[:,:2], axis=1)
        ax.bar([count], np.mean(errors), yerr=np.std(errors), facecolor=colors[bench.title])

    #ax.set_xlabel('norms')
    ax.set_xticks([])
    #ax.set_ylim(ymin, ymax)

    #ax = axs[1, 0]
    ax = fig.add_subplot(gs[2, 0])

    ax.spines['top'].set_visible(False)
    ax.spines['right'].set_visible(False)

    for bench in benchmarks:
        
        ax.plot(snrs[wdx], savgol_filter(bench.medians_over_templates[wdx], smoothing_factor, 3), lw=2, label=bench.title, c=colors[bench.title])
        ymin = savgol_filter((bench.medians_over_templates - bench.mads_over_templates)[wdx], smoothing_factor, 3)
        ymax = savgol_filter((bench.medians_over_templates + bench.mads_over_templates)[wdx], smoothing_factor, 3)

        #ax.fill_between(snrs[wdx], ymin, ymax, alpha=0.5, color=colors[bench.title])

    #ax = axs[1, 0]
    ax.set_xticks([])
    ax.set_ylabel('error (um)')
    ax = fig.add_subplot(gs[3, 0])

    ax.spines['top'].set_visible(False)
    ax.spines['right'].set_visible(False)

    for bench in benchmarks:
        
        ax.plot(snrs[wdx], savgol_filter(bench.mads_over_templates[wdx], smoothing_factor, 3), lw=2, label=bench.title, c=colors[bench.title])

        #ax.fill_between(snrs[wdx], ymin, ymax, alpha=0.5, color=colors[bench.title])

    ax.set_xlabel('snr')
    ax.set_ylabel('mad (um)')
    #ymin, ymax = ax.get_ylim()
    #ax.set_ylim(0, ymax)
    #ax.set_yscale('log')

    #ax = axs[1, 1]
    ax = fig.add_subplot(gs[2, 1])

    ax.spines['top'].set_visible(False)
    ax.spines['right'].set_visible(False)

    for bench in benchmarks:
        
        ax.plot(distances_to_center[zdx], savgol_filter(bench.medians_over_templates[zdx], smoothing_factor, 3), lw=2, label=bench.title, c=colors[bench.title])
        ymin = savgol_filter((bench.medians_over_templates - bench.mads_over_templates)[zdx], smoothing_factor, 3)
        ymax = savgol_filter((bench.medians_over_templates + bench.mads_over_templates)[zdx], smoothing_factor, 3)

        #ax.fill_between(distances_to_center[zdx], ymin, ymax, alpha=0.5, color=colors[bench.title])

    #ax = axs[1, 1]
    ax.set_xticks([])
    ax = fig.add_subplot(gs[3, 1])

    ax.spines['top'].set_visible(False)
    ax.spines['right'].set_visible(False)

    for bench in benchmarks:
        
        ax.plot(distances_to_center[zdx], savgol_filter(bench.mads_over_templates[zdx], smoothing_factor, 3), lw=2, label=bench.title, c=colors[bench.title])

    ax.set_xlabel('distance to center (um)')

    x_means = []
    x_stds = []
    for count, bench in enumerate(benchmarks):
        x_means += [np.median(bench.medians_over_templates)]
        x_stds += [np.std(bench.medians_over_templates)]

    #ax.set_yticks([])
    #ax.set_ylim(ymin, ymax)
  
    #ax = axs[1, 2]
    ax = fig.add_subplot(gs[2:4, 2])

    ax.spines['top'].set_visible(False)
    ax.spines['right'].set_visible(False)

    y_means = []
    y_stds = []
    for count, bench in enumerate(benchmarks):
        y_means += [np.median(bench.mads_over_templates)]
        y_stds += [np.std(bench.mads_over_templates)]

    #colors = [f'C{i}' for i in range(len(x_means))]
    ax.errorbar(x_means, y_means, xerr=x_stds, yerr=y_stds, fmt='.', c='0.5', alpha=0.5)
    ax.scatter(x_means, y_means, c=list(colors.values()), s=200)
    
    ax.set_ylabel('error mads (um)')
    ax.set_xlabel('error medians (um)')
  #ax.set_yticks([]
    ymin, ymax = ax.get_ylim()
    ax.set_ylim(0, 12)


def plot_comparison_inferences(benchmarks, bin_size=np.arange(0.1, 20, 1)):

    import numpy as np
    import sklearn
    import scipy.stats
    import spikeinterface.full as si

    plt.rc('font', size=11)
    plt.rc('xtick', labelsize=12) 
    plt.rc('ytick', labelsize=12)

    from scipy.signal import savgol_filter
    smoothing_factor = 5

    fig = plt.figure(figsize=(10, 12))
    gs = fig.add_gridspec(8, 10)
    
    ax3 = fig.add_subplot(gs[0:2, 6:10])
    ax4 = fig.add_subplot(gs[2:4, 6:10])

    ax3.spines['top'].set_visible(False)
    ax3.spines['right'].set_visible(False)
    ax3.set_ylabel('correlation coefficient')
    ax3.set_xticks([])

    ax4.spines['top'].set_visible(False)
    ax4.spines['right'].set_visible(False)
    ax4.set_ylabel('chi squared')
    ax4.set_xlabel('bin size (um)')

    def chiSquared(p,q):
        return 0.5*np.sum((p-q)**2/(p+q+1e-6))

    for count, benchmark in enumerate(benchmarks):

        spikes = benchmark.spike_positions[0]
        units = benchmark.waveforms.sorting.unit_ids
        all_x = np.concatenate([spikes[unit_id]['x'] for unit_id in units])
        all_y = np.concatenate([spikes[unit_id]['y'] for unit_id in units])

        gt_positions = benchmark.gt_positions[:,:2]
        real_x = np.concatenate([gt_positions[c, 0]*np.ones(len(spikes[i]['x'])) for c, i in enumerate(units)])
        real_y = np.concatenate([gt_positions[c, 1]*np.ones(len(spikes[i]['x'])) for c, i in enumerate(units)])
        
        r_y = np.zeros(len(bin_size))
        c_y = np.zeros(len(bin_size))
        for i, b in enumerate(bin_size):      
            all_bins = np.arange(all_y.min(), all_y.max(), b)
            x1, y2 = np.histogram(all_y, bins=all_bins)
            x2, y2 = np.histogram(real_y, bins=all_bins)

            r_y[i] = np.corrcoef(x1, x2)[0, 1]
            c_y[i] = chiSquared(x1, x2)

        r_x = np.zeros(len(bin_size))
        c_x = np.zeros(len(bin_size))
        for i, b in enumerate(bin_size):   
            all_bins = np.arange(all_x.min(), all_x.max(), b)
            x1, y2 = np.histogram(all_x, bins=all_bins)
            x2, y2 = np.histogram(real_x, bins=all_bins)

            r_x[i] = np.corrcoef(x1, x2)[0, 1]
            c_x[i] = chiSquared(x1, x2)

        ax3.plot(bin_size, savgol_filter((r_y + r_x)/2, smoothing_factor, 3), c=f'C{count}', label=benchmark.title)
        ax4.plot(bin_size, savgol_filter((c_y + c_x)/2, smoothing_factor, 3), c=f'C{count}', label=benchmark.title)

    r_control_y = np.zeros(len(bin_size))
    c_control_y = np.zeros(len(bin_size))
    for i, b in enumerate(bin_size):     
        all_bins = np.arange(all_y.min(), all_y.max(), b)
        random_y = all_y.min() + (all_y.max() - all_y.min())*np.random.rand(len(all_y))
        x1, y2 = np.histogram(random_y, bins=all_bins)
        x2, y2 = np.histogram(real_y, bins=all_bins)

        r_control_y[i] = np.corrcoef(x1, x2)[0, 1]
        c_control_y[i] = chiSquared(x1, x2)

    r_control_x = np.zeros(len(bin_size))
    c_control_x = np.zeros(len(bin_size))
    for i, b in enumerate(bin_size):   
        all_bins = np.arange(all_x.min(), all_x.max(), b)
        random_x = all_x.min() + (all_x.max() - all_x.min())*np.random.rand(len(all_y))
        x1, y2 = np.histogram(random_x, bins=all_bins)
        x2, y2 = np.histogram(real_x, bins=all_bins)

        r_control_x[i] = np.corrcoef(x1, x2)[0, 1]
        c_control_x[i] = chiSquared(x1, x2)

    ax3.plot(bin_size, savgol_filter((r_control_y+r_control_x)/2, smoothing_factor, 3), '0.5', label='Control')
    ax4.plot(bin_size, savgol_filter((c_control_y+c_control_x)/2, smoothing_factor, 3), '0.5', label='Control')

    ax4.legend()

    ax0 = fig.add_subplot(gs[0:3, 0:3])

    si.plot_probe_map(benchmarks[0].recording, ax=ax0)
    ax0.scatter(all_x, all_y, alpha=0.5)
    ax0.scatter(gt_positions[:,0], gt_positions[:, 1], c='k')
    ax0.set_xticks([])
    ymin, ymax = ax0.get_ylim()
    xmin, xmax = ax0.get_xlim()
    ax0.spines['top'].set_visible(False)
    ax0.spines['right'].set_visible(False)
    #ax0.spines['left'].set_visible(False)
    ax0.spines['bottom'].set_visible(False)
    ax0.set_xlabel('')


    ax1 = fig.add_subplot(gs[0:3, 3])
    ax1.hist(all_y, bins=100, orientation='horizontal', alpha=0.5)
    ax1.hist(real_y, bins=100, orientation='horizontal', color='k', alpha=0.5)
    ax1.spines['top'].set_visible(False)
    ax1.spines['right'].set_visible(False)
    ax1.set_yticks([])
    ax1.set_ylim(ymin, ymax)
    ax1.set_xlabel('# spikes')

    ax2 = fig.add_subplot(gs[3, 0:3])
    ax2.hist(all_x, bins=100, alpha=0.5)
    ax2.hist(real_x, bins=100, color='k', alpha=0.5)
    ax2.spines['top'].set_visible(False)
    ax2.spines['right'].set_visible(False)
    ax2.set_xlim(xmin, xmax)    
    ax2.set_xlabel(r'x ($\mu$m)')
    ax2.set_ylabel('# spikes')



def plot_comparison_precision(benchmarks):

    import pylab as plt
    fig, axes = plt.subplots(ncols=2, nrows=1, figsize=(15, 10), squeeze=False)

    for bench in benchmarks:

        # gt_positions = bench.gt_positions
        # template_positions = bench.template_positions
        # dx = np.abs(gt_positions[:, 0] - template_positions[:, 0])
        # dy = np.abs(gt_positions[:, 1] - template_positions[:, 1])
        # dz = np.abs(gt_positions[:, 2] - template_positions[:, 2])
        # ax = axes[0, 0]
        # ax.errorbar(np.arange(3), [dx.mean(), dy.mean(), dz.mean()], yerr=[dx.std(), dy.std(), dz.std()], label=bench.title)

        spikes = bench.spike_positions[0]
        units = bench.waveforms.sorting.unit_ids
        all_x = np.concatenate([spikes[unit_id]['x'] for unit_id in units])
        all_y = np.concatenate([spikes[unit_id]['y'] for unit_id in units])
        all_z = np.concatenate([spikes[unit_id]['z'] for unit_id in units])

        gt_positions = bench.gt_positions
        real_x = np.concatenate([gt_positions[c, 0]*np.ones(len(spikes[i]['x'])) for c, i in enumerate(units)])
        real_y = np.concatenate([gt_positions[c, 1]*np.ones(len(spikes[i]['y'])) for c, i in enumerate(units)])
        real_z = np.concatenate([gt_positions[c, 2]*np.ones(len(spikes[i]['z'])) for c, i in enumerate(units)])

        dx = np.abs(all_x - real_x)
        dy = np.abs(all_y - real_y)
        dz = np.abs(all_z - np.abs(real_z))
        ax = axes[0, 0]
        ax.errorbar(np.arange(3), [dx.mean(), dy.mean(), dz.mean()], yerr=[dx.std(), dy.std(), dz.std()], label=bench.title)
    ax.legend()
    ax.set_ylabel('error (um)')
    ax.set_xticks(np.arange(3), ['x', 'y', 'z'])
    _simpleaxis(ax)

    x_means = []
    x_stds = []
    for count, bench in enumerate(benchmarks):
        x_means += [np.mean(bench.means_over_templates)]
        x_stds += [np.std(bench.means_over_templates)]

    #ax.set_yticks([])
    #ax.set_ylim(ymin, ymax)
  
    ax = axes[0, 1]
    _simpleaxis(ax)

    y_means = []
    y_stds = []
    for count, bench in enumerate(benchmarks):
        y_means += [np.mean(bench.stds_over_templates)]
        y_stds += [np.std(bench.stds_over_templates)]

    colors = [f'C{i}' for i in range(len(x_means))]
    ax.errorbar(x_means, y_means, xerr=x_stds, yerr=y_stds, fmt='.', c='0.5', alpha=0.5)
    ax.scatter(x_means, y_means, c=colors, s=200)
    
    ax.set_ylabel('error variances (um)')
    ax.set_xlabel('error means (um)')
  #ax.set_yticks([]
    ymin, ymax = ax.get_ylim()
    #ax.set_ylim(0, 25)
    ax.legend()


<<<<<<< HEAD
def plot_figure_1(benchmarks, colors, mode='average', cell_ind='auto'):
=======
def plot_figure_1(benchmarks, colors, mode='average', cell_ind='auto', examples=[0, 3]):
>>>>>>> 53e72862

    benchmark = benchmarks[0]

    if cell_ind == 'auto':
        norms = np.linalg.norm(benchmark.gt_positions[:,:2], axis=1)
        cell_ind = np.argsort(norms)[0]

    import pylab as plt
    fig, axs = plt.subplots(ncols=3, nrows=2, figsize=(15, 10))
    probe = benchmark.recording.get_probe()
    probe.create_auto_shape('rect')
    import probeinterface.plotting
    probeinterface.plotting.plot_probe(probe, ax=axs[0, 0])
    axs[0, 0].scatter(benchmark.gt_positions[:, 0], benchmark.gt_positions[:, 1], c='k', alpha=0.25)
    axs[0, 0].scatter(benchmark.gt_positions[cell_ind, 0], benchmark.gt_positions[cell_ind, 1], c='r')
    plt.rc('font', size=13)
    plt.rc('xtick', labelsize=12) 
    plt.rc('ytick', labelsize=12)

    import spikeinterface.full as si

    sorting = benchmark.waveforms.sorting
    unit_id = sorting.unit_ids[cell_ind]

    spikes_seg0 = sorting.to_spike_vector(concatenated=False)[0]
    mask = spikes_seg0["unit_index"] == cell_ind
    times = spikes_seg0[mask]['sample_index'] / sorting.get_sampling_frequency()

    print(benchmark.recording)
    # si.plot_traces(benchmark.recording, mode='line', time_range=(times[0]-0.01, times[0] + 0.1), channel_ids=benchmark.recording.channel_ids[:20], ax=axs[0, 1])
    # axs[0, 1].set_ylabel('Neurons')

    # si.plot_spikes_on_traces(benchmark.waveforms, unit_ids=[unit_id], time_range=(times[0]-0.01, times[0] + 0.1), unit_colors={unit_id : 'r'}, ax=axs[0, 1],
    #    channel_ids=benchmark.recording.channel_ids[120:180], )

    waveforms = extract_waveforms(
        benchmark.recording,
        benchmark.gt_sorting,
        None,
        mode="memory",
        ms_before=2.5,
        ms_after=2.5,
        max_spikes_per_unit=100,
        return_scaled=False,
        **benchmark.job_kwargs,
        sparse=True,
        method="radius",
        radius_um=100,
    )


    valid_channels = waveforms.sparsity.mask[cell_ind]
    unit_id = waveforms.sorting.unit_ids[cell_ind]

    print(benchmark.recording)
    si.plot_timeseries(benchmark.recording, mode='line', time_range=(times[0]-0.01, times[0] + 0.1), 
        channel_ids=benchmark.recording.channel_ids[valid_channels], ax=axs[0, 1])
    axs[0, 1].set_ylabel('Neurons')

    #si.plot_spikes_on_traces(benchmark.waveforms, unit_ids=[unit_id], time_range=(times[0]-0.01, times[0] + 0.1), 
    #    unit_colors={unit_id : 'r'}, ax=axs[0, 1], 
    #    channel_ids=benchmark.recording.channel_ids[valid_channels])
    

    #visible_channels = waveforms.sparsity.mask[cell_ind]
    #axs[0, 0].scatter(benchmark.gt_positions[visible_channels, 0], benchmark.gt_positions[visible_channels, 1], c='r', alpha=0.25)
    
    si.plot_unit_templates(waveforms, unit_ids=[unit_id], ax=axs[1, 0], same_axis=True, unit_colors = {unit_id : 'r'})
    ymin, ymax = axs[1, 0].get_ylim()
    xmin, xmax = axs[1, 0].get_xlim()
    axs[1, 0].set_title('Averaged template')
    si.plot_unit_waveforms(waveforms, unit_ids=[unit_id], ax=axs[1, 1], same_axis=True, unit_colors = {unit_id : 'r'}, alpha_waveforms=0.1)
    axs[1, 1].set_xlim(xmin, xmax)
    axs[1, 1].set_ylim(ymin, ymax)
    axs[1, 1].set_title('Single spikes')

    for i in [0, 1]:
        for j in [0, 1]:
            axs[i, j].spines['top'].set_visible(False)
            axs[i, j].spines['right'].set_visible(False)

    for i in [1]:
        for j in [0, 1]:
            axs[i, j].spines['left'].set_visible(False)
            axs[i, j].spines['bottom'].set_visible(False)
            axs[i, j].set_xticks([])
            axs[i, j].set_yticks([])
            axs[i, j].set_title('')


    probeinterface.plotting.plot_probe(probe, ax=axs[0, 2])
    
<<<<<<< HEAD
    data = benchmark.spike_positions[0][unit_id]
    axs[0, 2].scatter(data['x'], data['y'], c='k', alpha=0.25)
    axs[0, 2].scatter(benchmark.template_positions[cell_ind, 0], benchmark.template_positions[cell_ind, 1], c=colors[benchmark.title], s=100)
    axs[0, 2].scatter(benchmark.gt_positions[cell_ind, 0], benchmark.gt_positions[cell_ind, 1], c='r', s=100)
=======
    benchmark_1 = benchmarks[examples[0]]

    data = benchmark_1.spike_positions[0][unit_id]
    axs[0, 2].scatter(data['x'], data['y'], c='k', alpha=0.25)
    axs[0, 2].scatter(benchmark_1.template_positions[cell_ind, 0], benchmark_1.template_positions[cell_ind, 1], c=colors[benchmark_1.title], s=100)
    axs[0, 2].scatter(benchmark_1.gt_positions[cell_ind, 0], benchmark_1.gt_positions[cell_ind, 1], c='r', s=100)
>>>>>>> 53e72862
    axs[0, 2].set_xlim(-50, 50)
    axs[0, 2].set_ylim(-50, 50)
    axs[0, 2].set_xticks([])
    axs[0, 2].set_xlabel('')
<<<<<<< HEAD
    axs[0, 2].set_title(benchmark.title)

    probeinterface.plotting.plot_probe(probe, ax=axs[1, 2])
    
    data = benchmarks[1].spike_positions[0][unit_id]
    axs[1, 2].scatter(data['x'], data['y'], c='k', alpha=0.25)
    axs[1, 2].scatter(benchmarks[1].template_positions[cell_ind, 0], benchmark.template_positions[cell_ind, 1], c=colors[benchmarks[1].title], s=100)
    axs[1, 2].scatter(benchmarks[1].gt_positions[cell_ind, 0], benchmarks[1].gt_positions[cell_ind, 1], c='r', s=100)
    axs[1, 2].set_xlim(-50, 50)
    axs[1, 2].set_ylim(-50, 50)
    axs[1, 2].set_title(benchmarks[1].title)
=======
    axs[0, 2].set_title(benchmark_1.title)

    probeinterface.plotting.plot_probe(probe, ax=axs[1, 2])
    
    benchmark_2 = benchmarks[examples[1]]

    data = benchmark_2.spike_positions[0][unit_id]
    axs[1, 2].scatter(data['x'], data['y'], c='k', alpha=0.25)
    axs[1, 2].scatter(benchmark_2.template_positions[cell_ind, 0], benchmark_2.template_positions[cell_ind, 1], c=colors[benchmark_2.title], s=100)
    axs[1, 2].scatter(benchmark_2.gt_positions[cell_ind, 0], benchmark_2.gt_positions[cell_ind, 1], c='r', s=100)
    axs[1, 2].set_xlim(-50, 50)
    axs[1, 2].set_ylim(-50, 50)
    axs[1, 2].set_title(benchmark_2.title)
>>>>>>> 53e72862
<|MERGE_RESOLUTION|>--- conflicted
+++ resolved
@@ -71,11 +71,7 @@
             self.template_positions = compute_grid_convolution(self.waveforms, **unit_params)
 
         self.spike_positions = compute_spike_locations(self.waveforms, method=method, method_kwargs=method_kwargs, 
-<<<<<<< HEAD
-                                                        spike_retriver_kwargs={'channel_from_template' : False},
-=======
                                                        spike_retriver_kwargs={'channel_from_template' : False}, 
->>>>>>> 53e72862
                                                        **self.job_kwargs, outputs='by_unit')
 
         self.raw_templates_results = {}
@@ -461,11 +457,7 @@
     ax.legend()
 
 
-<<<<<<< HEAD
-def plot_figure_1(benchmarks, colors, mode='average', cell_ind='auto'):
-=======
 def plot_figure_1(benchmarks, colors, mode='average', cell_ind='auto', examples=[0, 3]):
->>>>>>> 53e72862
 
     benchmark = benchmarks[0]
 
@@ -558,36 +550,16 @@
 
     probeinterface.plotting.plot_probe(probe, ax=axs[0, 2])
     
-<<<<<<< HEAD
-    data = benchmark.spike_positions[0][unit_id]
-    axs[0, 2].scatter(data['x'], data['y'], c='k', alpha=0.25)
-    axs[0, 2].scatter(benchmark.template_positions[cell_ind, 0], benchmark.template_positions[cell_ind, 1], c=colors[benchmark.title], s=100)
-    axs[0, 2].scatter(benchmark.gt_positions[cell_ind, 0], benchmark.gt_positions[cell_ind, 1], c='r', s=100)
-=======
     benchmark_1 = benchmarks[examples[0]]
 
     data = benchmark_1.spike_positions[0][unit_id]
     axs[0, 2].scatter(data['x'], data['y'], c='k', alpha=0.25)
     axs[0, 2].scatter(benchmark_1.template_positions[cell_ind, 0], benchmark_1.template_positions[cell_ind, 1], c=colors[benchmark_1.title], s=100)
     axs[0, 2].scatter(benchmark_1.gt_positions[cell_ind, 0], benchmark_1.gt_positions[cell_ind, 1], c='r', s=100)
->>>>>>> 53e72862
     axs[0, 2].set_xlim(-50, 50)
     axs[0, 2].set_ylim(-50, 50)
     axs[0, 2].set_xticks([])
     axs[0, 2].set_xlabel('')
-<<<<<<< HEAD
-    axs[0, 2].set_title(benchmark.title)
-
-    probeinterface.plotting.plot_probe(probe, ax=axs[1, 2])
-    
-    data = benchmarks[1].spike_positions[0][unit_id]
-    axs[1, 2].scatter(data['x'], data['y'], c='k', alpha=0.25)
-    axs[1, 2].scatter(benchmarks[1].template_positions[cell_ind, 0], benchmark.template_positions[cell_ind, 1], c=colors[benchmarks[1].title], s=100)
-    axs[1, 2].scatter(benchmarks[1].gt_positions[cell_ind, 0], benchmarks[1].gt_positions[cell_ind, 1], c='r', s=100)
-    axs[1, 2].set_xlim(-50, 50)
-    axs[1, 2].set_ylim(-50, 50)
-    axs[1, 2].set_title(benchmarks[1].title)
-=======
     axs[0, 2].set_title(benchmark_1.title)
 
     probeinterface.plotting.plot_probe(probe, ax=axs[1, 2])
@@ -601,4 +573,3 @@
     axs[1, 2].set_xlim(-50, 50)
     axs[1, 2].set_ylim(-50, 50)
     axs[1, 2].set_title(benchmark_2.title)
->>>>>>> 53e72862
