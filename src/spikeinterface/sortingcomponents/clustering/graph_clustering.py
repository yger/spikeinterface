from pathlib import Path

import numpy as np


from spikeinterface.sortingcomponents.clustering.peak_svd import extract_peaks_svd
from spikeinterface.sortingcomponents.clustering.graph_tools import create_graph_from_peak_features


class GraphClustering:
    """
    Simple clustering by constructing a global sparse graph using local slinding bins along the probe.

    The edge of the graph is constructed using local distance bewteen svd on waveforms.

    Then a classic algorithm like louvain or hdbscan is used.
    """

    _default_params = {
        "radius_um": 100.0,
        "ms_before": 1.0,
        "ms_after": 2.0,
        "motion": None,
        "seed": None,
        "graph_kwargs": dict(
            bin_mode="channels",
            neighbors_radius_um=50.0,
            # bin_mode="vertical_bins",
            # bin_um=30.,
            # direction="y",
            normed_distances=True,
            # n_neighbors=15,
            n_neighbors=50,
            # n_components=0.8,
            n_components=10,
            sparse_mode="knn",
            # sparse_mode="connected_to_all_neighbors"
            apply_local_svd=True,
            enforce_diagonal_to_zero=True,
        ),
        "clustering_method": "hdbscan",
        "clustering_kwargs": dict(
            min_samples=1,
            # n_jobs=-1,
            core_dist_n_jobs=-1,
            min_cluster_size=50,
            cluster_selection_method="leaf",
            # cluster_selection_method='eom',
            allow_single_cluster=True,
            cluster_selection_epsilon=0.1,
        ),
        "peak_locations": None,
        "extract_peaks_svd_kwargs": dict(n_components=5),
    }

    @classmethod
    def main_function(cls, recording, peaks, params, job_kwargs=dict()):

        radius_um = params["radius_um"]
        motion = params["motion"]
        seed = params["seed"]
        ms_before = params["ms_before"]
        ms_after = params["ms_after"]
        clustering_method = params["clustering_method"]
        clustering_kwargs = params["clustering_kwargs"]
        graph_kwargs = params["graph_kwargs"]

        motion_aware = motion is not None

        if graph_kwargs["bin_mode"] == "channels":
            assert radius_um >= graph_kwargs["neighbors_radius_um"] * 2
        elif graph_kwargs["bin_mode"] == "vertical_bins":
            assert radius_um >= graph_kwargs["bin_um"] * 3

        peaks_svd, sparse_mask, svd_model = extract_peaks_svd(
            recording,
            peaks,
            ms_before=ms_before,
            ms_after=ms_after,
            radius_um=radius_um,
            motion_aware=motion_aware,
<<<<<<< HEAD
            motion=motion,
=======
            motion=None,
            seed=params["seed"],
>>>>>>> 78ede061
            **params["extract_peaks_svd_kwargs"],
            # **job_kwargs
        )

        # some method need a symetric matrix
        ensure_symetric = clustering_method in ("hdbscan",)

        distances = create_graph_from_peak_features(
            recording,
            peaks,
            peaks_svd,
            sparse_mask,
            peak_locations=None,
            # bin_um=bin_um,
            ensure_symetric=ensure_symetric,
            **graph_kwargs,
        )

        # print(distances)
        # print(distances.shape)
        # print("sparsity: ", distances.indices.size / (distances.shape[0]**2))

        # print("clustering_method", clustering_method)

        if clustering_method == "networkx-louvain":
            # using networkx : very slow (possible backend with cude  backend="cugraph",)
            import networkx as nx

            distances_bool = distances.copy()
            distances_bool.data[:] = 1
            G = nx.Graph(distances_bool)
            communities = nx.community.louvain_communities(G, seed=seed)
            peak_labels = np.zeros(peaks.size, dtype=int)
            peak_labels[:] = -1
            k = 0
            for community in communities:
                if len(community) == 1:
                    continue
                peak_labels[list(community)] = k
                k += 1

        elif clustering_method == "sknetwork-louvain":
            from sknetwork.clustering import Louvain

            classifier = Louvain()
            distances_bool = distances.copy()
            distances_bool.data[:] = 1
            peak_labels = classifier.fit_predict(distances_bool)
            _remove_small_cluster(peak_labels, min_size=1)

        elif clustering_method == "sknetwork-leiden":
            from sknetwork.clustering import Leiden

            classifier = Leiden()
            distances_bool = distances.copy()
            distances_bool.data[:] = 1
            peak_labels = classifier.fit_predict(distances_bool)
            _remove_small_cluster(peak_labels, min_size=1)

        elif clustering_method == "leidenalg":
            import leidenalg
            import igraph

            adjacency = distances.copy()
            adjacency.data = 1.0 - adjacency.data
            graph = igraph.Graph.Weighted_Adjacency(
                adjacency.tocoo(),
                mode="directed",
            )
            clusters = leidenalg.find_partition(graph, leidenalg.ModularityVertexPartition)
            peak_labels = np.array(clusters.membership)
            _remove_small_cluster(peak_labels, min_size=1)

        elif clustering_method == "hdbscan":
            from hdbscan import HDBSCAN

            # from fast_hdbscan import HDBSCAN
            # from sklearn.cluster import HDBSCAN

            import scipy.sparse

            # need to make subgraph
            n_graph, connected_labels = scipy.sparse.csgraph.connected_components(distances, directed=False)

            # print(np.unique(connected_labels))
            # print("n_graph", n_graph)
            peak_labels = np.zeros(peaks.size, dtype="int64")
            peak_labels[:] = -1

            label_count = 0
            for g in range(n_graph):
                connected_nodes = np.flatnonzero(connected_labels == g)
                if len(connected_nodes) == 1:
                    continue

                local_dist = distances[connected_nodes, :].tocsc()[:, connected_nodes].tocsr()

                # import time
                # t0 = time.perf_counter()
                clusterer = HDBSCAN(metric="precomputed", **clustering_kwargs)
                local_labels = clusterer.fit_predict(local_dist)
                # t1 = time.perf_counter()
                # print("hdbscan", t1-t0)

                valid_clusters = np.flatnonzero(local_labels >= 0)
                if valid_clusters.size:
                    peak_labels[connected_nodes[valid_clusters]] = local_labels[valid_clusters] + label_count
                    label_count += max(np.max(local_labels), 0)

        else:
            raise ValueError("GraphClustering : wrong clustering_method")

        labels_set = np.unique(peak_labels)
        labels_set = labels_set[labels_set >= 0]

        return labels_set, peak_labels, svd_model, peaks_svd, sparse_mask


def _remove_small_cluster(peak_labels, min_size=1):
    for k in np.unique(peak_labels):
        inds = np.flatnonzero(peak_labels == k)
        if inds.size <= min_size:
            peak_labels[inds] = -1<|MERGE_RESOLUTION|>--- conflicted
+++ resolved
@@ -79,14 +79,10 @@
             ms_after=ms_after,
             radius_um=radius_um,
             motion_aware=motion_aware,
-<<<<<<< HEAD
             motion=motion,
-=======
-            motion=None,
             seed=params["seed"],
->>>>>>> 78ede061
             **params["extract_peaks_svd_kwargs"],
-            # **job_kwargs
+            **job_kwargs
         )
 
         # some method need a symetric matrix
