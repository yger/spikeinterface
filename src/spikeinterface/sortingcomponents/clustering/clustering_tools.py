--- conflicted
+++ resolved
@@ -615,11 +615,7 @@
         t_stop = padding + (i + 1) * duration
 
         sub_recording = recording.frame_slice(t_start - half_marging, t_stop + half_marging)
-<<<<<<< HEAD
-        method_kwargs.update({"ignored_ids": ignore_ids + [i]})
-=======
         local_params.update({"ignored_ids": ignore_ids + [i]})
->>>>>>> de2d642d
         spikes, computed = find_spikes_from_templates(
             sub_recording, method=method, method_kwargs=local_params, extra_outputs=True, **job_kwargs
         )
@@ -670,11 +666,7 @@
     labels = np.unique(new_labels)
     labels = labels[labels >= 0]
 
-<<<<<<< HEAD
-    del recording, sub_recording, method_kwargs
-=======
     del recording, sub_recording, local_params, waveform_extractor
->>>>>>> de2d642d
     os.remove(tmp_filename)
 
     return labels, new_labels
