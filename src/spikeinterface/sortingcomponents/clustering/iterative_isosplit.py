--- conflicted
+++ resolved
@@ -332,177 +332,4 @@
         more_outs = dict(
             templates=templates,
         )
-<<<<<<< HEAD
-        return labels_set, final_peak_labels, more_outs
-
-
-
-
-    # @classmethod
-    # def main_function(cls, recording, peaks, params, job_kwargs=dict()):
-
-    #     split_radius_um = params["split"].pop("split_radius_um", 40)
-    #     peaks_svd = params["peaks_svd"]
-    #     motion = peaks_svd["motion"]
-    #     ms_before = peaks_svd.get("ms_before", 0.5)
-    #     ms_after = peaks_svd.get("ms_after", 1.5)
-    #     verbose = params.get("verbose", True)
-    #     split = params["split"]
-    #     seed = params["seed"]
-    #     job_kwargs = params.get("job_kwargs", dict())
-    #     debug_folder = params.get("debug_folder", None)
-
-    #     if debug_folder is not None:
-    #         debug_folder = Path(debug_folder).absolute()
-    #         debug_folder.mkdir(exist_ok=True)
-    #         peaks_svd.update(folder=debug_folder / "features")
-
-    #     motion_aware = motion is not None
-    #     peaks_svd.update(motion_aware=motion_aware)
-
-    #     if seed is not None:
-    #         peaks_svd.update(seed=seed)
-    #         split["method_kwargs"].update(seed=seed)
-
-    #     outs = extract_peaks_svd(
-    #         recording,
-    #         peaks,
-    #         **peaks_svd,
-    #         **job_kwargs,
-    #     )
-
-    #     if motion_aware:
-    #         # also return peaks with new channel index
-    #         peaks_svd, sparse_mask, svd_model, moved_peaks = outs
-    #         peaks = moved_peaks
-    #     else:
-    #         peaks_svd, sparse_mask, svd_model = outs
-
-    #     if debug_folder is not None:
-    #         np.save(debug_folder / "sparse_mask.npy", sparse_mask)
-    #         np.save(debug_folder / "peaks.npy", peaks)
-
-    #     split["method_kwargs"].update(waveforms_sparse_mask = sparse_mask)
-    #     neighbours_mask = get_channel_distances(recording) <= split_radius_um
-    #     split["method_kwargs"].update(neighbours_mask = neighbours_mask)
-
-    #     if debug_folder is not None:
-    #         split.update(debug_folder = debug_folder / "split")
-
-    #     peak_labels = split_clusters(
-    #         peaks["channel_index"],
-    #         recording,
-    #         {"peaks": peaks, "sparse_tsvd": peaks_svd},
-    #         method="local_feature_clustering",
-    #         **split,
-    #         **job_kwargs,
-    #     )
-
-    #     templates, new_sparse_mask = get_templates_from_peaks_and_svd(
-    #         recording,
-    #         peaks,
-    #         peak_labels,
-    #         ms_before,
-    #         ms_after,
-    #         svd_model,
-    #         peaks_svd,
-    #         sparse_mask,
-    #         operator="average",
-    #     )
-
-    #     labels = templates.unit_ids
-
-    #     if verbose:
-    #         print("Kept %d raw clusters" % len(labels))
-
-    #     if params["merge_from_features"] is not None:
-
-    #         merge_features_kwargs = params["merge_from_features"].copy()
-    #         merge_radius_um = merge_features_kwargs.pop("merge_radius_um")
-
-    #         peak_labels, merge_template_array, new_sparse_mask, new_unit_ids = merge_peak_labels_from_features(
-    #             peaks,
-    #             peak_labels,
-    #             templates.unit_ids,
-    #             templates.templates_array,
-    #             sparse_mask,
-    #             recording,
-    #             {"peaks": peaks, "sparse_tsvd": peaks_svd},
-    #             radius_um=merge_radius_um,
-    #             method="project_distribution",
-    #             method_kwargs=dict(
-    #                 feature_name="sparse_tsvd",
-    #                 waveforms_sparse_mask=sparse_mask,
-    #                 **merge_features_kwargs
-    #             ),
-    #             **job_kwargs,
-    #         )
-
-    #         templates = Templates(
-    #             templates_array=merge_template_array,
-    #             sampling_frequency=recording.sampling_frequency,
-    #             nbefore=templates.nbefore,
-    #             sparsity_mask=None,
-    #             channel_ids=recording.channel_ids,
-    #             unit_ids=new_unit_ids,
-    #             probe=recording.get_probe(),
-    #             is_in_uV=False,
-    #         )
-
-    #     if params["merge_from_templates"] is not None:
-    #         peak_labels, merge_template_array, new_sparse_mask, new_unit_ids = merge_peak_labels_from_templates(
-    #             peaks,
-    #             peak_labels,
-    #             templates.unit_ids,
-    #             templates.templates_array,
-    #             new_sparse_mask,
-    #             **params["merge_from_templates"],
-    #         )
-
-    #         templates = Templates(
-    #             templates_array=merge_template_array,
-    #             sampling_frequency=recording.sampling_frequency,
-    #             nbefore=templates.nbefore,
-    #             sparsity_mask=None,
-    #             channel_ids=recording.channel_ids,
-    #             unit_ids=new_unit_ids,
-    #             probe=recording.get_probe(),
-    #             is_in_uV=False,
-    #         )
-
-    #     labels = templates.unit_ids
-
-    #     if debug_folder is not None:
-    #         templates.to_zarr(folder_path=debug_folder / "dense_templates")
-
-    #     if verbose:
-    #         print("Kept %d non-duplicated clusters" % len(labels))
-
-    #     # sparsity = ChannelSparsity(template_sparse_mask, unit_ids, recording.channel_ids)
-    #     # templates = dense_templates.to_sparse(sparsity)
-
-    #     # # sparse_wfs = np.load(features_folder / "sparse_wfs.npy", mmap_mode="r")
-
-    #     # # new_peaks = peaks.copy()
-    #     # # new_peaks["sample_index"] -= peak_shifts
-
-    #     # # clean very small cluster before peeler
-    #     # post_clean_label = post_merge_label2.copy()
-    #     # minimum_cluster_size = params["clean"]["minimum_cluster_size"]
-    #     # labels_set, count = np.unique(post_clean_label, return_counts=True)
-    #     # to_remove = labels_set[count < minimum_cluster_size]
-    #     # mask = np.isin(post_clean_label, to_remove)
-    #     # post_clean_label[mask] = -1
-    #     # final_peak_labels = post_clean_label
-    #     # labels_set = np.unique(final_peak_labels)
-    #     # labels_set = labels_set[labels_set >= 0]
-    #     # templates = templates.select_units(labels_set)
-    #     # labels_set = templates.unit_ids
-
-    #     more_outs = dict(
-    #         templates=templates,
-    #     )
-    #     return labels, peak_labels, more_outs
-=======
-        return labels_set, final_peak_labels, more_outs
->>>>>>> a430ba93
+        return labels_set, final_peak_labels, more_outs