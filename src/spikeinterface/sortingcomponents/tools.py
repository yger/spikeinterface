--- conflicted
+++ resolved
@@ -67,9 +67,5 @@
     waveforms = extract_waveform_at_max_channel(
         recording, some_peaks, ms_before=ms_before, ms_after=ms_after, **job_kwargs
     )
-<<<<<<< HEAD
-    prototype = np.nanmedian(waveforms[:, :, 0] / (waveforms[:, nbefore, 0][:, np.newaxis]), axis=0)
-=======
     prototype = np.nanmedian(waveforms[:, :, 0] / (np.abs(waveforms[:, nbefore, 0][:, np.newaxis])), axis=0)
->>>>>>> 987060ba
     return prototype