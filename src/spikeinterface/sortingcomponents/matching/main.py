--- conflicted
+++ resolved
@@ -2,23 +2,9 @@
 
 import numpy as np
 import warnings
-<<<<<<< HEAD
-
-from .method_list import *
-=======
 
 from .method_list import *
 
-# from spikeinterface.core.job_tools import ChunkRecordingExecutor, fix_job_kwargs
-# from spikeinterface.core import get_chunk_with_margin
-
-from spikeinterface.core.job_tools import (
-    split_job_kwargs,
-    _shared_job_kwargs_doc,
-    fix_job_kwargs
-)
-
->>>>>>> d41ed665
 from spikeinterface.core.node_pipeline import run_node_pipeline
 
 from ..tools import make_multi_method_doc
@@ -99,16 +85,10 @@
                 recording, return_in_uV=False, **random_chunk_kwargs, **job_kwargs
             )
 
-<<<<<<< HEAD
+
     node0 = method_class(recording, templates=templates, **method_kwargs)
     nodes = [node0]
 
-=======
-    node0 = method_class(recording, templates=templates, method=method, method_kwargs=method_kwargs)
-    nodes = [node0]
-
-    gather_kwargs = gather_kwargs or {}
->>>>>>> d41ed665
     if pipeline_kwargs is None:
         pipeline_kwargs = dict()
 
