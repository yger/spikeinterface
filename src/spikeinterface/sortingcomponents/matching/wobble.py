--- conflicted
+++ resolved
@@ -360,11 +360,8 @@
     # }
 
     name = "wobble"
-<<<<<<< HEAD
     need_noise_levels = False
-=======
-    need_noise_levels = True
->>>>>>> d41ed665
+
     params_doc = """
     parameters : dict
         Parameters for the WobbleMatch algorithm. See WobbleParameters dataclass for more details.
