"""Sorting components: template matching."""

from __future__ import annotations


import numpy as np
from spikeinterface.core import get_noise_levels, get_channel_distances


from .base import BaseTemplateMatching, _base_matching_dtype


class NearestTemplatesPeeler(BaseTemplateMatching):

    name = "nearest"
    need_noise_levels = True
    params_doc = """
    peak_sign : 'neg' | 'pos' | 'both'
        The peak sign to use for detection
    exclude_sweep_ms : float
        The exclusion window (in ms) around a detected peak to exclude other peaks on neighboring channels
    detect_threshold : float
        The threshold for peak detection in term of k x MAD
    noise_levels : None | array
        If None the noise levels are estimated using random chunks of the recording. If array it should be an array of size (num_channels,) with the noise level of each channel
    radius_um : float
        The radius to define the neighborhood between channels in micrometers while detecting the peaks
    """

    def __init__(
        self,
        recording,
        templates,
        return_output=True,
        peak_sign="neg",
        exclude_sweep_ms=0.1,
        detect_threshold=5,
        noise_levels=None,
        detection_radius_um=100.0,
        neighborhood_radius_um=50.0,
        sparsity_radius_um=100.0,
    ):

        BaseTemplateMatching.__init__(self, recording, templates, return_output=return_output)

        self.noise_levels = noise_levels
        self.abs_threholds = self.noise_levels * detect_threshold
        self.peak_sign = peak_sign
        self.channel_distance = get_channel_distances(recording)
        self.neighbours_mask = self.channel_distance <= detection_radius_um

        num_templates = len(self.templates.unit_ids)
        num_channels = recording.get_num_channels()

        if neighborhood_radius_um is not None:
            from spikeinterface.core.template_tools import get_template_extremum_channel

            best_channels = get_template_extremum_channel(self.templates, peak_sign=self.peak_sign, outputs="index")
            best_channels = np.array([best_channels[i] for i in templates.unit_ids])
            channel_locations = recording.get_channel_locations()
            template_distances = np.linalg.norm(
                channel_locations[:, None] - channel_locations[best_channels][np.newaxis, :], axis=2
            )
            self.neighborhood_mask = template_distances <= neighborhood_radius_um
        else:
            self.neighborhood_mask = np.ones((num_channels, num_templates), dtype=bool)

        if sparsity_radius_um is not None:
            if not templates.are_templates_sparse():
                from spikeinterface.core.sparsity import compute_sparsity

                sparsity = compute_sparsity(
                    templates, method="radius", radius_um=sparsity_radius_um, peak_sign=self.peak_sign
                )
            else:
                sparsity = templates.sparsity

            self.sparsity_mask = np.zeros((num_channels, num_channels), dtype=bool)
            for channel_index in np.arange(num_channels):
                mask = self.neighborhood_mask[channel_index]
                self.sparsity_mask[channel_index] = np.sum(sparsity.mask[mask], axis=0) > 0
        else:
            self.sparsity_mask = np.ones((num_channels, num_channels), dtype=bool)

        self.templates_array = self.templates.get_dense_templates()
        self.exclude_sweep_size = int(exclude_sweep_ms * recording.get_sampling_frequency() / 1000.0)
        self.nbefore = self.templates.nbefore
        self.nafter = self.templates.nafter
        self.margin = max(self.nbefore, self.nafter)
        self.lookup_tables = {}
        self.lookup_tables["templates"] = {}
        self.lookup_tables["channels"] = {}
        for i in range(num_channels):
            self.lookup_tables["templates"][i] = np.flatnonzero(self.neighborhood_mask[i])
            self.lookup_tables["channels"][i] = np.flatnonzero(self.sparsity_mask[i])

    def get_trace_margin(self):
        return self.margin

    def compute_matching(self, traces, start_frame, end_frame, segment_index):
        from spikeinterface.sortingcomponents.peak_detection.locally_exclusive import (
            detect_peaks_numba_locally_exclusive_on_chunk,
        )
        from scipy.spatial.distance import cdist

        if self.margin > 0:
            peak_traces = traces[self.margin : -self.margin, :]
        else:
            peak_traces = traces
        peak_sample_ind, peak_chan_ind = detect_peaks_numba_locally_exclusive_on_chunk(
            peak_traces, self.peak_sign, self.abs_threholds, self.exclude_sweep_size, self.neighbours_mask
        )
        peak_sample_ind += self.margin

        spikes = np.empty(peak_sample_ind.size, dtype=_base_matching_dtype)
        spikes["sample_index"] = peak_sample_ind
        spikes["channel_index"] = peak_chan_ind
        spikes["amplitude"] = 1.0

        # naively take the closest template
        for main_chan in np.unique(spikes["channel_index"]):
            (idx,) = np.nonzero(spikes["channel_index"] == main_chan)

            unit_inds = self.lookup_tables["templates"][main_chan]
            templates = self.templates_array[unit_inds]
            num_templates = templates.shape[0]
            if num_templates > 0:
                waveforms = traces[spikes["sample_index"][idx][:, None] + np.arange(-self.nbefore, self.nafter)]
                chan_inds = self.lookup_tables["channels"][main_chan]
                XA = templates[:, :, chan_inds].reshape(num_templates, -1)
                XB = waveforms[:, :, chan_inds].reshape(len(idx), -1)

                dist = cdist(XA, XB, "euclidean")
                cluster_index = np.argmin(dist, 0)
                spikes["cluster_index"][idx] = unit_inds[cluster_index]
            else:
                spikes["cluster_index"][idx] = -1  # no template for this channel

        return spikes


class NearestTemplatesSVDPeeler(NearestTemplatesPeeler):

    name = "nearest-svd"
    need_noise_levels = True
    params_doc = (
        NearestTemplatesPeeler.params_doc
        + """
    svd_model : The svd model used to project the waveforms
        The radius to use to select neighbour channels for locally exclusive detection.
    svd_radius_um : float
        The radius in um of the local neighboorhood used, centered on every detected peaks, to compute
        the distances with all the templates in the SVD space
    """
    )

    def __init__(
        self,
        recording,
        templates,
        svd_model,
        return_output=True,
        peak_sign="neg",
        exclude_sweep_ms=0.1,
        detect_threshold=5,
        noise_levels=None,
        detection_radius_um=100.0,
        neighborhood_radius_um=50.0,
        sparsity_radius_um=100.0,
    ):

        NearestTemplatesPeeler.__init__(
            self,
            recording,
            templates,
            return_output=return_output,
            peak_sign=peak_sign,
            exclude_sweep_ms=exclude_sweep_ms,
            detect_threshold=detect_threshold,
            noise_levels=noise_levels,
            detection_radius_um=detection_radius_um,
            neighborhood_radius_um=neighborhood_radius_um,
            sparsity_radius_um=sparsity_radius_um,
        )

        from spikeinterface.sortingcomponents.waveforms.waveform_utils import (
            to_temporal_representation,
            from_temporal_representation,
        )

        self.num_channels = self.recording.get_num_channels()
        self.svd_model = svd_model
<<<<<<< HEAD
        self.svd_radius_um = svd_radius_um
        channel_distance = get_channel_distances(recording)
        self.svd_neighbours_mask = channel_distance <= self.svd_radius_um
=======
>>>>>>> e5173db2
        temporal_templates = to_temporal_representation(self.templates_array)
        projected_temporal_templates = self.svd_model.transform(temporal_templates)
        self.svd_templates = from_temporal_representation(projected_temporal_templates, self.num_channels)

    def get_trace_margin(self):
        return self.margin

    def compute_matching(self, traces, start_frame, end_frame, segment_index):
        from spikeinterface.sortingcomponents.peak_detection.locally_exclusive import (
            detect_peaks_numba_locally_exclusive_on_chunk,
        )

        from scipy.spatial.distance import cdist
        from spikeinterface.sortingcomponents.waveforms.waveform_utils import (
            to_temporal_representation,
            from_temporal_representation,
        )

        if self.margin > 0:
            peak_traces = traces[self.margin : -self.margin, :]
        else:
            peak_traces = traces
        peak_sample_ind, peak_chan_ind = detect_peaks_numba_locally_exclusive_on_chunk(
            peak_traces, self.peak_sign, self.abs_threholds, self.exclude_sweep_size, self.neighbours_mask
        )
        peak_sample_ind += self.margin

        spikes = np.empty(peak_sample_ind.size, dtype=_base_matching_dtype)
        spikes["sample_index"] = peak_sample_ind
        spikes["channel_index"] = peak_chan_ind
        spikes["amplitude"] = 1.0

<<<<<<< HEAD
        waveforms = traces[spikes["sample_index"][:, None] + np.arange(-self.nbefore, self.nafter)]
        num_templates = len(self.templates_array)
        temporal_waveforms = to_temporal_representation(waveforms)
        projected_temporal_waveforms = self.svd_model.transform(temporal_waveforms)
        projected_waveforms = from_temporal_representation(projected_temporal_waveforms, self.num_channels)

=======
        # naively take the closest template
>>>>>>> e5173db2
        for main_chan in np.unique(spikes["channel_index"]):
            (idx,) = np.nonzero(spikes["channel_index"] == main_chan)

            unit_inds = self.lookup_tables["templates"][main_chan]
            templates = self.svd_templates[unit_inds]
            num_templates = templates.shape[0]

            if num_templates > 0:
                chan_inds = self.lookup_tables["channels"][main_chan]
                waveforms = traces[spikes["sample_index"][idx][:, None] + np.arange(-self.nbefore, self.nafter)]
                temporal_waveforms = to_temporal_representation(waveforms)
                projected_temporal_waveforms = self.svd_model.transform(temporal_waveforms)
                projected_waveforms = from_temporal_representation(projected_temporal_waveforms, self.num_channels)

                XA = templates[:, :, chan_inds].reshape(num_templates, -1)
                XB = projected_waveforms[:, :, chan_inds].reshape(len(idx), -1)

                dist = cdist(XA, XB, "euclidean")
                cluster_index = np.argmin(dist, 0)
                spikes["cluster_index"][idx] = unit_inds[cluster_index]
            else:
                spikes["cluster_index"][idx] = -1  # no template for this channel

        return spikes<|MERGE_RESOLUTION|>--- conflicted
+++ resolved
@@ -190,12 +190,6 @@
 
         self.num_channels = self.recording.get_num_channels()
         self.svd_model = svd_model
-<<<<<<< HEAD
-        self.svd_radius_um = svd_radius_um
-        channel_distance = get_channel_distances(recording)
-        self.svd_neighbours_mask = channel_distance <= self.svd_radius_um
-=======
->>>>>>> e5173db2
         temporal_templates = to_temporal_representation(self.templates_array)
         projected_temporal_templates = self.svd_model.transform(temporal_templates)
         self.svd_templates = from_temporal_representation(projected_temporal_templates, self.num_channels)
@@ -228,16 +222,7 @@
         spikes["channel_index"] = peak_chan_ind
         spikes["amplitude"] = 1.0
 
-<<<<<<< HEAD
-        waveforms = traces[spikes["sample_index"][:, None] + np.arange(-self.nbefore, self.nafter)]
-        num_templates = len(self.templates_array)
-        temporal_waveforms = to_temporal_representation(waveforms)
-        projected_temporal_waveforms = self.svd_model.transform(temporal_waveforms)
-        projected_waveforms = from_temporal_representation(projected_temporal_waveforms, self.num_channels)
-
-=======
         # naively take the closest template
->>>>>>> e5173db2
         for main_chan in np.unique(spikes["channel_index"]):
             (idx,) = np.nonzero(spikes["channel_index"] == main_chan)
 
