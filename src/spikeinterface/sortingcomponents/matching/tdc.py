import numpy as np
import scipy
<<<<<<< HEAD
from spikeinterface.core import (WaveformExtractor, get_noise_levels, get_channel_distances,
                                 get_template_extremum_channel)
=======
from spikeinterface.core import (
    WaveformExtractor,
    get_noise_levels,
    get_channel_distances,
    compute_sparsity,
    get_template_extremum_channel,
)
>>>>>>> 006ed4c2

from spikeinterface.sortingcomponents.peak_detection import DetectPeakLocallyExclusive

spike_dtype = [
    ("sample_index", "int64"),
    ("channel_index", "int64"),
    ("cluster_index", "int64"),
    ("amplitude", "float64"),
    ("segment_index", "int64"),
]

from .main import BaseTemplateMatchingEngine

try:
    import numba
    from numba import jit, prange

    HAVE_NUMBA = True
except ImportError:
    HAVE_NUMBA = False


class TridesclousPeeler(BaseTemplateMatchingEngine):
    """
    Template-matching ported from Tridesclous sorter.

    The idea of this peeler is pretty simple.
    1. Find peaks
    2. order by best amplitues
    3. find nearest template
    4. remove it from traces.
    5. in the residual find peaks again

    This method is quite fast but don't give exelent results to resolve
    spike collision when templates have high similarity.
    """

    default_params = {
<<<<<<< HEAD
        'peak_sign': 'neg',
        'peak_shift_ms':  0.2,
        'detect_threshold': 5,
        'noise_levels': None,
        'local_radius_um': 75,
        'random_chunk_kwargs': {},
        'num_closest' : 5,
        'sample_shift': 3,
        'ms_before': 0.8,
        'ms_after': 1.2,
        'num_peeler_loop':  2,
        'num_template_try' : 1
=======
        "waveform_extractor": None,
        "peak_sign": "neg",
        "peak_shift_ms": 0.2,
        "detect_threshold": 5,
        "noise_levels": None,
        "local_radius_um": 100,
        "num_closest": 5,
        "sample_shift": 3,
        "ms_before": 0.8,
        "ms_after": 1.2,
        "num_peeler_loop": 2,
        "num_template_try": 1,
>>>>>>> 006ed4c2
    }

    @classmethod
    def initialize_and_check_kwargs(cls, recording, kwargs):
        assert HAVE_NUMBA, "TridesclousPeeler need numba to be installed"

        d = cls.default_params.copy()
        d.update(kwargs)

<<<<<<< HEAD
        we = d['waveform_extractor']
        templates = d['templates']
=======
        assert isinstance(d["waveform_extractor"], WaveformExtractor)

        we = d["waveform_extractor"]
>>>>>>> 006ed4c2
        unit_ids = we.unit_ids
        channel_ids = we.channel_ids

<<<<<<< HEAD
        nbefore_short = int(d['ms_before'] * sr / 1000.)
        nafter_short = int(d['ms_before'] * sr / 1000.)
=======
        sr = we.sampling_frequency

        # TODO load as sharedmem
        templates = we.get_all_templates(mode="average")
        d["templates"] = templates

        d["nbefore"] = we.nbefore
        d["nafter"] = we.nafter

        nbefore_short = int(d["ms_before"] * sr / 1000.0)
        nafter_short = int(d["ms_before"] * sr / 1000.0)
>>>>>>> 006ed4c2
        assert nbefore_short <= we.nbefore
        assert nafter_short <= we.nafter
        d["nbefore_short"] = nbefore_short
        d["nafter_short"] = nafter_short
        s0 = we.nbefore - nbefore_short
        s1 = -(we.nafter - nafter_short)
        if s1 == 0:
            s1 = None
        templates_short = templates[:, slice(s0, s1), :].copy()
        d["templates_short"] = templates_short

        d["peak_shift"] = int(d["peak_shift_ms"] / 1000 * sr)

<<<<<<< HEAD
        d['peak_shift'] = int(d['peak_shift_ms'] / 1000 * sr)

        if d['noise_levels'] is None:
            print('TridesclousPeeler : noise should be computed outside')
            d['noise_levels'] = get_noise_levels(recording, **d['random_chunk_kwargs'])
=======
        if d["noise_levels"] is None:
            print("TridesclousPeeler : noise should be computed outside")
            d["noise_levels"] = get_noise_levels(recording)

        d["abs_threholds"] = d["noise_levels"] * d["detect_threshold"]
>>>>>>> 006ed4c2

        channel_distance = get_channel_distances(recording)
<<<<<<< HEAD
        d['neighbours_mask'] = channel_distance < d['local_radius_um']
        
        extremum_channel = get_template_extremum_channel(we, peak_sign=d['peak_sign'], outputs='index')
=======
        d["neighbours_mask"] = channel_distance < d["local_radius_um"]

        sparsity = compute_sparsity(we, method="snr", peak_sign=d["peak_sign"], threshold=d["detect_threshold"])
        template_sparsity_inds = sparsity.unit_id_to_channel_indices
        template_sparsity = np.zeros((unit_ids.size, channel_ids.size), dtype="bool")
        for unit_index, unit_id in enumerate(unit_ids):
            chan_inds = template_sparsity_inds[unit_id]
            template_sparsity[unit_index, chan_inds] = True

        d["template_sparsity"] = template_sparsity

        extremum_channel = get_template_extremum_channel(we, peak_sign=d["peak_sign"], outputs="index")
>>>>>>> 006ed4c2
        # as numpy vector
        extremum_channel = np.array([extremum_channel[unit_id] for unit_id in unit_ids], dtype="int64")
        d["extremum_channel"] = extremum_channel

        channel_locations = we.recording.get_channel_locations()

        # TODO try it with real locaion
        unit_locations = channel_locations[extremum_channel]
        # ~ print(unit_locations)

        # distance between units
        unit_distances = scipy.spatial.distance.cdist(unit_locations, unit_locations, metric="euclidean")

        # seach for closet units and unitary discriminant vector
        closest_units = []
        for unit_ind, unit_id in enumerate(unit_ids):
            order = np.argsort(unit_distances[unit_ind, :])
            closest_u = np.arange(unit_ids.size)[order].tolist()
            closest_u.remove(unit_ind)
            closest_u = np.array(closest_u[: d["num_closest"]])

            # compute unitary discriminent vector
<<<<<<< HEAD
            chans, = np.nonzero(d['sparsity_mask'][unit_ind, :])
=======
            (chans,) = np.nonzero(d["template_sparsity"][unit_ind, :])
>>>>>>> 006ed4c2
            template_sparse = templates[unit_ind, :, :][:, chans]
            closest_vec = []
            # against N closets
            for u in closest_u:
                vec = templates[u, :, :][:, chans] - template_sparse
                vec /= np.sum(vec**2)
                closest_vec.append((u, vec))
            # against noise
            closest_vec.append((None, -template_sparse / np.sum(template_sparse**2)))

            closest_units.append(closest_vec)

        d["closest_units"] = closest_units

        # distance channel from unit
        distances = scipy.spatial.distance.cdist(channel_locations, unit_locations, metric="euclidean")
        near_cluster_mask = distances < d["local_radius_um"]

        # nearby cluster for each channel
        possible_clusters_by_channel = []
        for channel_index in range(distances.shape[0]):
            (cluster_inds,) = np.nonzero(near_cluster_mask[channel_index, :])
            possible_clusters_by_channel.append(cluster_inds)

        d["possible_clusters_by_channel"] = possible_clusters_by_channel
        d["possible_shifts"] = np.arange(-d["sample_shift"], d["sample_shift"] + 1, dtype="int64")

        return d

    @classmethod
<<<<<<< HEAD
=======
    def serialize_method_kwargs(cls, kwargs):
        kwargs = dict(kwargs)

        # remove waveform_extractor
        kwargs.pop("waveform_extractor")
        return kwargs

    @classmethod
>>>>>>> 006ed4c2
    def unserialize_in_worker(cls, kwargs):
        return kwargs

    @classmethod
    def get_margin(cls, recording, kwargs):
        margin = 2 * (kwargs["nbefore"] + kwargs["nafter"])
        return margin

    @classmethod
    def main_function(cls, traces, d):
        traces = traces.copy()

        all_spikes = []
        level = 0
        while True:
            spikes = _tdc_find_spikes(traces, d, level=level)
            keep = spikes["cluster_index"] >= 0

            if not np.any(keep):
                break
            all_spikes.append(spikes[keep])

            level += 1

            if level == d["num_peeler_loop"]:
                break

        if len(all_spikes) > 0:
            all_spikes = np.concatenate(all_spikes)
            order = np.argsort(all_spikes["sample_index"])
            all_spikes = all_spikes[order]
        else:
            all_spikes = np.zeros(0, dtype=spike_dtype)

        return all_spikes


def _tdc_find_spikes(traces, d, level=0):
<<<<<<< HEAD
        peak_sign = d['peak_sign']
        templates = d['templates']
        templates_short = d['templates_short']
        margin = d['margin']
        possible_clusters_by_channel = d['possible_clusters_by_channel']

        peak_traces = traces[margin // 2:-margin // 2, :]
        peak_sample_ind, peak_chan_ind = DetectPeakLocallyExclusive.detect_peaks(peak_traces, peak_sign,
                                                                                 d['abs_threholds'], d['peak_shift'],
                                                                                 d['neighbours_mask'])
        peak_sample_ind += margin // 2

        peak_amplitude = traces[peak_sample_ind, peak_chan_ind]
        order = np.argsort(np.abs(peak_amplitude))[::-1]
        peak_sample_ind = peak_sample_ind[order]
        peak_chan_ind = peak_chan_ind[order]

        spikes = np.zeros(peak_sample_ind.size, dtype=spike_dtype)
        spikes['sample_index'] = peak_sample_ind
        spikes['channel_index'] = peak_chan_ind  # TODO need to put the channel from template

        possible_shifts = d['possible_shifts']
        distances_shift = np.zeros(possible_shifts.size)

        for i in range(peak_sample_ind.size):
            sample_index = peak_sample_ind[i]

            chan_ind = peak_chan_ind[i]
            possible_clusters = possible_clusters_by_channel[chan_ind]
            
            if possible_clusters.size > 0:
                #~ s0 = sample_index - d['nbefore']
                #~ s1 = sample_index + d['nafter']

                #~ wf = traces[s0:s1, :]

                s0 = sample_index - d['nbefore_short']
                s1 = sample_index + d['nafter_short']
                wf_short = traces[s0:s1, :]
                
                ## pure numpy with cluster spasity
                # distances = np.sum(np.sum((templates[possible_clusters, :, :] - wf[None, : , :])**2, axis=1), axis=1)

                ## pure numpy with cluster+channel spasity
                # union_channels, = np.nonzero(np.any(d['sparsity_mask'][possible_clusters, :], axis=0))
                # distances = np.sum(np.sum((templates[possible_clusters][:, :, union_channels] - wf[: , union_channels][None, : :])**2, axis=1), axis=1)
                
                ## numba with cluster+channel spasity
                union_channels = np.any(d['sparsity_mask'][possible_clusters, :], axis=0)
                # distances = numba_sparse_dist(wf, templates, union_channels, possible_clusters)
                distances = numba_sparse_dist(wf_short, templates_short, union_channels, possible_clusters)
                
                
                # DEBUG
                #~ ind = np.argmin(distances)
                #~ cluster_index = possible_clusters[ind]
                
                for ind in np.argsort(distances)[:d['num_template_try']]:
                    cluster_index = possible_clusters[ind]

                    chan_sparsity = d['template_sparsity'][cluster_index, :]
                    template_sparse = templates[cluster_index, :, :][:, chan_sparsity]

                    # find best shift
                    
                    ## pure numpy version
                    # for s, shift in enumerate(possible_shifts):
                    #     wf_shift = traces[s0 + shift: s1 + shift, chan_sparsity]
                    #     distances_shift[s] = np.sum((template_sparse - wf_shift)**2)
                    # ind_shift = np.argmin(distances_shift)
                    # shift = possible_shifts[ind_shift]
                    
                    ## numba version
                    numba_best_shift(traces, templates[cluster_index, :, :], sample_index, d['nbefore'],
                                     possible_shifts, distances_shift, chan_sparsity)
                    ind_shift = np.argmin(distances_shift)
                    shift = possible_shifts[ind_shift]

                    sample_index = sample_index + shift
                    s0 = sample_index - d['nbefore']
                    s1 = sample_index + d['nafter']
                    wf_sparse = traces[s0:s1, chan_sparsity]

                    # accept or not

                    centered = wf_sparse - template_sparse
                    accepted = True
                    for other_ind, other_vector in d['closest_units'][cluster_index]:
                        v = np.sum(centered * other_vector)
                        if np.abs(v) >0.5:
                            accepted = False
                            break
                    
                    if accepted:
                        #~ if ind != np.argsort(distances)[0]:
                            #~ print('not first one', np.argsort(distances), ind)
=======
    peak_sign = d["peak_sign"]
    templates = d["templates"]
    templates_short = d["templates_short"]
    margin = d["margin"]
    possible_clusters_by_channel = d["possible_clusters_by_channel"]

    peak_traces = traces[margin // 2 : -margin // 2, :]
    peak_sample_ind, peak_chan_ind = DetectPeakLocallyExclusive.detect_peaks(
        peak_traces, peak_sign, d["abs_threholds"], d["peak_shift"], d["neighbours_mask"]
    )
    peak_sample_ind += margin // 2

    peak_amplitude = traces[peak_sample_ind, peak_chan_ind]
    order = np.argsort(np.abs(peak_amplitude))[::-1]
    peak_sample_ind = peak_sample_ind[order]
    peak_chan_ind = peak_chan_ind[order]

    spikes = np.zeros(peak_sample_ind.size, dtype=spike_dtype)
    spikes["sample_index"] = peak_sample_ind
    spikes["channel_index"] = peak_chan_ind  # TODO need to put the channel from template

    possible_shifts = d["possible_shifts"]
    distances_shift = np.zeros(possible_shifts.size)

    for i in range(peak_sample_ind.size):
        sample_index = peak_sample_ind[i]

        chan_ind = peak_chan_ind[i]
        possible_clusters = possible_clusters_by_channel[chan_ind]

        if possible_clusters.size > 0:
            # ~ s0 = sample_index - d['nbefore']
            # ~ s1 = sample_index + d['nafter']

            # ~ wf = traces[s0:s1, :]

            s0 = sample_index - d["nbefore_short"]
            s1 = sample_index + d["nafter_short"]
            wf_short = traces[s0:s1, :]

            ## pure numpy with cluster spasity
            # distances = np.sum(np.sum((templates[possible_clusters, :, :] - wf[None, : , :])**2, axis=1), axis=1)

            ## pure numpy with cluster+channel spasity
            # union_channels, = np.nonzero(np.any(d['template_sparsity'][possible_clusters, :], axis=0))
            # distances = np.sum(np.sum((templates[possible_clusters][:, :, union_channels] - wf[: , union_channels][None, : :])**2, axis=1), axis=1)

            ## numba with cluster+channel spasity
            union_channels = np.any(d["template_sparsity"][possible_clusters, :], axis=0)
            # distances = numba_sparse_dist(wf, templates, union_channels, possible_clusters)
            distances = numba_sparse_dist(wf_short, templates_short, union_channels, possible_clusters)

            # DEBUG
            # ~ ind = np.argmin(distances)
            # ~ cluster_index = possible_clusters[ind]

            for ind in np.argsort(distances)[: d["num_template_try"]]:
                cluster_index = possible_clusters[ind]

                chan_sparsity = d["template_sparsity"][cluster_index, :]
                template_sparse = templates[cluster_index, :, :][:, chan_sparsity]

                # find best shift

                ## pure numpy version
                # for s, shift in enumerate(possible_shifts):
                #     wf_shift = traces[s0 + shift: s1 + shift, chan_sparsity]
                #     distances_shift[s] = np.sum((template_sparse - wf_shift)**2)
                # ind_shift = np.argmin(distances_shift)
                # shift = possible_shifts[ind_shift]

                ## numba version
                numba_best_shift(
                    traces,
                    templates[cluster_index, :, :],
                    sample_index,
                    d["nbefore"],
                    possible_shifts,
                    distances_shift,
                    chan_sparsity,
                )
                ind_shift = np.argmin(distances_shift)
                shift = possible_shifts[ind_shift]

                sample_index = sample_index + shift
                s0 = sample_index - d["nbefore"]
                s1 = sample_index + d["nafter"]
                wf_sparse = traces[s0:s1, chan_sparsity]

                # accept or not

                centered = wf_sparse - template_sparse
                accepted = True
                for other_ind, other_vector in d["closest_units"][cluster_index]:
                    v = np.sum(centered * other_vector)
                    if np.abs(v) > 0.5:
                        accepted = False
>>>>>>> 006ed4c2
                        break

                if accepted:
                    # ~ if ind != np.argsort(distances)[0]:
                    # ~ print('not first one', np.argsort(distances), ind)
                    break

            if accepted:
                amplitude = 1.0

                # remove template
                template = templates[cluster_index, :, :]
                s0 = sample_index - d["nbefore"]
                s1 = sample_index + d["nafter"]
                traces[s0:s1, :] -= template * amplitude

            else:
                cluster_index = -1
                amplitude = 0.0

        else:
            cluster_index = -1
            amplitude = 0.0

        spikes["cluster_index"][i] = cluster_index
        spikes["amplitude"][i] = amplitude

    return spikes


if HAVE_NUMBA:

    @jit(nopython=True)
    def numba_sparse_dist(wf, templates, union_channels, possible_clusters):
        """
        numba implementation that compute distance from template with sparsity
        handle by two separate vectors
        """
        total_cluster, width, num_chan = templates.shape
        num_cluster = possible_clusters.shape[0]
        distances = np.zeros((num_cluster,), dtype=np.float32)
        for i in prange(num_cluster):
            cluster_index = possible_clusters[i]
            sum_dist = 0.0
            for chan_ind in range(num_chan):
                if union_channels[chan_ind]:
                    for s in range(width):
                        v = wf[s, chan_ind]
                        t = templates[cluster_index, s, chan_ind]
                        sum_dist += (v - t) ** 2
            distances[i] = sum_dist
        return distances

    @jit(nopython=True)
    def numba_best_shift(traces, template, sample_index, nbefore, possible_shifts, distances_shift, chan_sparsity):
        """
        numba implementation to compute several sample shift before template substraction
        """
        width, num_chan = template.shape
        n_shift = possible_shifts.size
        for i in range(n_shift):
            shift = possible_shifts[i]
            sum_dist = 0.0
            for chan_ind in range(num_chan):
                if chan_sparsity[chan_ind]:
                    for s in range(width):
                        v = traces[sample_index - nbefore + s + shift, chan_ind]
                        t = template[s, chan_ind]
                        sum_dist += (v - t) ** 2
            distances_shift[i] = sum_dist

        return distances_shift<|MERGE_RESOLUTION|>--- conflicted
+++ resolved
@@ -1,17 +1,7 @@
 import numpy as np
 import scipy
-<<<<<<< HEAD
 from spikeinterface.core import (WaveformExtractor, get_noise_levels, get_channel_distances,
                                  get_template_extremum_channel)
-=======
-from spikeinterface.core import (
-    WaveformExtractor,
-    get_noise_levels,
-    get_channel_distances,
-    compute_sparsity,
-    get_template_extremum_channel,
-)
->>>>>>> 006ed4c2
 
 from spikeinterface.sortingcomponents.peak_detection import DetectPeakLocallyExclusive
 
@@ -50,7 +40,6 @@
     """
 
     default_params = {
-<<<<<<< HEAD
         'peak_sign': 'neg',
         'peak_shift_ms':  0.2,
         'detect_threshold': 5,
@@ -63,20 +52,6 @@
         'ms_after': 1.2,
         'num_peeler_loop':  2,
         'num_template_try' : 1
-=======
-        "waveform_extractor": None,
-        "peak_sign": "neg",
-        "peak_shift_ms": 0.2,
-        "detect_threshold": 5,
-        "noise_levels": None,
-        "local_radius_um": 100,
-        "num_closest": 5,
-        "sample_shift": 3,
-        "ms_before": 0.8,
-        "ms_after": 1.2,
-        "num_peeler_loop": 2,
-        "num_template_try": 1,
->>>>>>> 006ed4c2
     }
 
     @classmethod
@@ -86,33 +61,15 @@
         d = cls.default_params.copy()
         d.update(kwargs)
 
-<<<<<<< HEAD
         we = d['waveform_extractor']
         templates = d['templates']
-=======
-        assert isinstance(d["waveform_extractor"], WaveformExtractor)
-
-        we = d["waveform_extractor"]
->>>>>>> 006ed4c2
         unit_ids = we.unit_ids
         channel_ids = we.channel_ids
 
-<<<<<<< HEAD
+        sr = we.sampling_frequency
+
         nbefore_short = int(d['ms_before'] * sr / 1000.)
         nafter_short = int(d['ms_before'] * sr / 1000.)
-=======
-        sr = we.sampling_frequency
-
-        # TODO load as sharedmem
-        templates = we.get_all_templates(mode="average")
-        d["templates"] = templates
-
-        d["nbefore"] = we.nbefore
-        d["nafter"] = we.nafter
-
-        nbefore_short = int(d["ms_before"] * sr / 1000.0)
-        nafter_short = int(d["ms_before"] * sr / 1000.0)
->>>>>>> 006ed4c2
         assert nbefore_short <= we.nbefore
         assert nafter_short <= we.nafter
         d["nbefore_short"] = nbefore_short
@@ -124,41 +81,16 @@
         templates_short = templates[:, slice(s0, s1), :].copy()
         d["templates_short"] = templates_short
 
-        d["peak_shift"] = int(d["peak_shift_ms"] / 1000 * sr)
-
-<<<<<<< HEAD
         d['peak_shift'] = int(d['peak_shift_ms'] / 1000 * sr)
 
         if d['noise_levels'] is None:
             print('TridesclousPeeler : noise should be computed outside')
             d['noise_levels'] = get_noise_levels(recording, **d['random_chunk_kwargs'])
-=======
-        if d["noise_levels"] is None:
-            print("TridesclousPeeler : noise should be computed outside")
-            d["noise_levels"] = get_noise_levels(recording)
-
-        d["abs_threholds"] = d["noise_levels"] * d["detect_threshold"]
->>>>>>> 006ed4c2
 
         channel_distance = get_channel_distances(recording)
-<<<<<<< HEAD
         d['neighbours_mask'] = channel_distance < d['local_radius_um']
         
         extremum_channel = get_template_extremum_channel(we, peak_sign=d['peak_sign'], outputs='index')
-=======
-        d["neighbours_mask"] = channel_distance < d["local_radius_um"]
-
-        sparsity = compute_sparsity(we, method="snr", peak_sign=d["peak_sign"], threshold=d["detect_threshold"])
-        template_sparsity_inds = sparsity.unit_id_to_channel_indices
-        template_sparsity = np.zeros((unit_ids.size, channel_ids.size), dtype="bool")
-        for unit_index, unit_id in enumerate(unit_ids):
-            chan_inds = template_sparsity_inds[unit_id]
-            template_sparsity[unit_index, chan_inds] = True
-
-        d["template_sparsity"] = template_sparsity
-
-        extremum_channel = get_template_extremum_channel(we, peak_sign=d["peak_sign"], outputs="index")
->>>>>>> 006ed4c2
         # as numpy vector
         extremum_channel = np.array([extremum_channel[unit_id] for unit_id in unit_ids], dtype="int64")
         d["extremum_channel"] = extremum_channel
@@ -181,11 +113,7 @@
             closest_u = np.array(closest_u[: d["num_closest"]])
 
             # compute unitary discriminent vector
-<<<<<<< HEAD
             chans, = np.nonzero(d['sparsity_mask'][unit_ind, :])
-=======
-            (chans,) = np.nonzero(d["template_sparsity"][unit_ind, :])
->>>>>>> 006ed4c2
             template_sparse = templates[unit_ind, :, :][:, chans]
             closest_vec = []
             # against N closets
@@ -216,17 +144,6 @@
         return d
 
     @classmethod
-<<<<<<< HEAD
-=======
-    def serialize_method_kwargs(cls, kwargs):
-        kwargs = dict(kwargs)
-
-        # remove waveform_extractor
-        kwargs.pop("waveform_extractor")
-        return kwargs
-
-    @classmethod
->>>>>>> 006ed4c2
     def unserialize_in_worker(cls, kwargs):
         return kwargs
 
@@ -265,49 +182,41 @@
 
 
 def _tdc_find_spikes(traces, d, level=0):
-<<<<<<< HEAD
-        peak_sign = d['peak_sign']
-        templates = d['templates']
-        templates_short = d['templates_short']
-        margin = d['margin']
-        possible_clusters_by_channel = d['possible_clusters_by_channel']
-
-        peak_traces = traces[margin // 2:-margin // 2, :]
-        peak_sample_ind, peak_chan_ind = DetectPeakLocallyExclusive.detect_peaks(peak_traces, peak_sign,
-                                                                                 d['abs_threholds'], d['peak_shift'],
-                                                                                 d['neighbours_mask'])
-        peak_sample_ind += margin // 2
-
-        peak_amplitude = traces[peak_sample_ind, peak_chan_ind]
-        order = np.argsort(np.abs(peak_amplitude))[::-1]
-        peak_sample_ind = peak_sample_ind[order]
-        peak_chan_ind = peak_chan_ind[order]
-
-        spikes = np.zeros(peak_sample_ind.size, dtype=spike_dtype)
-        spikes['sample_index'] = peak_sample_ind
-        spikes['channel_index'] = peak_chan_ind  # TODO need to put the channel from template
-
-        possible_shifts = d['possible_shifts']
-        distances_shift = np.zeros(possible_shifts.size)
-
-        for i in range(peak_sample_ind.size):
-            sample_index = peak_sample_ind[i]
-
-            chan_ind = peak_chan_ind[i]
-            possible_clusters = possible_clusters_by_channel[chan_ind]
-            
-            if possible_clusters.size > 0:
-                #~ s0 = sample_index - d['nbefore']
-                #~ s1 = sample_index + d['nafter']
-
-                #~ wf = traces[s0:s1, :]
-
-                s0 = sample_index - d['nbefore_short']
-                s1 = sample_index + d['nafter_short']
-                wf_short = traces[s0:s1, :]
-                
-                ## pure numpy with cluster spasity
-                # distances = np.sum(np.sum((templates[possible_clusters, :, :] - wf[None, : , :])**2, axis=1), axis=1)
+    peak_sign = d["peak_sign"]
+    templates = d["templates"]
+    templates_short = d["templates_short"]
+    margin = d["margin"]
+    possible_clusters_by_channel = d["possible_clusters_by_channel"]
+
+    peak_traces = traces[margin // 2 : -margin // 2, :]
+    peak_sample_ind, peak_chan_ind = DetectPeakLocallyExclusive.detect_peaks(
+        peak_traces, peak_sign, d["abs_threholds"], d["peak_shift"], d["neighbours_mask"]
+    )
+    peak_sample_ind += margin // 2
+
+    peak_amplitude = traces[peak_sample_ind, peak_chan_ind]
+    order = np.argsort(np.abs(peak_amplitude))[::-1]
+    peak_sample_ind = peak_sample_ind[order]
+    peak_chan_ind = peak_chan_ind[order]
+
+    spikes = np.zeros(peak_sample_ind.size, dtype=spike_dtype)
+    spikes["sample_index"] = peak_sample_ind
+    spikes["channel_index"] = peak_chan_ind  # TODO need to put the channel from template
+
+    possible_shifts = d["possible_shifts"]
+    distances_shift = np.zeros(possible_shifts.size)
+
+    for i in range(peak_sample_ind.size):
+        sample_index = peak_sample_ind[i]
+
+        chan_ind = peak_chan_ind[i]
+        possible_clusters = possible_clusters_by_channel[chan_ind]
+
+        if possible_clusters.size > 0:
+            # ~ s0 = sample_index - d['nbefore']
+            # ~ s1 = sample_index + d['nafter']
+
+            # ~ wf = traces[s0:s1, :]
 
                 ## pure numpy with cluster+channel spasity
                 # union_channels, = np.nonzero(np.any(d['sparsity_mask'][possible_clusters, :], axis=0))
@@ -326,83 +235,6 @@
                 for ind in np.argsort(distances)[:d['num_template_try']]:
                     cluster_index = possible_clusters[ind]
 
-                    chan_sparsity = d['template_sparsity'][cluster_index, :]
-                    template_sparse = templates[cluster_index, :, :][:, chan_sparsity]
-
-                    # find best shift
-                    
-                    ## pure numpy version
-                    # for s, shift in enumerate(possible_shifts):
-                    #     wf_shift = traces[s0 + shift: s1 + shift, chan_sparsity]
-                    #     distances_shift[s] = np.sum((template_sparse - wf_shift)**2)
-                    # ind_shift = np.argmin(distances_shift)
-                    # shift = possible_shifts[ind_shift]
-                    
-                    ## numba version
-                    numba_best_shift(traces, templates[cluster_index, :, :], sample_index, d['nbefore'],
-                                     possible_shifts, distances_shift, chan_sparsity)
-                    ind_shift = np.argmin(distances_shift)
-                    shift = possible_shifts[ind_shift]
-
-                    sample_index = sample_index + shift
-                    s0 = sample_index - d['nbefore']
-                    s1 = sample_index + d['nafter']
-                    wf_sparse = traces[s0:s1, chan_sparsity]
-
-                    # accept or not
-
-                    centered = wf_sparse - template_sparse
-                    accepted = True
-                    for other_ind, other_vector in d['closest_units'][cluster_index]:
-                        v = np.sum(centered * other_vector)
-                        if np.abs(v) >0.5:
-                            accepted = False
-                            break
-                    
-                    if accepted:
-                        #~ if ind != np.argsort(distances)[0]:
-                            #~ print('not first one', np.argsort(distances), ind)
-=======
-    peak_sign = d["peak_sign"]
-    templates = d["templates"]
-    templates_short = d["templates_short"]
-    margin = d["margin"]
-    possible_clusters_by_channel = d["possible_clusters_by_channel"]
-
-    peak_traces = traces[margin // 2 : -margin // 2, :]
-    peak_sample_ind, peak_chan_ind = DetectPeakLocallyExclusive.detect_peaks(
-        peak_traces, peak_sign, d["abs_threholds"], d["peak_shift"], d["neighbours_mask"]
-    )
-    peak_sample_ind += margin // 2
-
-    peak_amplitude = traces[peak_sample_ind, peak_chan_ind]
-    order = np.argsort(np.abs(peak_amplitude))[::-1]
-    peak_sample_ind = peak_sample_ind[order]
-    peak_chan_ind = peak_chan_ind[order]
-
-    spikes = np.zeros(peak_sample_ind.size, dtype=spike_dtype)
-    spikes["sample_index"] = peak_sample_ind
-    spikes["channel_index"] = peak_chan_ind  # TODO need to put the channel from template
-
-    possible_shifts = d["possible_shifts"]
-    distances_shift = np.zeros(possible_shifts.size)
-
-    for i in range(peak_sample_ind.size):
-        sample_index = peak_sample_ind[i]
-
-        chan_ind = peak_chan_ind[i]
-        possible_clusters = possible_clusters_by_channel[chan_ind]
-
-        if possible_clusters.size > 0:
-            # ~ s0 = sample_index - d['nbefore']
-            # ~ s1 = sample_index + d['nafter']
-
-            # ~ wf = traces[s0:s1, :]
-
-            s0 = sample_index - d["nbefore_short"]
-            s1 = sample_index + d["nafter_short"]
-            wf_short = traces[s0:s1, :]
-
             ## pure numpy with cluster spasity
             # distances = np.sum(np.sum((templates[possible_clusters, :, :] - wf[None, : , :])**2, axis=1), axis=1)
 
@@ -460,7 +292,6 @@
                     v = np.sum(centered * other_vector)
                     if np.abs(v) > 0.5:
                         accepted = False
->>>>>>> 006ed4c2
                         break
 
                 if accepted:
