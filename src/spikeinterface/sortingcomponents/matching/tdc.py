--- conflicted
+++ resolved
@@ -238,13 +238,8 @@
                 for ind in np.argsort(distances)[:d['num_template_try']]:
                     cluster_index = possible_clusters[ind]
 
-<<<<<<< HEAD
-                    chan_sparsity = d['sparsity_mask'][cluster_ind, :]
-                    template_sparse = templates[cluster_ind, :, :][:, chan_sparsity]
-=======
                     chan_sparsity = d['template_sparsity'][cluster_index, :]
                     template_sparse = templates[cluster_index, :, :][:, chan_sparsity]
->>>>>>> 2010ea79
 
                     # find best shift
                     
