"""Sorting components: peak localization."""
import numpy as np
from spikeinterface.core.job_tools import _shared_job_kwargs_doc, split_job_kwargs, fix_job_kwargs


from spikeinterface.core.node_pipeline import (
    run_node_pipeline,
    find_parent_of_type,
    PeakRetriever,
    SpikeRetriever,
    PipelineNode,
    WaveformsNode,
    ExtractDenseWaveforms,
)
from .tools import make_multi_method_doc

from spikeinterface.core import get_channel_distances, get_noise_levels

from ..postprocessing.unit_localization import (
    dtype_localize_by_method,
    possible_localization_methods,
    solve_monopolar_triangulation,
    make_radial_order_parents,
    enforce_decrease_shells_data,
    get_grid_convolution_templates_and_weights,
)

from .tools import get_prototype_spike


def _run_localization_from_peak_source(
    recording, peak_source, method="center_of_mass", ms_before=0.5, ms_after=0.5, **kwargs
):
    # use by localize_peaks() and compute_spike_locations()
    assert (
        method in possible_localization_methods
    ), f"Method {method} is not supported. Choose from {possible_localization_methods}"

    method_kwargs, job_kwargs = split_job_kwargs(kwargs)

    if method == "center_of_mass":
        extract_dense_waveforms = ExtractDenseWaveforms(
            recording, parents=[peak_source], ms_before=ms_before, ms_after=ms_after, return_output=False
        )
        pipeline_nodes = [
            peak_source,
            extract_dense_waveforms,
            LocalizeCenterOfMass(recording, parents=[peak_source, extract_dense_waveforms], **method_kwargs),
        ]
    elif method == "monopolar_triangulation":
        extract_dense_waveforms = ExtractDenseWaveforms(
            recording, parents=[peak_source], ms_before=ms_before, ms_after=ms_after, return_output=False
        )
        pipeline_nodes = [
            peak_source,
            extract_dense_waveforms,
            LocalizeMonopolarTriangulation(recording, parents=[peak_source, extract_dense_waveforms], **method_kwargs),
        ]
    elif method == "peak_channel":
        pipeline_nodes = [peak_source, LocalizePeakChannel(recording, parents=[peak_source], **method_kwargs)]
    elif method == "grid_convolution":
        if "prototype" not in method_kwargs:
            assert isinstance(peak_source, (PeakRetriever, SpikeRetriever))
            method_kwargs["prototype"] = get_prototype_spike(
                recording, peak_source.peaks, ms_before=ms_before, ms_after=ms_after, job_kwargs=job_kwargs
            )
        extract_dense_waveforms = ExtractDenseWaveforms(
            recording, parents=[peak_source], ms_before=ms_before, ms_after=ms_after, return_output=False
        )
        pipeline_nodes = [
            peak_source,
            extract_dense_waveforms,
            LocalizeGridConvolution(recording, parents=[peak_source, extract_dense_waveforms], **method_kwargs),
        ]

    job_name = f"localize peaks using {method}"
    peak_locations = run_node_pipeline(recording, pipeline_nodes, job_kwargs, job_name=job_name, squeeze_output=True)

    return peak_locations


def localize_peaks(recording, peaks, method="center_of_mass", ms_before=0.5, ms_after=0.5, **kwargs):
    """Localize peak (spike) in 2D or 3D depending the method.

    When a probe is 2D then:
       * X is axis 0 of the probe
       * Y is axis 1 of the probe
       * Z is orthogonal to the plane of the probe

    Parameters
    ----------
    recording: RecordingExtractor
        The recording extractor object.
    peaks: array
        Peaks array, as returned by detect_peaks() in "compact_numpy" way.

    {method_doc}

    {job_doc}

    Returns
    -------
    peak_locations: ndarray
        Array with estimated location for each spike.
        The dtype depends on the method. ("x", "y") or ("x", "y", "z", "alpha").
    """
    peak_retriever = PeakRetriever(recording, peaks)
    peak_locations = _run_localization_from_peak_source(
        recording, peak_retriever, method=method, ms_before=ms_before, ms_after=ms_after, **kwargs
    )
    return peak_locations


class LocalizeBase(PipelineNode):
    def __init__(self, recording, return_output=True, parents=None, radius_um=75.0):
        PipelineNode.__init__(self, recording, return_output=return_output, parents=parents)

        self.radius_um = radius_um
        self.contact_locations = recording.get_channel_locations()
        self.channel_distance = get_channel_distances(recording)
        self.neighbours_mask = self.channel_distance < radius_um
        self._kwargs["radius_um"] = radius_um

    def get_dtype(self):
        return self._dtype


class LocalizePeakChannel(PipelineNode):
    """Localize peaks using the channel"""

    name = "peak_channel"
    params_doc = """
    """

    def __init__(self, recording, parents=None, return_output=True):
        PipelineNode.__init__(self, recording, return_output, parents=parents)
        self._dtype = np.dtype(dtype_localize_by_method["center_of_mass"])

        self.contact_locations = recording.get_channel_locations()

    def get_dtype(self):
        return self._dtype

    def compute(self, traces, peaks):
        peak_locations = np.zeros(peaks.size, dtype=self._dtype)

        for index, main_chan in enumerate(peaks["channel_index"]):
            locations = self.contact_locations[main_chan, :]
            peak_locations["x"][index] = locations[0]
            peak_locations["y"][index] = locations[1]

        return peak_locations


class LocalizeCenterOfMass(LocalizeBase):
    """Localize peaks using the center of mass method

    Notes
    -----
    See spikeinterface.postprocessing.unit_localization.
    """

    need_waveforms = True
    name = "center_of_mass"
    params_doc = """
    radius_um: float
        Radius in um for channel sparsity.
    feature: "ptp" | "mean" | "energy" | "peak_voltage", default: "ptp"
        Feature to consider for computation
    """

    def __init__(self, recording, return_output=True, parents=["extract_waveforms"], radius_um=75.0, feature="ptp"):
        LocalizeBase.__init__(self, recording, return_output=return_output, parents=parents, radius_um=radius_um)
        self._dtype = np.dtype(dtype_localize_by_method["center_of_mass"])

        assert feature in ["ptp", "mean", "energy", "peak_voltage"], f"{feature} is not a valid feature"
        self.feature = feature

        # Find waveform extractor in the parents
        waveform_extractor = find_parent_of_type(self.parents, WaveformsNode)
        if waveform_extractor is None:
            raise TypeError(f"{self.name} should have a single {WaveformsNode.__name__} in its parents")

        self.nbefore = waveform_extractor.nbefore
        self.nsamples = waveform_extractor.nbefore + waveform_extractor.nafter
        self._kwargs.update(dict(feature=feature))

    def get_dtype(self):
        return self._dtype

    def compute(self, traces, peaks, waveforms):
        peak_locations = np.zeros(peaks.size, dtype=self._dtype)

        for main_chan in np.unique(peaks["channel_index"]):
            (idx,) = np.nonzero(peaks["channel_index"] == main_chan)
            (chan_inds,) = np.nonzero(self.neighbours_mask[main_chan])
            local_contact_locations = self.contact_locations[chan_inds, :]

            wf = waveforms[idx][:, :, chan_inds]

            if self.feature == "ptp":
                wf_data = wf.ptp(axis=1)
            elif self.feature == "mean":
                wf_data = wf.mean(axis=1)
            elif self.feature == "energy":
                wf_data = np.linalg.norm(wf, axis=1)
            elif self.feature == "peak_voltage":
                wf_data = wf[:, self.nbefore]

            coms = np.dot(wf_data, local_contact_locations) / (np.sum(wf_data, axis=1)[:, np.newaxis])
            peak_locations["x"][idx] = coms[:, 0]
            peak_locations["y"][idx] = coms[:, 1]

        return peak_locations


class LocalizeMonopolarTriangulation(PipelineNode):
    """Localize peaks using the monopolar triangulation method.

    Notes
    -----
    This method is from  Julien Boussard, Erdem Varol and Charlie Windolf
    See spikeinterface.postprocessing.unit_localization.
    """

    need_waveforms = False
    name = "monopolar_triangulation"
    params_doc = """
    radius_um: float
        For channel sparsity.
    max_distance_um: float, default: 1000
        Boundary for distance estimation.
    enforce_decrease : bool, default: True
        Enforce spatial decreasingness for PTP vectors
    feature: "ptp", "energy", "peak_voltage", default: "ptp"
        The available features to consider for estimating the position via
        monopolar triangulation are peak-to-peak amplitudes (ptp, default),
        energy ("energy", as L2 norm) or voltages at the center of the waveform
        (peak_voltage)
    """

    def __init__(
        self,
        recording,
        return_output=True,
        parents=["extract_waveforms"],
        radius_um=75.0,
        max_distance_um=150.0,
        optimizer="minimize_with_log_penality",
        enforce_decrease=True,
        feature="ptp",
    ):
        LocalizeBase.__init__(self, recording, return_output=return_output, parents=parents, radius_um=radius_um)

        assert feature in ["ptp", "energy", "peak_voltage"], f"{feature} is not a valid feature"
        self.max_distance_um = max_distance_um
        self.optimizer = optimizer
        self.feature = feature

        waveform_extractor = find_parent_of_type(self.parents, WaveformsNode)
        if waveform_extractor is None:
            raise TypeError(f"{self.name} should have a single {WaveformsNode.__name__} in its parents")

        self.nbefore = waveform_extractor.nbefore
        self.nsamples = waveform_extractor.nbefore + waveform_extractor.nafter
        if enforce_decrease:
            self.enforce_decrease_radial_parents = make_radial_order_parents(
                self.contact_locations, self.neighbours_mask
            )
        else:
            self.enforce_decrease_radial_parents = None

        self._kwargs.update(
            dict(
                max_distance_um=max_distance_um, optimizer=optimizer, enforce_decrease=enforce_decrease, feature=feature
            )
        )

        self._dtype = np.dtype(dtype_localize_by_method["monopolar_triangulation"])

    def compute(self, traces, peaks, waveforms):
        peak_locations = np.zeros(peaks.size, dtype=self._dtype)

        for i, peak in enumerate(peaks):
            sample_index = peak["sample_index"]
            chan_mask = self.neighbours_mask[peak["channel_index"], :]
            chan_inds = np.flatnonzero(chan_mask)
            local_contact_locations = self.contact_locations[chan_inds, :]

            wf = waveforms[i, :][:, chan_inds]
            if self.feature == "ptp":
                wf_data = wf.ptp(axis=0)
            elif self.feature == "energy":
                wf_data = np.linalg.norm(wf, axis=0)
            elif self.feature == "peak_voltage":
                wf_data = np.abs(wf[self.nbefore])

            if self.enforce_decrease_radial_parents is not None:
                enforce_decrease_shells_data(
                    wf_data, peak["channel_index"], self.enforce_decrease_radial_parents, in_place=True
                )

            peak_locations[i] = solve_monopolar_triangulation(
                wf_data, local_contact_locations, self.max_distance_um, self.optimizer
            )

        return peak_locations


class LocalizeGridConvolution(PipelineNode):
    """Localize peaks using convlution with a grid of fake templates

    Notes
    -----
    See spikeinterface.postprocessing.unit_localization.
    """

    need_waveforms = True
    name = "grid_convolution"
    params_doc = """
    radius_um: float
        Radius in um for channel sparsity.
    upsampling_um: float
        Upsampling resolution for the grid of templates
    depth_um: np.array, default: np.linspace(5, 150.0, 10)
        Putative depth of the fake templates
<<<<<<< HEAD
    decay_power: float, default:2
=======
    decay_power: float, default:1
>>>>>>> 4379b698
        The decay power as function of the distances for the amplitudes
    sigma_ms: float
        The temporal decay of the fake templates
    margin_um: float
        The margin for the grid of fake templates
    prototype: np.array
        Fake waveforms for the templates. If None, generated as Gaussian
    percentile: float, default: 20
        The percentage in [0, 100] of the best scalar products kept to
        estimate the position
    sparsity_threshold: float, default: 0.01
        The sparsity threshold (in [0-1]) below which weights should be considered as 0
    """

    def __init__(
        self,
        recording,
        return_output=True,
        parents=["extract_waveforms"],
        radius_um=50.0,
        upsampling_um=5.0,
        depth_um=np.linspace(5, 150.0, 10),
<<<<<<< HEAD
        decay_power=2,
=======
        decay_power=1,
>>>>>>> 4379b698
        sigma_ms=0.25,
        margin_um=50.0,
        prototype=None,
        percentile=20.0,
        sparsity_threshold=0.01,
        mode="2d",
    ):
        PipelineNode.__init__(self, recording, return_output=return_output, parents=parents)

        self.radius_um = radius_um
        self.depth_um = depth_um
        self.margin_um = margin_um
        self.upsampling_um = upsampling_um
        self.percentile = 100 - percentile
        self.decay_power = decay_power
        self.mode = mode
        assert 0 <= self.percentile <= 100, "Percentile should be in [0, 100]"
        self.sparsity_threshold = sparsity_threshold
        assert 0 <= self.sparsity_threshold <= 1, "sparsity_threshold should be in [0, 1]"
        assert self.mode in ["2d", "3d"], "mode should be in ['2d', '3d']"
        contact_locations = recording.get_channel_locations()
        # Find waveform extractor in the parents
        waveform_extractor = find_parent_of_type(self.parents, WaveformsNode)
        if waveform_extractor is None:
            raise TypeError(f"{self.name} should have a single {WaveformsNode.__name__} in its parents")

        self.nbefore = waveform_extractor.nbefore
        self.nafter = waveform_extractor.nafter
        fs = self.recording.get_sampling_frequency()

        if prototype is None:
            time_axis = np.arange(-self.nbefore, self.nafter) * 1000 / fs
            self.prototype = np.exp(-(time_axis**2) / (2 * (sigma_ms**2)))
        else:
            self.prototype = prototype
        self.prototype = self.prototype[:, np.newaxis]

        self.template_positions, self.weights, self.nearest_template_mask = get_grid_convolution_templates_and_weights(
            contact_locations, self.radius_um, self.upsampling_um, self.depth_um, self.margin_um, self.decay_power
        )

        self.weights_sparsity_mask = self.weights > self.sparsity_threshold

        self._dtype = np.dtype(dtype_localize_by_method["grid_convolution"])
        self._kwargs.update(
            dict(
                radius_um=self.radius_um,
                prototype=self.prototype,
                template_positions=self.template_positions,
                nearest_template_mask=self.nearest_template_mask,
                weights=self.weights,
                nbefore=self.nbefore,
                mode=self.mode,
                percentile=self.percentile,
            )
        )

    def get_dtype(self):
        return self._dtype

    @np.errstate(divide="ignore", invalid="ignore")
    def compute(self, traces, peaks, waveforms):
        peak_locations = np.zeros(peaks.size, dtype=self._dtype)

        if self.mode == "3d":
            ndim = 3
            import sklearn
        elif self.mode == "2d":
            ndim = 2

        for main_chan in np.unique(peaks["channel_index"]):
            (idx,) = np.nonzero(peaks["channel_index"] == main_chan)
            num_spikes = len(idx)
            if "amplitude" in peaks.dtype.names:
                amplitudes = peaks["amplitude"][idx]
            else:
                amplitudes = waveforms[idx, self.nbefore, main_chan]

            nearest_templates = self.nearest_template_mask[main_chan, :]
            num_templates = np.sum(nearest_templates)
            channel_mask = np.sum(self.weights_sparsity_mask[:, :, nearest_templates], axis=(0, 2)) > 0

            global_products = (
                waveforms[idx, :, :][:, :, channel_mask] / (amplitudes[:, np.newaxis, np.newaxis]) * self.prototype
            ).sum(axis=1)

<<<<<<< HEAD
            mid_depth = 0 #len(self.depth_um) // 2
=======
            mid_depth = 0  # len(self.depth_um) // 2
>>>>>>> 4379b698
            dot_products = np.zeros((num_spikes, num_templates), dtype=np.float32)
            w = self.weights[mid_depth, :, :][channel_mask, :][:, nearest_templates]
            dot_products = np.dot(global_products, w)

            dot_products = np.maximum(0, dot_products)
            if self.percentile < 100:
                thresholds = np.percentile(dot_products, self.percentile, axis=(1))
                dot_products[dot_products < thresholds[:, np.newaxis]] = 0

            scalar_products = dot_products.sum(1)
            found_positions = np.zeros((len(idx), ndim), dtype=np.float32)
            found_positions[:, :2] = np.dot(dot_products, self.template_positions[nearest_templates, :])
            found_positions /= scalar_products[:, np.newaxis]
            found_positions = np.nan_to_num(found_positions)
            peak_locations["x"][idx] = found_positions[:, 0]
            peak_locations["y"][idx] = found_positions[:, 1]

            if self.mode == "3d":
<<<<<<< HEAD
                d = sklearn.metrics.pairwise_distances(self.template_positions, found_positions[:, :2])
                best_templates = np.argmin(d, axis=0)
                w = self.weights[:, channel_mask]
                for i, t in enumerate(best_templates):
                    dot_products = np.dot(w[:, :, t], global_products[i])
                    # dot_products = np.maximum(0, dot_products)
                    # if self.percentile < 100:
                    #     thresholds = np.percentile(dot_products, self.percentile)
                    #     dot_products[dot_products < thresholds] = 0
                    found_positions[i, 2] = (dot_products * self.depth_um).sum() / dot_products.sum()

                peak_locations["z"][idx] = found_positions[:, 2]
=======
                d = sklearn.metrics.pairwise_distances(
                    self.template_positions[nearest_templates], found_positions[:, :2]
                )
                best_templates = np.argmin(d, axis=0)
                w = self.weights[:, channel_mask][:, :, nearest_templates]

                dot_products = np.zeros((w.shape[0], len(idx)), dtype=np.float32)
                # for i, t in enumerate(best_templates):
                #     dot_products[:, i] = np.dot(w[:, :, t], global_products[i])
                #     # dot_products = np.maximum(0, dot_products)
                #     # if self.percentile < 100:
                #     #     thresholds = np.percentile(dot_products, self.percentile)
                #     #     dot_products[dot_products < thresholds] = 0

                unique_templates, inverses = np.unique(best_templates, return_inverse=True)
                reference_products = np.zeros((len(unique_templates), w.shape[0], len(idx)), dtype=np.float32)
                global_products = global_products.T

                for i, t in enumerate(unique_templates):
                    reference_products[i] = np.dot(w[:, :, t], global_products)

                for i, inv in enumerate(inverses):
                    dot_products[:, i] = reference_products[inv, :, i]

                peak_locations["z"][idx] = np.dot(self.depth_um, dot_products) / dot_products.sum(0)
>>>>>>> 4379b698

        return peak_locations


# LocalizePeakChannel is not include in doc because it is not a good idea to use it
_methods_list = [LocalizeCenterOfMass, LocalizeMonopolarTriangulation, LocalizeGridConvolution]
localize_peak_methods = {m.name: m for m in _methods_list}
method_doc = make_multi_method_doc(_methods_list)
localize_peaks.__doc__ = localize_peaks.__doc__.format(method_doc=method_doc, job_doc=_shared_job_kwargs_doc)<|MERGE_RESOLUTION|>--- conflicted
+++ resolved
@@ -324,11 +324,7 @@
         Upsampling resolution for the grid of templates
     depth_um: np.array, default: np.linspace(5, 150.0, 10)
         Putative depth of the fake templates
-<<<<<<< HEAD
-    decay_power: float, default:2
-=======
     decay_power: float, default:1
->>>>>>> 4379b698
         The decay power as function of the distances for the amplitudes
     sigma_ms: float
         The temporal decay of the fake templates
@@ -351,11 +347,7 @@
         radius_um=50.0,
         upsampling_um=5.0,
         depth_um=np.linspace(5, 150.0, 10),
-<<<<<<< HEAD
-        decay_power=2,
-=======
         decay_power=1,
->>>>>>> 4379b698
         sigma_ms=0.25,
         margin_um=50.0,
         prototype=None,
@@ -442,11 +434,7 @@
                 waveforms[idx, :, :][:, :, channel_mask] / (amplitudes[:, np.newaxis, np.newaxis]) * self.prototype
             ).sum(axis=1)
 
-<<<<<<< HEAD
-            mid_depth = 0 #len(self.depth_um) // 2
-=======
             mid_depth = 0  # len(self.depth_um) // 2
->>>>>>> 4379b698
             dot_products = np.zeros((num_spikes, num_templates), dtype=np.float32)
             w = self.weights[mid_depth, :, :][channel_mask, :][:, nearest_templates]
             dot_products = np.dot(global_products, w)
@@ -465,20 +453,6 @@
             peak_locations["y"][idx] = found_positions[:, 1]
 
             if self.mode == "3d":
-<<<<<<< HEAD
-                d = sklearn.metrics.pairwise_distances(self.template_positions, found_positions[:, :2])
-                best_templates = np.argmin(d, axis=0)
-                w = self.weights[:, channel_mask]
-                for i, t in enumerate(best_templates):
-                    dot_products = np.dot(w[:, :, t], global_products[i])
-                    # dot_products = np.maximum(0, dot_products)
-                    # if self.percentile < 100:
-                    #     thresholds = np.percentile(dot_products, self.percentile)
-                    #     dot_products[dot_products < thresholds] = 0
-                    found_positions[i, 2] = (dot_products * self.depth_um).sum() / dot_products.sum()
-
-                peak_locations["z"][idx] = found_positions[:, 2]
-=======
                 d = sklearn.metrics.pairwise_distances(
                     self.template_positions[nearest_templates], found_positions[:, :2]
                 )
@@ -504,7 +478,6 @@
                     dot_products[:, i] = reference_products[inv, :, i]
 
                 peak_locations["z"][idx] = np.dot(self.depth_um, dot_products) / dot_products.sum(0)
->>>>>>> 4379b698
 
         return peak_locations
 
