"""Sorting components: peak localization."""
import numpy as np
from spikeinterface.core.job_tools import _shared_job_kwargs_doc, split_job_kwargs, fix_job_kwargs

from .peak_pipeline import (
    run_node_pipeline,
    find_parent_of_type,
    PeakRetriever,
    PipelineNode,
    WaveformsNode,
    ExtractDenseWaveforms,
)
from .tools import make_multi_method_doc

from spikeinterface.core import get_channel_distances, get_noise_levels

from ..postprocessing.unit_localization import (
    dtype_localize_by_method,
    possible_localization_methods,
    solve_monopolar_triangulation,
    make_radial_order_parents,
    enforce_decrease_shells_data,
    get_grid_convolution_templates_and_weights,
)

from .tools import get_prototype_spike


def localize_peaks(recording, peaks, method="center_of_mass", ms_before=0.5, ms_after=0.5, **kwargs):
    """Localize peak (spike) in 2D or 3D depending the method.

    When a probe is 2D then:
       * X is axis 0 of the probe
       * Y is axis 1 of the probe
       * Z is orthogonal to the plane of the probe

    Parameters
    ----------
    recording: RecordingExtractor
        The recording extractor object.
    peaks: array
        Peaks array, as returned by detect_peaks() in "compact_numpy" way.

    {method_doc}

    {job_doc}

    Returns
    -------
    peak_locations: ndarray
        Array with estimated location for each spike.
        The dtype depends on the method. ('x', 'y') or ('x', 'y', 'z', 'alpha').
    """
    assert (
        method in possible_localization_methods
    ), f"Method {method} is not supported. Choose from {possible_localization_methods}"

    method_kwargs, job_kwargs = split_job_kwargs(kwargs)

    peak_retriever = PeakRetriever(recording, peaks)
    if method == "center_of_mass":
        extract_dense_waveforms = ExtractDenseWaveforms(
            recording, parents=[peak_retriever], ms_before=ms_before, ms_after=ms_after, return_output=False
        )
        pipeline_nodes = [
            peak_retriever,
            extract_dense_waveforms,
            LocalizeCenterOfMass(recording, parents=[peak_retriever, extract_dense_waveforms], **method_kwargs),
        ]
    elif method == "monopolar_triangulation":
        extract_dense_waveforms = ExtractDenseWaveforms(
            recording, parents=[peak_retriever], ms_before=ms_before, ms_after=ms_after, return_output=False
        )
        pipeline_nodes = [
            peak_retriever,
            extract_dense_waveforms,
            LocalizeMonopolarTriangulation(
                recording, parents=[peak_retriever, extract_dense_waveforms], **method_kwargs
            ),
        ]
    elif method == "peak_channel":
        pipeline_nodes = [peak_retriever, LocalizePeakChannel(recording, parents=[peak_retriever], **method_kwargs)]
    elif method == "grid_convolution":
        if "prototype" not in method_kwargs:
            method_kwargs["prototype"] = get_prototype_spike(
                recording, peaks, ms_before=ms_before, ms_after=ms_after, job_kwargs=job_kwargs
            )
        extract_dense_waveforms = ExtractDenseWaveforms(
            recording, parents=[peak_retriever], ms_before=ms_before, ms_after=ms_after, return_output=False
        )
        pipeline_nodes = [
            peak_retriever,
            extract_dense_waveforms,
            LocalizeGridConvolution(recording, parents=[peak_retriever, extract_dense_waveforms], **method_kwargs),
        ]

    job_name = f"localize peaks using {method}"
    peak_locations = run_node_pipeline(recording, pipeline_nodes, job_kwargs, job_name=job_name, squeeze_output=True)

    return peak_locations


class LocalizeBase(PipelineNode):
    def __init__(self, recording, return_output=True, parents=None, local_radius_um=75.0):
        PipelineNode.__init__(self, recording, return_output=return_output, parents=parents)

        self.local_radius_um = local_radius_um
        self.contact_locations = recording.get_channel_locations()
        self.channel_distance = get_channel_distances(recording)
        self.neighbours_mask = self.channel_distance < local_radius_um
        self._kwargs["local_radius_um"] = local_radius_um

    def get_dtype(self):
        return self._dtype


class LocalizePeakChannel(PipelineNode):
    """Localize peaks using the channel"""

    name = "peak_channel"
    params_doc = """
    """

    def __init__(self, recording, parents=None, return_output=True):
        PipelineNode.__init__(self, recording, return_output, parents=parents)
        self._dtype = np.dtype(dtype_localize_by_method["center_of_mass"])

        self.contact_locations = recording.get_channel_locations()

    def get_dtype(self):
        return self._dtype

    def compute(self, traces, peaks):
        peak_locations = np.zeros(peaks.size, dtype=self._dtype)

        for index, main_chan in enumerate(peaks["channel_index"]):
            locations = self.contact_locations[main_chan, :]
            peak_locations["x"][index] = locations[0]
            peak_locations["y"][index] = locations[1]

        return peak_locations


class LocalizeCenterOfMass(LocalizeBase):
    """Localize peaks using the center of mass method

    Notes
    -----
    See spikeinterface.postprocessing.unit_localization.
    """

    need_waveforms = True
    name = "center_of_mass"
    params_doc = """
    local_radius_um: float
        Radius in um for channel sparsity.
    feature: str ['ptp', 'mean', 'energy', 'peak_voltage', 'noise_free_energy']
        Feature to consider for computation. Default is 'ptp'
    """

    def __init__(
        self, recording, return_output=True, parents=["extract_waveforms"], local_radius_um=75.0, feature="ptp"
    ):
        LocalizeBase.__init__(
            self, recording, return_output=return_output, parents=parents, local_radius_um=local_radius_um
        )
        self._dtype = np.dtype(dtype_localize_by_method["center_of_mass"])

        assert feature in ["ptp", "mean", "energy", "peak_voltage", "noise_free_energy"], f"{feature} is not a valid feature"
        self.feature = feature

        if self.feature == "noise_free_energy":
            self.noise_levels = get_noise_levels(recording)
        # Find waveform extractor in the parents
        waveform_extractor = find_parent_of_type(self.parents, WaveformsNode)
        if waveform_extractor is None:
            raise TypeError(f"{self.name} should have a single {WaveformsNode.__name__} in its parents")

        self.nbefore = waveform_extractor.nbefore
        self.nsamples = waveform_extractor.nbefore + waveform_extractor.nafter
        self._kwargs.update(dict(feature=feature))

    def get_dtype(self):
        return self._dtype

    def compute(self, traces, peaks, waveforms):
        peak_locations = np.zeros(peaks.size, dtype=self._dtype)

        for main_chan in np.unique(peaks["channel_index"]):
            (idx,) = np.nonzero(peaks["channel_index"] == main_chan)
            (chan_inds,) = np.nonzero(self.neighbours_mask[main_chan])
            local_contact_locations = self.contact_locations[chan_inds, :]

            wf = waveforms[idx][:, :, chan_inds]

            if self.feature == "ptp":
                wf_data = wf.ptp(axis=1)
            elif self.feature == "mean":
                wf_data = wf.mean(axis=1)
            elif self.feature == "energy":
                wf_data = np.linalg.norm(wf, axis=1)
            elif self.feature == "peak_voltage":
                wf_data = wf[:, self.nbefore]
<<<<<<< HEAD
            elif self.feature == "noise_free_energy":
                wf_data = (np.linalg.norm(wf, axis=1)/(np.sqrt(self.nsamples) * self.noise_levels[chan_inds]))**4
=======
>>>>>>> 85319681

            coms = np.dot(wf_data, local_contact_locations) / (np.sum(wf_data, axis=1)[:, np.newaxis])
            peak_locations["x"][idx] = coms[:, 0]
            peak_locations["y"][idx] = coms[:, 1]

        return peak_locations


class LocalizeMonopolarTriangulation(PipelineNode):
    """Localize peaks using the monopolar triangulation method.

    Notes
    -----
    This method is from  Julien Boussard, Erdem Varol and Charlie Windolf
    See spikeinterface.postprocessing.unit_localization.
    """

    need_waveforms = False
    name = "monopolar_triangulation"
    params_doc = """
    local_radius_um: float
        For channel sparsity.
    max_distance_um: float, default: 1000
        Boundary for distance estimation.
    enforce_decrease : bool (default True)
        Enforce spatial decreasingness for PTP vectors
    feature: string in ['ptp', 'energy', 'peak_voltage', 'noise_free_energy']
        The available features to consider for estimating the position via
        monopolar triangulation are peak-to-peak amplitudes (ptp, default),
        energy ('energy', as L2 norm) or voltages at the center of the waveform
        (peak_voltage)
    """

    def __init__(
        self,
        recording,
        return_output=True,
        parents=["extract_waveforms"],
        local_radius_um=75.0,
        max_distance_um=150.0,
        optimizer="minimize_with_log_penality",
        enforce_decrease=True,
        feature="ptp",
    ):
        LocalizeBase.__init__(
            self, recording, return_output=return_output, parents=parents, local_radius_um=local_radius_um
        )

        assert feature in ["ptp", "energy", "peak_voltage", "noise_free_energy"], f"{feature} is not a valid feature"
        self.max_distance_um = max_distance_um
        self.optimizer = optimizer
        self.feature = feature

        if self.feature == "noise_free_energy":
            self.noise_levels = get_noise_levels(recording)

        waveform_extractor = find_parent_of_type(self.parents, WaveformsNode)
        if waveform_extractor is None:
            raise TypeError(f"{self.name} should have a single {WaveformsNode.__name__} in its parents")

        self.nbefore = waveform_extractor.nbefore
        self.nsamples = waveform_extractor.nbefore + waveform_extractor.nafter
        if enforce_decrease:
            self.enforce_decrease_radial_parents = make_radial_order_parents(
                self.contact_locations, self.neighbours_mask
            )
        else:
            self.enforce_decrease_radial_parents = None

        self._kwargs.update(
            dict(
                max_distance_um=max_distance_um, optimizer=optimizer, enforce_decrease=enforce_decrease, feature=feature
            )
        )

        self._dtype = np.dtype(dtype_localize_by_method["monopolar_triangulation"])

    def compute(self, traces, peaks, waveforms):
        peak_locations = np.zeros(peaks.size, dtype=self._dtype)

        for i, peak in enumerate(peaks):
            sample_index = peak["sample_index"]
            chan_mask = self.neighbours_mask[peak["channel_index"], :]
            chan_inds = np.flatnonzero(chan_mask)
            local_contact_locations = self.contact_locations[chan_inds, :]

            wf = waveforms[i, :][:, chan_inds]
            if self.feature == "ptp":
                wf_data = wf.ptp(axis=0)
            elif self.feature == "energy":
                wf_data = np.linalg.norm(wf, axis=0)
            elif self.feature == "peak_voltage":
                wf_data = np.abs(wf[self.nbefore])
            elif self.feature == "noise_free_energy":
                wf_data = (np.linalg.norm(wf, axis=0)/(np.sqrt(self.nsamples) * self.noise_levels[chan_inds]))**4

            if self.enforce_decrease_radial_parents is not None:
                enforce_decrease_shells_data(
                    wf_data, peak["channel_index"], self.enforce_decrease_radial_parents, in_place=True
                )

            peak_locations[i] = solve_monopolar_triangulation(
                wf_data, local_contact_locations, self.max_distance_um, self.optimizer
            )

        return peak_locations


class LocalizeGridConvolution(PipelineNode):
    """Localize peaks using convlution with a grid of fake templates

    Notes
    -----
    See spikeinterface.postprocessing.unit_localization.
    """

    need_waveforms = True
    name = "grid_convolution"
    params_doc = """
    local_radius_um: float
        Radius in um for channel sparsity.
    upsampling_um: float
        Upsampling resolution for the grid of templates
    sigma_um: np.array
        Spatial decays of the fake templates
    sigma_ms: float
        The temporal decay of the fake templates
    margin_um: float
        The margin for the grid of fake templates
    prototype: np.array
        Fake waveforms for the templates. If None, generated as Gaussian
    percentile: float (default 10)
        The percentage in [0, 100] of the best scalar products kept to
        estimate the position
    sparsity_threshold: float (default 0.1)
        The sparsity threshold (in 0-1) below which weights should be considered as 0.
    depth_um: float (default None)
        If not None, the depth considered to extent the grid in 3 dimensions
    depth_upsampling_um: float (default 10)
        The spatial resolution of the grid in depth
    """

    def __init__(
        self,
        recording,
        return_output=True,
        parents=["extract_waveforms"],
        local_radius_um=40.0,
        upsampling_um=5.0,
        sigma_um=np.linspace(5.0, 25.0, 5),
        sigma_ms=0.25,
        margin_um=50.0,
        prototype=None,
        percentile=5.0,
        sparsity_threshold=0.01,
        depth_um=100,
        depth_upsampling_um=10
    ):
        PipelineNode.__init__(self, recording, return_output=return_output, parents=parents)

        self.local_radius_um = local_radius_um
        self.sigma_um = sigma_um
        self.margin_um = margin_um
        self.upsampling_um = upsampling_um
        self.percentile = 100 - percentile
        assert 0 <= self.percentile <= 100, "Percentile should be in [0, 100]"
        self.sparsity_threshold = sparsity_threshold
        assert 0 <= self.sparsity_threshold <= 1, "sparsity_threshold should be in [0, 1]"
        self.depth_um = depth_um
        self.depth_upsampling_um = depth_upsampling_um
        contact_locations = recording.get_channel_locations()
        # Find waveform extractor in the parents
        waveform_extractor = find_parent_of_type(self.parents, WaveformsNode)
        if waveform_extractor is None:
            raise TypeError(f"{self.name} should have a single {WaveformsNode.__name__} in its parents")

        self.nbefore = waveform_extractor.nbefore
        self.nafter = waveform_extractor.nafter
        fs = self.recording.get_sampling_frequency()

        if prototype is None:
            time_axis = np.arange(-self.nbefore, self.nafter) * 1000 / fs
            self.prototype = np.exp(-(time_axis**2) / (2 * (sigma_ms**2)))
        else:
            self.prototype = prototype
        self.prototype = self.prototype[:, np.newaxis]

        self.template_positions, self.weights, self.nearest_template_mask = get_grid_convolution_templates_and_weights(
            contact_locations, self.local_radius_um, self.upsampling_um, self.sigma_um, self.margin_um, self.depth_um, 
            self.depth_upsampling_um
        )

        self.weights_sparsity_mask = self.weights > self.sparsity_threshold

        self._dtype = np.dtype(dtype_localize_by_method["grid_convolution"])
        self._kwargs.update(
            dict(
                local_radius_um=self.local_radius_um,
                prototype=self.prototype,
                template_positions=self.template_positions,
                nearest_template_mask=self.nearest_template_mask,
                weights=self.weights,
                nbefore=self.nbefore,
                percentile=self.percentile,
                depth_um=self.depth_um,
                depth_upsampling_um=self.depth_upsampling_um
            )
        )

    def get_dtype(self):
        return self._dtype

    @np.errstate(divide="ignore", invalid="ignore")
    def compute(self, traces, peaks, waveforms):
        peak_locations = np.zeros(peaks.size, dtype=self._dtype)

        for main_chan in np.unique(peaks["channel_index"]):
            (idx,) = np.nonzero(peaks["channel_index"] == main_chan)
            num_spikes = len(idx)
            if "amplitude" in peaks.dtype.names:
                amplitudes = peaks["amplitude"][idx]
            else:
                amplitudes = waveforms[idx, self.nbefore, main_chan]

            nearest_templates = self.nearest_template_mask[main_chan, :]
            num_templates = np.sum(nearest_templates)
            channel_mask = np.sum(self.weights_sparsity_mask[:, :, nearest_templates], axis=(0, 2)) > 0

            ndim = 2
            if self.depth_um is not None:
                ndim = 3
                
            global_products = (
                waveforms[idx, :, :][:, :, channel_mask] / (amplitudes[:, np.newaxis, np.newaxis]) * self.prototype
            ).sum(axis=1)

            dot_products = np.zeros((self.weights.shape[0], num_spikes, num_templates), dtype=np.float32)
            for count in range(self.weights.shape[0]):
                w = self.weights[count, :, :][channel_mask, :][:, nearest_templates]
                dot_products[count, :, :] = np.dot(global_products, w)
            dot_products = np.maximum(0, dot_products)
            if self.percentile < 100:
                thresholds = np.percentile(dot_products, self.percentile, axis=(0, 2))
                dot_products[dot_products < thresholds[np.newaxis, :, np.newaxis]] = 0

            scalar_products = np.zeros((num_spikes, num_templates), dtype=np.float32)
            
            found_positions = np.zeros((num_spikes, ndim), dtype=np.float32)
            for count in range(self.weights.shape[0]):
                scalar_products += dot_products[count, :, :]
                found_positions += np.dot(dot_products[count, :, :], self.template_positions[nearest_templates, :])
            found_positions /= scalar_products.sum(1)[:, np.newaxis]

            peak_locations["x"][idx] = found_positions[:, 0]
            peak_locations["y"][idx] = found_positions[:, 1]
            if ndim == 3:
                peak_locations["z"][idx] = found_positions[:, 2]

        return peak_locations


# LocalizePeakChannel is not include in doc because it is not a good idea to use it
_methods_list = [LocalizeCenterOfMass, LocalizeMonopolarTriangulation, LocalizeGridConvolution]
localize_peak_methods = {m.name: m for m in _methods_list}
method_doc = make_multi_method_doc(_methods_list)
localize_peaks.__doc__ = localize_peaks.__doc__.format(method_doc=method_doc, job_doc=_shared_job_kwargs_doc)<|MERGE_RESOLUTION|>--- conflicted
+++ resolved
@@ -201,11 +201,8 @@
                 wf_data = np.linalg.norm(wf, axis=1)
             elif self.feature == "peak_voltage":
                 wf_data = wf[:, self.nbefore]
-<<<<<<< HEAD
             elif self.feature == "noise_free_energy":
                 wf_data = (np.linalg.norm(wf, axis=1)/(np.sqrt(self.nsamples) * self.noise_levels[chan_inds]))**4
-=======
->>>>>>> 85319681
 
             coms = np.dot(wf_data, local_contact_locations) / (np.sum(wf_data, axis=1)[:, np.newaxis])
             peak_locations["x"][idx] = coms[:, 0]
