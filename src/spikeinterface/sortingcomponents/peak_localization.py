--- conflicted
+++ resolved
@@ -350,11 +350,7 @@
         prototype=None,
         percentile=10.0,
         sparsity_threshold=0.01,
-<<<<<<< HEAD
-        mode='2d'
-=======
         mode="2d",
->>>>>>> 918e53d8
     ):
         PipelineNode.__init__(self, recording, return_output=return_output, parents=parents)
 
@@ -367,11 +363,7 @@
         assert 0 <= self.percentile <= 100, "Percentile should be in [0, 100]"
         self.sparsity_threshold = sparsity_threshold
         assert 0 <= self.sparsity_threshold <= 1, "sparsity_threshold should be in [0, 1]"
-<<<<<<< HEAD
-        assert self.mode in ['2d', '3d'], "mode should be in ['2d', '3d']"
-=======
         assert self.mode in ["2d", "3d"], "mode should be in ['2d', '3d']"
->>>>>>> 918e53d8
         contact_locations = recording.get_channel_locations()
         # Find waveform extractor in the parents
         waveform_extractor = find_parent_of_type(self.parents, WaveformsNode)
@@ -416,17 +408,10 @@
     def compute(self, traces, peaks, waveforms):
         peak_locations = np.zeros(peaks.size, dtype=self._dtype)
 
-<<<<<<< HEAD
-        if self.mode == '3d':
-            ndim = 3
-            import sklearn
-        elif self.mode == '2d':
-=======
         if self.mode == "3d":
             ndim = 3
             import sklearn
         elif self.mode == "2d":
->>>>>>> 918e53d8
             ndim = 2
 
         for main_chan in np.unique(peaks["channel_index"]):
@@ -461,33 +446,20 @@
             found_positions = np.zeros((num_spikes, ndim), dtype=np.float32)
             for count in range(self.weights.shape[0]):
                 scalar_products += dot_products[count, :, :]
-<<<<<<< HEAD
-                found_positions[:, :2] += np.dot(dot_products[count, :, :], self.template_positions[nearest_templates, :])
-            
-=======
                 found_positions[:, :2] += np.dot(
                     dot_products[count, :, :], self.template_positions[nearest_templates, :]
                 )
 
->>>>>>> 918e53d8
             found_positions /= scalar_products.sum(1)[:, np.newaxis]
             peak_locations["x"][idx] = found_positions[:, 0]
             peak_locations["y"][idx] = found_positions[:, 1]
 
-<<<<<<< HEAD
-            if self.mode == '3d':
-=======
             if self.mode == "3d":
->>>>>>> 918e53d8
                 d = sklearn.metrics.pairwise_distances(self.template_positions, np.nan_to_num(found_positions[:, :2]))
                 best_templates = np.argmin(d, axis=0)
                 for i, t in enumerate(best_templates):
                     w = self.weights[:, :, t]
-<<<<<<< HEAD
-                    dot_products = np.dot(w[:, channel_mask], global_products[i])/np.sum(w, axis=1)
-=======
                     dot_products = np.dot(w[:, channel_mask], global_products[i]) / np.sum(w, axis=1)
->>>>>>> 918e53d8
                     found_positions[i, 2] = (dot_products * self.sigma_um).sum() / dot_products.sum()
                 peak_locations["z"][idx] = found_positions[:, 2]
 
