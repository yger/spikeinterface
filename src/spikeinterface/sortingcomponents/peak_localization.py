--- conflicted
+++ resolved
@@ -352,11 +352,7 @@
         prototype=None,
         percentile=5.0,
         peak_sign="neg",
-<<<<<<< HEAD
-        sparsity_threshold=0.25,
-=======
         sparsity_threshold=0.1,
->>>>>>> cf6c0bc6
     ):
         PipelineNode.__init__(self, recording, return_output=return_output, parents=parents)
 
@@ -429,10 +425,6 @@
             channel_mask = np.sum(self.weights_sparsity_mask[:, :, nearest_templates], axis=(0, 2)) > 0
 
             global_products = (waveforms[idx][:, :, channel_mask] * self.prototype).sum(axis=1)
-<<<<<<< HEAD
-            global_products /= (np.linalg.norm(global_products, axis=1))[:, np.newaxis]
-=======
->>>>>>> cf6c0bc6
 
             dot_products = np.zeros((nb_weights, num_spikes, num_templates), dtype=np.float32)
             for count in range(nb_weights):
@@ -444,17 +436,6 @@
                 thresholds = np.percentile(dot_products, self.percentile, axis=(0, 2))
                 dot_products[dot_products < thresholds[np.newaxis, :, np.newaxis]] = 0
 
-<<<<<<< HEAD
-            scalar_products = np.zeros((num_spikes, num_templates), dtype=np.float32)
-            found_positions = np.zeros((num_spikes, 3), dtype=np.float32)
-            nearest_templates = self.template_positions[nearest_templates]
-            for count in range(nb_weights):
-                scalar_products += dot_products[count]
-                found_positions[:, :2] += np.dot(dot_products[count], nearest_templates)
-
-            found_positions[:, 2] = np.dot(self.depth_um, dot_products.sum(2))
-            scalar_products = scalar_products.sum(1)
-=======
             scalar_products = dot_products.sum(0).sum(1)
             found_positions = np.zeros((num_spikes, 3), dtype=np.float32)
             nearest_templates = self.template_positions[nearest_templates]
@@ -462,7 +443,6 @@
                 found_positions[:, :2] += np.dot(dot_products[count], nearest_templates)
 
             found_positions[:, 2] = np.dot(self.depth_um, dot_products.sum(2))
->>>>>>> cf6c0bc6
             found_positions /= scalar_products[:, np.newaxis]
             peak_locations["x"][idx] = found_positions[:, 0]
             peak_locations["y"][idx] = found_positions[:, 1]
