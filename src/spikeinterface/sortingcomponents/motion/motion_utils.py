--- conflicted
+++ resolved
@@ -4,247 +4,6 @@
 from spikeinterface.core.core_tools import check_json
 
 
-<<<<<<< HEAD
-class Motion:
-    """
-    Motion of the tissue relative the probe.
-
-    Parameters
-    ----------
-    displacement : numpy array 2d or list of
-        Motion estimate in um.
-        List is the number of segment.
-        For each semgent :
-
-            * shape (temporal bins, spatial bins)
-            * motion.shape[0] = temporal_bins.shape[0]
-            * motion.shape[1] = 1 (rigid) or spatial_bins.shape[1] (non rigid)
-    temporal_bins_s : numpy.array 1d or list of
-        temporal bins (bin center)
-    spatial_bins_um : numpy.array 1d
-        Windows center.
-        spatial_bins_um.shape[0] == displacement.shape[1]
-        If rigid then spatial_bins_um.shape[0] == 1
-    direction : str, default: 'y'
-        Direction of the motion.
-    interpolation_method : str
-        How to determine the displacement between bin centers? See the docs
-        for scipy.interpolate.RegularGridInterpolator for options.
-    """
-
-    def __init__(self, displacement, temporal_bins_s, spatial_bins_um, direction="y", interpolation_method="linear"):
-        if isinstance(displacement, np.ndarray):
-            self.displacement = [displacement]
-            assert isinstance(temporal_bins_s, np.ndarray)
-            self.temporal_bins_s = [temporal_bins_s]
-        else:
-            assert isinstance(displacement, (list, tuple))
-            self.displacement = displacement
-            self.temporal_bins_s = temporal_bins_s
-
-        assert isinstance(spatial_bins_um, np.ndarray)
-        self.spatial_bins_um = spatial_bins_um
-
-        self.num_segments = len(self.displacement)
-        self.interpolators = None
-        self.interpolation_method = interpolation_method
-
-        self.direction = direction
-        self.dim = ["x", "y", "z"].index(direction)
-        self.check_properties()
-        self.temporal_bin_edges_s = [ensure_time_bin_edges(tbins) for tbins in self.temporal_bins_s]
-
-    def check_properties(self):
-        assert all(d.ndim == 2 for d in self.displacement)
-        assert all(t.ndim == 1 for t in self.temporal_bins_s)
-        assert all(self.spatial_bins_um.shape == (d.shape[1],) for d in self.displacement)
-
-    def __repr__(self):
-        nbins = self.spatial_bins_um.shape[0]
-        if nbins == 1:
-            rigid_txt = "rigid"
-        else:
-            rigid_txt = f"non-rigid - {nbins} spatial bins"
-
-        interval_s = self.temporal_bins_s[0][1] - self.temporal_bins_s[0][0]
-        txt = f"Motion {rigid_txt} - interval {interval_s}s - {self.num_segments} segments"
-        return txt
-
-    def make_interpolators(self):
-        from scipy.interpolate import RegularGridInterpolator
-
-        self.interpolators = [
-            RegularGridInterpolator(
-                (self.temporal_bins_s[j], self.spatial_bins_um), self.displacement[j], method=self.interpolation_method
-            )
-            for j in range(self.num_segments)
-        ]
-        self.temporal_bounds = [(t[0], t[-1]) for t in self.temporal_bins_s]
-        self.spatial_bounds = (self.spatial_bins_um.min(), self.spatial_bins_um.max())
-
-    def get_displacement_at_time_and_depth(self, times_s, locations_um, segment_index=None, grid=False):
-        """Evaluate the motion estimate at times and positions
-
-        Evaluate the motion estimate, returning the (linearly interpolated) estimated displacement
-        at the given times and locations.
-
-        Parameters
-        ----------
-        times_s: np.array
-        locations_um: np.array
-            Either this is a one-dimensional array (a vector of positions along self.dimension), or
-            else a 2d array with the 2 or 3 spatial dimensions indexed along axis=1.
-        segment_index: int, default: None
-            The index of the segment to evaluate. If None, and there is only one segment, then that segment is used.
-        grid : bool, default: False
-            If grid=False, the default, then times_s and locations_um should have the same one-dimensional
-            shape, and the returned displacement[i] is the displacement at time times_s[i] and location
-            locations_um[i].
-            If grid=True, times_s and locations_um determine a grid of positions to evaluate the displacement.
-            Then the returned displacement[i,j] is the displacement at depth locations_um[i] and time times_s[j].
-
-        Returns
-        -------
-        displacement : np.array
-            A displacement per input location, of shape times_s.shape if grid=False and (locations_um.size, times_s.size)
-            if grid=True.
-        """
-        if self.interpolators is None:
-            self.make_interpolators()
-
-        if segment_index is None:
-            if self.num_segments == 1:
-                segment_index = 0
-            else:
-                raise ValueError("Several segment need segment_index=")
-
-        times_s = np.asarray(times_s)
-        locations_um = np.asarray(locations_um)
-
-        if locations_um.ndim == 1:
-            locations_um = locations_um
-        elif locations_um.ndim == 2:
-            locations_um = locations_um[:, self.dim]
-        else:
-            assert False
-
-        times_s = times_s.clip(*self.temporal_bounds[segment_index])
-        locations_um = locations_um.clip(*self.spatial_bounds)
-
-        if grid:
-            # construct a grid over which to evaluate the displacement
-            locations_um, times_s = np.meshgrid(locations_um, times_s, indexing="ij")
-            out_shape = times_s.shape
-            locations_um = locations_um.ravel()
-            times_s = times_s.ravel()
-        else:
-            # usual case: input is a point cloud
-            assert locations_um.shape == times_s.shape
-            assert times_s.ndim == 1
-            out_shape = times_s.shape
-
-        points = np.column_stack((times_s, locations_um))
-        displacement = self.interpolators[segment_index](points)
-        # reshape to grid domain shape if necessary
-        displacement = displacement.reshape(out_shape)
-
-        return displacement
-
-    def to_dict(self):
-        return dict(
-            displacement=self.displacement,
-            temporal_bins_s=self.temporal_bins_s,
-            spatial_bins_um=self.spatial_bins_um,
-            interpolation_method=self.interpolation_method,
-            direction=self.direction,
-        )
-
-    def save(self, folder):
-        folder = Path(folder)
-        folder.mkdir(exist_ok=False, parents=True)
-
-        info_file = folder / f"spikeinterface_info.json"
-        info = dict(
-            version=spikeinterface.__version__,
-            dev_mode=spikeinterface.DEV_MODE,
-            object="Motion",
-            num_segments=self.num_segments,
-            direction=self.direction,
-            interpolation_method=self.interpolation_method,
-        )
-        with open(info_file, mode="w") as f:
-            json.dump(check_json(info), f, indent=4)
-
-        np.save(folder / "spatial_bins_um.npy", self.spatial_bins_um)
-
-        for segment_index in range(self.num_segments):
-            np.save(folder / f"displacement_seg{segment_index}.npy", self.displacement[segment_index])
-            np.save(folder / f"temporal_bins_s_seg{segment_index}.npy", self.temporal_bins_s[segment_index])
-
-    @classmethod
-    def load(cls, folder):
-        folder = Path(folder)
-
-        info_file = folder / f"spikeinterface_info.json"
-        err_msg = f"Motion.load(folder): the folder {folder} does not contain a Motion object."
-        if not info_file.exists():
-            raise IOError(err_msg)
-
-        with open(info_file, "r") as f:
-            info = json.load(f)
-        if "object" not in info or info["object"] != "Motion":
-            raise IOError(err_msg)
-
-        direction = info["direction"]
-        interpolation_method = info["interpolation_method"]
-        spatial_bins_um = np.load(folder / "spatial_bins_um.npy")
-        displacement = []
-        temporal_bins_s = []
-        for segment_index in range(info["num_segments"]):
-            displacement.append(np.load(folder / f"displacement_seg{segment_index}.npy"))
-            temporal_bins_s.append(np.load(folder / f"temporal_bins_s_seg{segment_index}.npy"))
-
-        return cls(
-            displacement,
-            temporal_bins_s,
-            spatial_bins_um,
-            direction=direction,
-            interpolation_method=interpolation_method,
-        )
-
-    def __eq__(self, other):
-        for segment_index in range(self.num_segments):
-            if not np.allclose(self.displacement[segment_index], other.displacement[segment_index]):
-                return False
-            if not np.allclose(self.temporal_bins_s[segment_index], other.temporal_bins_s[segment_index]):
-                return False
-
-        if not np.allclose(self.spatial_bins_um, other.spatial_bins_um):
-            return False
-
-        return True
-
-    def copy(self):
-        return Motion(
-            [d.copy() for d in self.displacement],
-            [t.copy() for t in self.temporal_bins_s],
-            self.spatial_bins_um.copy(),
-            direction=self.direction,
-            interpolation_method=self.interpolation_method,
-        )
-
-    def get_boundaries(self):
-        max_ = -np.inf
-        min_ = np.inf
-        for segment_index, displacement_array in enumerate(self.displacement):
-            min_ = min(min_, np.min(displacement_array))
-            max_ = max(max_, np.max(displacement_array))
-        return min_, max_
-
-
-
-=======
->>>>>>> 2e81b329
 def get_spatial_windows(
     contact_depths,
     spatial_bin_centers,
