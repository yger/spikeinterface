"""Sorting components: peak detection."""

from __future__ import annotations


import copy
from typing import Tuple, List, Optional
import importlib.util

import numpy as np

from spikeinterface.core.job_tools import (
    _shared_job_kwargs_doc,
    split_job_kwargs,
)
from spikeinterface.core.recording_tools import get_noise_levels, get_channel_distances, get_random_data_chunks

from spikeinterface.core.baserecording import BaseRecording
from spikeinterface.core.node_pipeline import (
    PeakDetector,
    WaveformsNode,
    ExtractSparseWaveforms,
    run_node_pipeline,
    base_peak_dtype,
)

from spikeinterface.postprocessing.localization_tools import get_convolution_weights

from .tools import make_multi_method_doc

numba_spec = importlib.util.find_spec("numba")
if numba_spec is not None:
    HAVE_NUMBA = True
else:
    HAVE_NUMBA = False

torch_spec = importlib.util.find_spec("torch")
if torch_spec is not None:
    torch_nn_functional_spec = importlib.util.find_spec("torch.nn")
    if torch_nn_functional_spec is not None:
        HAVE_TORCH = True
    else:
        HAVE_TORCH = False
else:
    HAVE_TORCH = False

"""
TODO:
    * remove the wrapper class and move  all implementation to instance
"""


def detect_peaks(
    recording,
    method="locally_exclusive",
    pipeline_nodes=None,
    gather_mode="memory",
    gather_kwargs={},
    folder=None,
    names=None,
    skip_after_n_peaks=None,
    recording_slices=None,
    **kwargs,
):
    """Peak detection based on threshold crossing in term of k x MAD.

    In "by_channel" : peak are detected in each channel independently
    In "locally_exclusive" : a single best peak is taken from a set of neighboring channels

    Parameters
    ----------
    recording : RecordingExtractor
        The recording extractor object.
    pipeline_nodes : None or list[PipelineNode]
        Optional additional PipelineNode need to computed just after detection time.
        This avoid reading the recording multiple times.
    gather_mode : str
        How to gather the results:
        * "memory": results are returned as in-memory numpy arrays
        * "npy": results are stored to .npy files in `folder`

    folder : str or Path
        If gather_mode is "npy", the folder where the files are created.
    names : list
        List of strings with file stems associated with returns.
    skip_after_n_peaks : None | int
        Skip the computation after n_peaks.
        This is not an exact because internally this skip is done per worker in average.
    recording_slices : None | list[tuple]
        Optionaly give a list of slices to run the pipeline only on some chunks of the recording.
        It must be a list of (segment_index, frame_start, frame_stop).
        If None (default), the function iterates over the entire duration of the recording.

    {method_doc}
    {job_doc}

    Returns
    -------
    peaks: array
        Detected peaks.

    Notes
    -----
    This peak detection ported from tridesclous into spikeinterface.

    """

    assert method in detect_peak_methods

    method_class = detect_peak_methods[method]

    method_kwargs, job_kwargs = split_job_kwargs(kwargs)
    job_kwargs["mp_context"] = method_class.preferred_mp_context

    node0 = method_class(recording, **method_kwargs)
    nodes = [node0]

    job_name = f"detect peaks using {method}"
    if pipeline_nodes is None:
        squeeze_output = True
    else:
        squeeze_output = False
        if len(pipeline_nodes) == 1:
            plural = ""
        else:
            plural = "s"
        job_name += f" + {len(pipeline_nodes)} node{plural}"

        # because node are modified inplace (insert parent) they need to copy incase
        # the same pipeline is run several times
        pipeline_nodes = copy.deepcopy(pipeline_nodes)
        for node in pipeline_nodes:
            if node.parents is None:
                node.parents = [node0]
            else:
                node.parents = [node0] + node.parents
            nodes.append(node)

    outs = run_node_pipeline(
        recording,
        nodes,
        job_kwargs,
        job_name=job_name,
        gather_mode=gather_mode,
        gather_kwargs=gather_kwargs,
        squeeze_output=squeeze_output,
        folder=folder,
        names=names,
        skip_after_n_peaks=skip_after_n_peaks,
        recording_slices=recording_slices,
    )
    return outs


expanded_base_peak_dtype = np.dtype(base_peak_dtype + [("iteration", "int8")])


class IterativePeakDetector(PeakDetector):
    """
    A class that iteratively detects peaks in the recording by applying a peak detector, waveform extraction,
    and waveform denoising node. The algorithm runs for a specified number of iterations or until no peaks are found.
    """

    def __init__(
        self,
        recording: BaseRecording,
        peak_detector_node: PeakDetector,
        waveform_extraction_node: WaveformsNode,
        waveform_denoising_node,
        num_iterations: int = 2,
        return_output: bool = True,
        tresholds: Optional[List[float]] = None,
    ):
        """
        Initialize the iterative peak detector.

        Parameters
        ----------
        recording : BaseRecording
            The recording to process
        peak_detector_node : PeakDetector
            The peak detector node to use
        waveform_extraction_node : WaveformsNode
            The waveform extraction node to use
        waveform_denoising_node
            The waveform denoising node to use
        num_iterations : int, default: 2
            The number of iterations to run the algorithm
        return_output : bool, default: True
            Whether to return the output of the algorithm
        """
        PeakDetector.__init__(self, recording, return_output=return_output)
        self.peak_detector_node = peak_detector_node
        self.waveform_extraction_node = waveform_extraction_node
        self.waveform_denoising_node = waveform_denoising_node
        self.num_iterations = num_iterations
        self.tresholds = tresholds

    def get_trace_margin(self) -> int:
        """
        Calculate the maximum trace margin from the internal pipeline.
        Using the strategy as use by the Node pipeline


        Returns
        -------
        int
            The maximum trace margin.
        """
        internal_pipeline = (self.peak_detector_node, self.waveform_extraction_node, self.waveform_denoising_node)
        pipeline_margin = (node.get_trace_margin() for node in internal_pipeline if hasattr(node, "get_trace_margin"))
        return max(pipeline_margin)

    def compute(self, traces_chunk, start_frame, end_frame, segment_index, max_margin) -> Tuple[np.ndarray, np.ndarray]:
        """
        Perform the iterative peak detection, waveform extraction, and denoising.

        Parameters
        ----------
        traces_chunk : array-like
            The chunk of traces to process.
        start_frame : int
            The starting frame for the chunk.
        end_frame : int
            The ending frame for the chunk.
        segment_index : int
            The segment index.
        max_margin : int
            The maximum margin for the traces.

        Returns
        -------
        tuple of ndarray
            A tuple containing a single ndarray with the detected peaks.
        """

        traces_chunk = np.array(traces_chunk, copy=True, dtype="float32")
        local_peaks_list = []
        all_waveforms = []

        for iteration in range(self.num_iterations):
            # Hack because of lack of either attribute or named references
            # I welcome suggestions on how to improve this but I think it is an architectural issue
            if self.tresholds is not None:
                old_args = self.peak_detector_node.args
                old_detect_treshold = self.peak_detector_node.params["detect_threshold"]
                old_abs_treshold = old_args[1]
                new_abs_treshold = old_abs_treshold * self.tresholds[iteration] / old_detect_treshold

                new_args = tuple(val if index != 1 else new_abs_treshold for index, val in enumerate(old_args))
                self.peak_detector_node.args = new_args

            (local_peaks,) = self.peak_detector_node.compute(
                traces=traces_chunk,
                start_frame=start_frame,
                end_frame=end_frame,
                segment_index=segment_index,
                max_margin=max_margin,
            )

            local_peaks = self.add_iteration_to_peaks_dtype(local_peaks=local_peaks, iteration=iteration)
            local_peaks_list.append(local_peaks)

            # End algorith if no peak is found
            if local_peaks.size == 0:
                break

            waveforms = self.waveform_extraction_node.compute(traces=traces_chunk, peaks=local_peaks)
            denoised_waveforms = self.waveform_denoising_node.compute(
                traces=traces_chunk, peaks=local_peaks, waveforms=waveforms
            )

            self.substract_waveforms_from_traces(
                local_peaks=local_peaks,
                traces_chunk=traces_chunk,
                waveforms=denoised_waveforms,
            )

            all_waveforms.append(waveforms)
        all_local_peaks = np.concatenate(local_peaks_list, axis=0)
        all_waveforms = np.concatenate(all_waveforms, axis=0) if len(all_waveforms) != 0 else np.empty((0, 0, 0))

        # Sort as iterative method implies peaks might not be discovered ordered in time
        sorting_indices = np.argsort(all_local_peaks["sample_index"])
        all_local_peaks = all_local_peaks[sorting_indices]
        all_waveforms = all_waveforms[sorting_indices]

        return (all_local_peaks, all_waveforms)

    def substract_waveforms_from_traces(
        self,
        local_peaks: np.ndarray,
        traces_chunk: np.ndarray,
        waveforms: np.ndarray,
    ):
        """
        Substract inplace the cleaned waveforms from the traces_chunk.

        Parameters
        ----------
        sample_indices : ndarray
            The indices where the waveforms are maximum (peaks["sample_index"]).
        traces_chunk : ndarray
            A chunk of the traces.
        waveforms : ndarray
            The waveforms extracted from the traces.
        """

        nbefore = self.waveform_extraction_node.nbefore
        nafter = self.waveform_extraction_node.nafter
        if isinstance(self.waveform_extraction_node, ExtractSparseWaveforms):
            neighbours_mask = self.waveform_extraction_node.neighbours_mask
        else:
            neighbours_mask = None

        for peak_index, peak in enumerate(local_peaks):
            center_sample = peak["sample_index"]
            first_sample = center_sample - nbefore
            last_sample = center_sample + nafter
            if neighbours_mask is None:
                traces_chunk[first_sample:last_sample, :] -= waveforms[peak_index, :, :]
            else:
                (channels,) = np.nonzero(neighbours_mask[peak["channel_index"]])
                traces_chunk[first_sample:last_sample, channels] -= waveforms[peak_index, :, : len(channels)]

    def add_iteration_to_peaks_dtype(self, local_peaks, iteration) -> np.ndarray:
        """
        Add the iteration number to the peaks dtype.

        Parameters
        ----------
        local_peaks : ndarray
            The array of local peaks.
        iteration : int
            The iteration number.

        Returns
        -------
        ndarray
            An array of local peaks with the iteration number added.
        """
        # Expand dtype to also contain an iteration field
        local_peaks_expanded = np.zeros_like(local_peaks, dtype=expanded_base_peak_dtype)
        fields_in_base_type = np.dtype(base_peak_dtype).names
        for field in fields_in_base_type:
            local_peaks_expanded[field] = local_peaks[field]
        local_peaks_expanded["iteration"] = iteration

        return local_peaks_expanded


class PeakDetectorWrapper(PeakDetector):
    # transitory class to maintain instance based and class method based
    # TODO later when in main: refactor in every old detector class:
    #    * check_params
    #    * get_method_margin
    #  and move the logic in the init
    #  but keep the class method "detect_peaks()" because it is convinient in template matching
    def __init__(self, recording, **params):
        PeakDetector.__init__(self, recording, return_output=True)

        self.params = params
        self.args = self.check_params(recording, **params)

    def get_trace_margin(self):
        return self.get_method_margin(*self.args)

    def compute(self, traces, start_frame, end_frame, segment_index, max_margin):
        peak_sample_ind, peak_chan_ind = self.detect_peaks(traces, *self.args)
        if peak_sample_ind.size == 0 or peak_chan_ind.size == 0:
            return (np.zeros(0, dtype=base_peak_dtype),)

        peak_amplitude = traces[peak_sample_ind, peak_chan_ind]
        local_peaks = np.zeros(peak_sample_ind.size, dtype=base_peak_dtype)
        local_peaks["sample_index"] = peak_sample_ind
        local_peaks["channel_index"] = peak_chan_ind
        local_peaks["amplitude"] = peak_amplitude
        local_peaks["segment_index"] = segment_index

        # return is always a tuple
        return (local_peaks,)


class DetectPeakByChannel(PeakDetectorWrapper):
    """Detect peaks using the "by channel" method."""

    name = "by_channel"
    engine = "numpy"
    preferred_mp_context = None
    params_doc = """
    peak_sign: "neg" | "pos" | "both", default: "neg"
        Sign of the peak
    detect_threshold: float, default: 5
        Threshold, in median absolute deviations (MAD), to use to detect peaks
    exclude_sweep_ms: float, default: 0.1
        Time, in ms, during which the peak is isolated. Exclusive param with exclude_sweep_size
        For example, if `exclude_sweep_ms` is 0.1, a peak is detected if a sample crosses the threshold,
        and no larger peaks are located during the 0.1ms preceding and following the peak
    exclude_threshold: float or None. If None, the value of detect_threshold is used
        When peaks are isolated, no peaks (detected w.r.t exclude threshold) that are larger will
        be considered.
    noise_levels: array or None, default: None
        Estimated noise levels to use, if already computed
        If not provide then it is estimated from a random snippet of the data
    random_chunk_kwargs: dict, default: dict()
        A dict that contain option to randomize chunk for get_noise_levels().
        Only used if noise_levels is None
    """

    @classmethod
    def check_params(
        cls,
        recording,
        peak_sign="neg",
        detect_threshold=5,
        exclude_sweep_ms=0.1,
        noise_levels=None,
        random_chunk_kwargs={},
    ):
        assert peak_sign in ("both", "neg", "pos")

        if noise_levels is None:
<<<<<<< HEAD
            noise_levels = get_noise_levels(recording, return_scaled=False, **random_chunk_kwargs)

=======
            noise_levels = get_noise_levels(recording, return_in_uV=False, **random_chunk_kwargs)
>>>>>>> 53e02e29
        abs_thresholds = noise_levels * detect_threshold
        exclude_sweep_size = int(exclude_sweep_ms * recording.get_sampling_frequency() / 1000.0)

        return (peak_sign, abs_thresholds, exclude_sweep_size)

    @classmethod
    def get_method_margin(cls, *args):
        exclude_sweep_size = args[2]
        return exclude_sweep_size

    @classmethod
    def detect_peaks(cls, traces, peak_sign, abs_thresholds, exclude_sweep_size):
        traces_center = traces[exclude_sweep_size:-exclude_sweep_size, :]
        length = traces_center.shape[0]

        if peak_sign in ("pos", "both"):
            peak_mask = traces_center > abs_thresholds[None, :]
            for i in range(exclude_sweep_size):
                peak_mask &= traces_center > traces[i : i + length, :]
                peak_mask &= (
                    traces_center >= traces[exclude_sweep_size + i + 1 : exclude_sweep_size + i + 1 + length, :]
                )

        if peak_sign in ("neg", "both"):
            if peak_sign == "both":
                peak_mask_pos = peak_mask.copy()

            peak_mask = traces_center < -abs_thresholds[None, :]
            for i in range(exclude_sweep_size):
                peak_mask &= traces_center < traces[i : i + length, :]
                peak_mask &= (
                    traces_center <= traces[exclude_sweep_size + i + 1 : exclude_sweep_size + i + 1 + length, :]
                )

            if peak_sign == "both":
                peak_mask = peak_mask | peak_mask_pos

        # find peaks
        peak_sample_ind, peak_chan_ind = np.nonzero(peak_mask)
        # correct for time shift
        peak_sample_ind += exclude_sweep_size

        return peak_sample_ind, peak_chan_ind


class DetectPeakByChannelTorch(PeakDetectorWrapper):
    """Detect peaks using the "by channel" method with pytorch."""

    name = "by_channel_torch"
    engine = "torch"
    preferred_mp_context = "spawn"
    params_doc = """
    peak_sign: "neg" | "pos" | "both", default: "neg"
        Sign of the peak
    detect_threshold: float, default: 5
        Threshold, in median absolute deviations (MAD), to use to detect peaks
    exclude_sweep_ms: float, default: 0.1
        Time, in ms, during which the peak is isolated. Exclusive param with exclude_sweep_size
        For example, if `exclude_sweep_ms` is 0.1, a peak is detected if a sample crosses the threshold,
        and no larger peaks are located during the 0.1ms preceding and following the peak
    noise_levels: array or None, default: None
        Estimated noise levels to use, if already computed.
        If not provide then it is estimated from a random snippet of the data
    device : str or None, default: None
            "cpu", "cuda", or None. If None and cuda is available, "cuda" is selected
    return_tensor : bool, default: False
        If True, the output is returned as a tensor, otherwise as a numpy array
    random_chunk_kwargs: dict, default: dict()
        A dict that contain option to randomize chunk for get_noise_levels().
        Only used if noise_levels is None.
    """

    @classmethod
    def check_params(
        cls,
        recording,
        peak_sign="neg",
        detect_threshold=5,
        exclude_sweep_ms=0.1,
        noise_levels=None,
        device=None,
        return_tensor=False,
        random_chunk_kwargs={},
    ):

        if not HAVE_TORCH:
            raise ModuleNotFoundError('"by_channel_torch" needs torch which is not installed')

        import torch.cuda

        assert peak_sign in ("both", "neg", "pos")
        if device is None:
            device = "cuda" if torch.cuda.is_available() else "cpu"

        if noise_levels is None:
            noise_levels = get_noise_levels(recording, return_in_uV=False, **random_chunk_kwargs)
        abs_thresholds = noise_levels * detect_threshold
        exclude_sweep_size = int(exclude_sweep_ms * recording.get_sampling_frequency() / 1000.0)

        return (peak_sign, abs_thresholds, exclude_sweep_size, device, return_tensor)

    @classmethod
    def get_method_margin(cls, *args):
        exclude_sweep_size = args[2]
        return exclude_sweep_size

    @classmethod
    def detect_peaks(cls, traces, peak_sign, abs_thresholds, exclude_sweep_size, device, return_tensor):
        sample_inds, chan_inds = _torch_detect_peaks(
            traces, peak_sign, abs_thresholds, exclude_sweep_size, None, device
        )
        if not return_tensor:
            sample_inds = np.array(sample_inds.cpu())
            chan_inds = np.array(chan_inds.cpu())
        return sample_inds, chan_inds


class DetectPeakLocallyExclusive(PeakDetectorWrapper):
    """Detect peaks using the "locally exclusive" method."""

    name = "locally_exclusive"
    engine = "numba"
    preferred_mp_context = None
    params_doc = (
        DetectPeakByChannel.params_doc
        + """
    radius_um: float
        The radius to use to select neighbour channels for locally exclusive detection.
    """
    )

    @classmethod
    def check_params(
        cls,
        recording,
        peak_sign="neg",
        detect_threshold=5,
        exclude_sweep_ms=0.1,
        radius_um=50,
        noise_levels=None,
        random_chunk_kwargs={},
    ):
        if not HAVE_NUMBA:
            raise ModuleNotFoundError('"locally_exclusive" needs numba which is not installed')

        # args = DetectPeakByChannel.check_params(
        #     recording,
        #     peak_sign=peak_sign,
        #     detect_threshold=detect_threshold,
        #     exclude_sweep_ms=exclude_sweep_ms,
        #     noise_levels=noise_levels,
        #     random_chunk_kwargs=random_chunk_kwargs,
        # )

        assert peak_sign in ("both", "neg", "pos")
        if noise_levels is None:
            noise_levels = get_noise_levels(recording, return_in_uV=False, **random_chunk_kwargs)
        abs_thresholds = noise_levels * detect_threshold
        exclude_sweep_size = int(exclude_sweep_ms * recording.get_sampling_frequency() / 1000.0)

        # if remove_median:

        #     chunks = get_random_data_chunks(recording, return_in_uV=False, concatenated=True, **random_chunk_kwargs)
        #     medians = np.median(chunks, axis=0)
        #     medians = medians[None, :]
        #     print('medians', medians, noise_levels)
        # else:
        #     medians = None

        channel_distance = get_channel_distances(recording)
        neighbours_mask = channel_distance <= radius_um
        return (peak_sign, abs_thresholds, exclude_sweep_size, neighbours_mask)

    @classmethod
    def get_method_margin(cls, *args):
        exclude_sweep_size = args[2]
        return exclude_sweep_size

    @classmethod
    def detect_peaks(cls, traces, peak_sign, abs_thresholds, exclude_sweep_size, neighbours_mask):
        assert HAVE_NUMBA, "You need to install numba"

        # if medians is not None:
        #     traces = traces - medians

        traces_center = traces[exclude_sweep_size:-exclude_sweep_size, :]

        if peak_sign in ("pos", "both"):
            peak_mask = traces_center > abs_thresholds[None, :]
            peak_mask = _numba_detect_peak_pos(
                traces, traces_center, peak_mask, exclude_sweep_size, abs_thresholds, peak_sign, neighbours_mask
            )

        if peak_sign in ("neg", "both"):
            if peak_sign == "both":
                peak_mask_pos = peak_mask.copy()

            peak_mask = traces_center < -abs_thresholds[None, :]
            peak_mask = _numba_detect_peak_neg(
                traces, traces_center, peak_mask, exclude_sweep_size, abs_thresholds, peak_sign, neighbours_mask
            )

            if peak_sign == "both":
                peak_mask = peak_mask | peak_mask_pos

        # Find peaks and correct for time shift
        peak_sample_ind, peak_chan_ind = np.nonzero(peak_mask)
        peak_sample_ind += exclude_sweep_size

        return peak_sample_ind, peak_chan_ind


class DetectPeakMatchedFiltering(PeakDetector):
    """Detect peaks using the 'matched_filtering' method."""

    name = "matched_filtering"
    engine = "numba"
    preferred_mp_context = None
    params_doc = (
        DetectPeakByChannel.params_doc
        + """
    radius_um : float
        The radius to use to select neighbour channels for locally exclusive detection.
    prototype : array
        The canonical waveform of action potentials
    ms_before : float
        The time in ms before the maximial value of the absolute prototype
    weight_method : dict
        Parameter that should be provided to the get_convolution_weights() function
        in order to know how to estimate the positions. One argument is mode that could
        be either gaussian_2d (KS like) or exponential_3d (default)
    """
    )

    def __init__(
        self,
        recording,
        prototype,
        ms_before,
        peak_sign="neg",
        detect_threshold=5,
        exclude_sweep_ms=0.1,
        radius_um=50,
        noise_levels=None,
        random_chunk_kwargs={"num_chunks_per_segment": 5},
        weight_method={},
    ):
        PeakDetector.__init__(self, recording, return_output=True)
        from scipy.sparse import csr_matrix

        if not HAVE_NUMBA:
            raise ModuleNotFoundError('matched_filtering" needs numba which is not installed')

        self.exclude_sweep_size = int(exclude_sweep_ms * recording.get_sampling_frequency() / 1000.0)
        channel_distance = get_channel_distances(recording)
        self.neighbours_mask = channel_distance <= radius_um

        self.conv_margin = prototype.shape[0]

        assert peak_sign in ("both", "neg", "pos")
        self.nbefore = int(ms_before * recording.sampling_frequency / 1000)
        if peak_sign == "neg":
            assert prototype[self.nbefore] < 0, "Prototype should have a negative peak"
            peak_sign = "pos"
        elif peak_sign == "pos":
            assert prototype[self.nbefore] > 0, "Prototype should have a positive peak"

        self.peak_sign = peak_sign
        self.prototype = np.flip(prototype) / np.linalg.norm(prototype)

        contact_locations = recording.get_channel_locations()
        dist = np.linalg.norm(contact_locations[:, np.newaxis] - contact_locations[np.newaxis, :], axis=2)
        self.weights, self.z_factors = get_convolution_weights(dist, **weight_method)
        self.num_z_factors = len(self.z_factors)
        self.num_channels = recording.get_num_channels()
        self.num_templates = self.num_channels
        if peak_sign == "both":
            self.weights = np.hstack((self.weights, self.weights))
            self.weights[:, self.num_templates :, :] *= -1
            self.num_templates *= 2

        self.weights = self.weights.reshape(self.num_templates * self.num_z_factors, -1)
        self.weights = csr_matrix(self.weights)
        random_data = get_random_data_chunks(recording, return_in_uV=False, **random_chunk_kwargs)
        conv_random_data = self.get_convolved_traces(random_data)
        medians = np.median(conv_random_data, axis=1)
        self.medians = medians[:, None]
        noise_levels = np.median(np.abs(conv_random_data - self.medians), axis=1) / 0.6744897501960817
        self.abs_thresholds = noise_levels * detect_threshold
        self._dtype = np.dtype(base_peak_dtype + [("z", "float32")])

    def get_dtype(self):
        return self._dtype

    def get_trace_margin(self):
        return self.exclude_sweep_size + self.conv_margin

    def compute(self, traces, start_frame, end_frame, segment_index, max_margin):

        assert HAVE_NUMBA, "You need to install numba"
        conv_traces = self.get_convolved_traces(traces)
        # conv_traces -= self.medians
        conv_traces /= self.abs_thresholds[:, None]
        conv_traces = conv_traces[:, self.conv_margin : -self.conv_margin]
        traces_center = conv_traces[:, self.exclude_sweep_size : -self.exclude_sweep_size]

        traces_center = traces_center.reshape(self.num_z_factors, self.num_templates, traces_center.shape[1])
        conv_traces = conv_traces.reshape(self.num_z_factors, self.num_templates, conv_traces.shape[1])
        peak_mask = traces_center > 1

        peak_mask = _numba_detect_peak_matched_filtering(
            conv_traces,
            traces_center,
            peak_mask,
            self.exclude_sweep_size,
            self.abs_thresholds,
            self.peak_sign,
            self.neighbours_mask,
            self.num_channels,
        )

        # Find peaks and correct for time shift
        z_ind, peak_chan_ind, peak_sample_ind = np.nonzero(peak_mask)
        if self.peak_sign == "both":
            peak_chan_ind = peak_chan_ind % self.num_channels

        # If we want to estimate z
        # peak_chan_ind = peak_chan_ind % num_channels
        # z = np.zeros(len(peak_sample_ind), dtype=np.float32)
        # for count in range(len(peak_chan_ind)):
        #     channel = peak_chan_ind[count]
        #     peak = peak_sample_ind[count]
        #     data = traces[channel::num_channels, peak]
        #     z[count] = np.dot(data, z_factors)/data.sum()

        if peak_sample_ind.size == 0 or peak_chan_ind.size == 0:
            return (np.zeros(0, dtype=self._dtype),)

        peak_sample_ind += self.exclude_sweep_size + self.conv_margin + self.nbefore
        peak_amplitude = traces[peak_sample_ind, peak_chan_ind]

        local_peaks = np.zeros(peak_sample_ind.size, dtype=self._dtype)
        local_peaks["sample_index"] = peak_sample_ind
        local_peaks["channel_index"] = peak_chan_ind
        local_peaks["amplitude"] = peak_amplitude
        local_peaks["segment_index"] = segment_index
        local_peaks["z"] = z_ind

        # return is always a tuple
        return (local_peaks,)

    def get_convolved_traces(self, traces):
        from scipy.signal import oaconvolve

        tmp = oaconvolve(self.prototype[None, :], traces.T, axes=1, mode="valid")
        scalar_products = self.weights.dot(tmp)
        return scalar_products


class DetectPeakLocallyExclusiveTorch(PeakDetectorWrapper):
    """Detect peaks using the "locally exclusive" method with pytorch."""

    name = "locally_exclusive_torch"
    engine = "torch"
    preferred_mp_context = "spawn"
    params_doc = (
        DetectPeakByChannel.params_doc
        + """
    radius_um: float
        The radius to use to select neighbour channels for locally exclusive detection.
    """
    )

    @classmethod
    def check_params(
        cls,
        recording,
        peak_sign="neg",
        detect_threshold=5,
        exclude_sweep_ms=0.1,
        noise_levels=None,
        device=None,
        radius_um=50,
        return_tensor=False,
        random_chunk_kwargs={},
    ):
        if not HAVE_TORCH:
            raise ModuleNotFoundError('"by_channel_torch" needs torch which is not installed')
        args = DetectPeakByChannelTorch.check_params(
            recording,
            peak_sign=peak_sign,
            detect_threshold=detect_threshold,
            exclude_sweep_ms=exclude_sweep_ms,
            noise_levels=noise_levels,
            device=device,
            return_tensor=return_tensor,
            random_chunk_kwargs=random_chunk_kwargs,
        )

        channel_distance = get_channel_distances(recording)
        neighbour_indices_by_chan = []
        num_channels = recording.get_num_channels()
        for chan in range(num_channels):
            neighbour_indices_by_chan.append(np.nonzero(channel_distance[chan] <= radius_um)[0])
        max_neighbs = np.max([len(neigh) for neigh in neighbour_indices_by_chan])
        neighbours_idxs = num_channels * np.ones((num_channels, max_neighbs), dtype=int)
        for i, neigh in enumerate(neighbour_indices_by_chan):
            neighbours_idxs[i, : len(neigh)] = neigh
        return args + (neighbours_idxs,)

    @classmethod
    def get_method_margin(cls, *args):
        exclude_sweep_size = args[2]
        return exclude_sweep_size

    @classmethod
    def detect_peaks(cls, traces, peak_sign, abs_thresholds, exclude_sweep_size, device, return_tensor, neighbor_idxs):
        sample_inds, chan_inds = _torch_detect_peaks(
            traces, peak_sign, abs_thresholds, exclude_sweep_size, neighbor_idxs, device
        )
        if not return_tensor and isinstance(sample_inds, torch.Tensor) and isinstance(chan_inds, torch.Tensor):
            sample_inds = np.array(sample_inds.cpu())
            chan_inds = np.array(chan_inds.cpu())
        return sample_inds, chan_inds


if HAVE_NUMBA:
    import numba

    @numba.jit(nopython=True, parallel=False)
    def _numba_detect_peak_pos(
        traces, traces_center, peak_mask, exclude_sweep_size, abs_thresholds, peak_sign, neighbours_mask
    ):
        num_chans = traces_center.shape[1]
        for chan_ind in range(num_chans):
            for s in range(peak_mask.shape[0]):
                if not peak_mask[s, chan_ind]:
                    continue
                for neighbour in range(num_chans):
                    if not neighbours_mask[chan_ind, neighbour]:
                        continue
                    for i in range(exclude_sweep_size):
                        if chan_ind != neighbour:
                            peak_mask[s, chan_ind] &= traces_center[s, chan_ind] >= traces_center[s, neighbour]
                        peak_mask[s, chan_ind] &= traces_center[s, chan_ind] > traces[s + i, neighbour]
                        peak_mask[s, chan_ind] &= (
                            traces_center[s, chan_ind] >= traces[exclude_sweep_size + s + i + 1, neighbour]
                        )
                        if not peak_mask[s, chan_ind]:
                            break
                    if not peak_mask[s, chan_ind]:
                        break
        return peak_mask

    @numba.jit(nopython=True, parallel=False)
    def _numba_detect_peak_neg(
        traces, traces_center, peak_mask, exclude_sweep_size, abs_thresholds, peak_sign, neighbours_mask
    ):
        num_chans = traces_center.shape[1]
        for chan_ind in range(num_chans):
            for s in range(peak_mask.shape[0]):
                if not peak_mask[s, chan_ind]:
                    continue
                for neighbour in range(num_chans):
                    if not neighbours_mask[chan_ind, neighbour]:
                        continue
                    for i in range(exclude_sweep_size):
                        if chan_ind != neighbour:
                            peak_mask[s, chan_ind] &= traces_center[s, chan_ind] <= traces_center[s, neighbour]
                        peak_mask[s, chan_ind] &= traces_center[s, chan_ind] < traces[s + i, neighbour]
                        peak_mask[s, chan_ind] &= (
                            traces_center[s, chan_ind] <= traces[exclude_sweep_size + s + i + 1, neighbour]
                        )
                        if not peak_mask[s, chan_ind]:
                            break
                    if not peak_mask[s, chan_ind]:
                        break
        return peak_mask

    @numba.jit(nopython=True, parallel=False)
    def _numba_detect_peak_matched_filtering(
        traces, traces_center, peak_mask, exclude_sweep_size, abs_thresholds, peak_sign, neighbours_mask, num_channels
    ):
        num_z = traces_center.shape[0]
        num_templates = traces_center.shape[1]
        for template_ind in range(num_templates):
            for z in range(num_z):
                for s in range(peak_mask.shape[2]):
                    if not peak_mask[z, template_ind, s]:
                        continue
                    for neighbour in range(num_templates):
                        for j in range(num_z):
                            if not neighbours_mask[template_ind % num_channels, neighbour % num_channels]:
                                continue
                            for i in range(exclude_sweep_size):
                                if template_ind >= neighbour and z >= j:
                                    peak_mask[z, template_ind, s] &= (
                                        traces_center[z, template_ind, s] >= traces_center[j, neighbour, s]
                                    )
                                else:
                                    peak_mask[z, template_ind, s] &= (
                                        traces_center[z, template_ind, s] > traces_center[j, neighbour, s]
                                    )
                                peak_mask[z, template_ind, s] &= (
                                    traces_center[z, template_ind, s] > traces[j, neighbour, s + i]
                                )
                                peak_mask[z, template_ind, s] &= (
                                    traces_center[z, template_ind, s]
                                    >= traces[j, neighbour, exclude_sweep_size + s + i + 1]
                                )
                                if not peak_mask[z, template_ind, s]:
                                    break
                            if not peak_mask[z, template_ind, s]:
                                break
                        if not peak_mask[z, template_ind, s]:
                            break

        return peak_mask


if HAVE_TORCH:
    import torch
    import torch.nn.functional as F

    @torch.no_grad()
    def _torch_detect_peaks(traces, peak_sign, abs_thresholds, exclude_sweep_size=5, neighbours_mask=None, device=None):
        """
        Voltage thresholding detection and deduplication with torch.
        Implementation from Charlie Windolf:
        https://github.com/cwindolf/spike-psvae/blob/ba0a985a075776af892f09adfd453b8d9db168b9/spike_psvae/detect.py#L350
        Parameters
        ----------
        traces : np.array
            Chunk of traces
        abs_thresholds : np.array
            Absolute thresholds by channel
        peak_sign : "neg" | "pos" | "both", default: "neg"
            The sign of the peak to detect peaks
        exclude_sweep_size : int, default: 5
            How many temporal neighbors to compare with during argrelmin
            Called `order` in original the implementation. The `max_window` parameter, used
            for deduplication, is now set as 2* exclude_sweep_size
        neighbor_mask : np.array or None, default: None
            If given, a matrix with shape (num_channels, num_neighbours) with
            neighbour indices for each channel. The matrix needs to be rectangular and
            padded to num_channels
        device : str or None, default: None
            "cpu", "cuda", or None. If None and cuda is available, "cuda" is selected

        Returns
        -------
        sample_inds, chan_inds
            1D numpy arrays
        """
        # TODO handle GPU-memory at chunk executor level
        # for now we keep the same batching mechanism from spike_psvae
        # this will be adjusted based on: num jobs, num gpus, num neighbors
        MAXCOPY = 8

        # center traces by excluding the sweep size
        traces = traces[exclude_sweep_size:-exclude_sweep_size, :]
        num_samples, num_channels = traces.shape
        dtype = torch.float32
        empty_return_value = (torch.tensor([], dtype=dtype), torch.tensor([], dtype=dtype))

        # The function uses maxpooling to look for maximum
        if peak_sign == "neg":
            traces = -traces
        elif peak_sign == "pos":
            traces = traces
        elif peak_sign == "both":
            traces = np.abs(traces)

        traces_tensor = torch.as_tensor(traces, device=device, dtype=torch.float)
        thresholds_torch = torch.as_tensor(abs_thresholds, device=device, dtype=torch.float)
        normalized_traces = traces_tensor / thresholds_torch

        max_amplitudes, indices = F.max_pool2d_with_indices(
            input=normalized_traces[None, None],
            kernel_size=[2 * exclude_sweep_size + 1, 1],
            stride=1,
            padding=[exclude_sweep_size, 0],
        )
        max_amplitudes = max_amplitudes[0, 0]
        indices = indices[0, 0]
        # torch `indices` gives loc of argmax at each position
        # find those which actually *were* the max
        unique_indices = indices.unique()
        window_max_indices = unique_indices[indices.view(-1)[unique_indices] == unique_indices]

        # voltage threshold
        max_amplitudes_at_indices = max_amplitudes.view(-1)[window_max_indices]
        crossings = torch.nonzero(max_amplitudes_at_indices > 1).squeeze()
        if not crossings.numel():
            return empty_return_value

        # -- unravel the spike index
        # (right now the indices are into flattened recording)
        peak_indices = window_max_indices[crossings]
        sample_indices = torch.div(peak_indices, num_channels, rounding_mode="floor")
        channel_indices = peak_indices % num_channels
        amplitudes = max_amplitudes_at_indices[crossings]

        # we need this due to the padding in convolution
        valid_indices = torch.nonzero((0 < sample_indices) & (sample_indices < traces.shape[0] - 1)).squeeze()
        if not valid_indices.numel():
            return empty_return_value
        sample_indices = sample_indices[valid_indices]
        channel_indices = channel_indices[valid_indices]
        amplitudes = amplitudes[valid_indices]

        # -- deduplication
        # We deduplicate if the channel index is provided.
        if neighbours_mask is not None:
            neighbours_mask = torch.tensor(neighbours_mask, device=device, dtype=torch.long)

            # -- temporal max pool
            # still not sure why we can't just use `max_amplitudes` instead of making
            # this sparsely populated array, but it leads to a different result.
            max_amplitudes[:] = 0
            max_amplitudes[sample_indices, channel_indices] = amplitudes
            max_window = 2 * exclude_sweep_size
            max_amplitudes = F.max_pool2d(
                max_amplitudes[None, None],
                kernel_size=[2 * max_window + 1, 1],
                stride=1,
                padding=[max_window, 0],
            )[0, 0]

            # -- spatial max pool with channel index
            # batch size heuristic, see __doc__
            max_neighbs = neighbours_mask.shape[1]
            batch_size = int(np.ceil(num_samples / (max_neighbs / MAXCOPY)))
            for bs in range(0, num_samples, batch_size):
                be = min(num_samples, bs + batch_size)
                max_amplitudes[bs:be] = torch.max(F.pad(max_amplitudes[bs:be], (0, 1))[:, neighbours_mask], 2)[0]

            # -- deduplication
            deduplication_indices = torch.nonzero(
                amplitudes >= max_amplitudes[sample_indices, channel_indices] - 1e-8
            ).squeeze()
            if not deduplication_indices.numel():
                return empty_return_value
            sample_indices = sample_indices[deduplication_indices] + exclude_sweep_size
            channel_indices = channel_indices[deduplication_indices]
            amplitudes = amplitudes[deduplication_indices]

        return sample_indices, channel_indices


class DetectPeakLocallyExclusiveOpenCL(PeakDetectorWrapper):
    name = "locally_exclusive_cl"
    engine = "opencl"
    preferred_mp_context = None
    params_doc = (
        DetectPeakLocallyExclusive.params_doc
        + """
    opencl_context_kwargs: None or dict
        kwargs to create the opencl context
    """
    )

    @classmethod
    def check_params(
        cls,
        recording,
        peak_sign="neg",
        detect_threshold=5,
        exclude_sweep_ms=0.1,
        radius_um=50,
        noise_levels=None,
        random_chunk_kwargs={},
    ):
        # TODO refactor with other classes
        assert peak_sign in ("both", "neg", "pos")
        if noise_levels is None:
            noise_levels = get_noise_levels(recording, return_in_uV=False, **random_chunk_kwargs)
        abs_thresholds = noise_levels * detect_threshold
        exclude_sweep_size = int(exclude_sweep_ms * recording.get_sampling_frequency() / 1000.0)
        channel_distance = get_channel_distances(recording)
        neighbours_mask = channel_distance <= radius_um

        executor = OpenCLDetectPeakExecutor(abs_thresholds, exclude_sweep_size, neighbours_mask, peak_sign)

        return (executor,)

    @classmethod
    def get_method_margin(cls, *args):
        executor = args[0]
        return executor.exclude_sweep_size

    @classmethod
    def detect_peaks(cls, traces, executor):
        peak_sample_ind, peak_chan_ind = executor.detect_peak(traces)

        return peak_sample_ind, peak_chan_ind


class OpenCLDetectPeakExecutor:
    def __init__(self, abs_thresholds, exclude_sweep_size, neighbours_mask, peak_sign):

        self.chunk_size = None

        self.abs_thresholds = abs_thresholds.astype("float32")
        self.exclude_sweep_size = exclude_sweep_size
        self.neighbours_mask = neighbours_mask.astype("uint8")
        self.peak_sign = peak_sign
        self.ctx = None
        self.queue = None
        self.x = 0

    def create_buffers_and_compile(self, chunk_size):
        import pyopencl

        mf = pyopencl.mem_flags
        try:
            self.device = pyopencl.get_platforms()[0].get_devices()[0]
            self.ctx = pyopencl.Context(devices=[self.device])
        except Exception as e:
            print("error create context ", e)

        self.queue = pyopencl.CommandQueue(self.ctx)
        self.max_wg_size = self.ctx.devices[0].get_info(pyopencl.device_info.MAX_WORK_GROUP_SIZE)
        self.chunk_size = chunk_size

        self.neighbours_mask_cl = pyopencl.Buffer(
            self.ctx, mf.READ_ONLY | mf.COPY_HOST_PTR, hostbuf=self.neighbours_mask
        )
        self.abs_thresholds_cl = pyopencl.Buffer(self.ctx, mf.READ_ONLY | mf.COPY_HOST_PTR, hostbuf=self.abs_thresholds)

        num_channels = self.neighbours_mask.shape[0]
        self.traces_cl = pyopencl.Buffer(self.ctx, mf.READ_WRITE, size=int(chunk_size * num_channels * 4))

        # TODO estimate smaller
        self.num_peaks = np.zeros(1, dtype="int32")
        self.num_peaks_cl = pyopencl.Buffer(self.ctx, mf.READ_WRITE | mf.COPY_HOST_PTR, hostbuf=self.num_peaks)

        nb_max_spike_in_chunk = num_channels * chunk_size
        self.peaks = np.zeros(nb_max_spike_in_chunk, dtype=[("sample_index", "int32"), ("channel_index", "int32")])
        self.peaks_cl = pyopencl.Buffer(self.ctx, mf.READ_WRITE | mf.COPY_HOST_PTR, hostbuf=self.peaks)

        variables = dict(
            chunk_size=int(self.chunk_size),
            exclude_sweep_size=int(self.exclude_sweep_size),
            peak_sign={"pos": 1, "neg": -1}[self.peak_sign],
            num_channels=num_channels,
        )

        kernel_formated = processor_kernel % variables
        prg = pyopencl.Program(self.ctx, kernel_formated)
        self.opencl_prg = prg.build()  # options='-cl-mad-enable'
        self.kern_detect_peaks = getattr(self.opencl_prg, "detect_peaks")

        self.kern_detect_peaks.set_args(
            self.traces_cl, self.neighbours_mask_cl, self.abs_thresholds_cl, self.peaks_cl, self.num_peaks_cl
        )

        s = self.chunk_size - 2 * self.exclude_sweep_size
        self.global_size = (s,)
        self.local_size = None

    def detect_peak(self, traces):
        self.x += 1

        import pyopencl

        if self.chunk_size is None or self.chunk_size != traces.shape[0]:
            self.create_buffers_and_compile(traces.shape[0])
        event = pyopencl.enqueue_copy(self.queue, self.traces_cl, traces.astype("float32"))

        pyopencl.enqueue_nd_range_kernel(
            self.queue,
            self.kern_detect_peaks,
            self.global_size,
            self.local_size,
        )

        event = pyopencl.enqueue_copy(self.queue, self.traces_cl, traces.astype("float32"))
        event = pyopencl.enqueue_copy(self.queue, self.traces_cl, traces.astype("float32"))
        event = pyopencl.enqueue_copy(self.queue, self.num_peaks, self.num_peaks_cl)
        event = pyopencl.enqueue_copy(self.queue, self.peaks, self.peaks_cl)
        event.wait()

        n = self.num_peaks[0]
        peaks = self.peaks[:n]
        peak_sample_ind = peaks["sample_index"].astype("int64")
        peak_chan_ind = peaks["channel_index"].astype("int64")

        return peak_sample_ind, peak_chan_ind


processor_kernel = """
#define chunk_size %(chunk_size)d
#define exclude_sweep_size %(exclude_sweep_size)d
#define peak_sign %(peak_sign)d
#define num_channels %(num_channels)d


typedef struct st_peak{
    int sample_index;
    int channel_index;
} st_peak;


__kernel void detect_peaks(
                        //in
                        __global  float *traces,
                        __global  uchar *neighbours_mask,
                        __global  float *abs_thresholds,
                        //out
                        __global  st_peak *peaks,
                        volatile __global int *num_peaks
                ){
    int pos = get_global_id(0);

    if (pos == 0){
        *num_peaks = 0;
    }
    // this barrier OK if the first group is run first
    barrier(CLK_GLOBAL_MEM_FENCE);

    if (pos>=(chunk_size - (2 * exclude_sweep_size))){
        return;
    }


    float v;
    uchar peak;
    uchar is_neighbour;

    int index;

    int i_peak;


    for (int chan=0; chan<num_channels; chan++){

        //v = traces[(pos + exclude_sweep_size)*num_channels + chan];
        index = (pos + exclude_sweep_size) * num_channels + chan;
        v = traces[index];

        if(peak_sign==1){
            if (v>abs_thresholds[chan]){peak=1;}
            else {peak=0;}
        }
        else if(peak_sign==-1){
            if (v<-abs_thresholds[chan]){peak=1;}
            else {peak=0;}
        }

        if (peak == 1){
            for (int chan_neigh=0; chan_neigh<num_channels; chan_neigh++){

                is_neighbour = neighbours_mask[chan * num_channels + chan_neigh];
                if (is_neighbour == 0){continue;}
                //if (chan == chan_neigh){continue;}

                index = (pos + exclude_sweep_size) * num_channels + chan_neigh;
                if(peak_sign==1){
                    peak = peak && (v>=traces[index]);
                }
                else if(peak_sign==-1){
                    peak = peak && (v<=traces[index]);
                }

                if (peak==0){break;}

                if(peak_sign==1){
                    for (int i=1; i<=exclude_sweep_size; i++){
                        peak = peak && (v>traces[(pos + exclude_sweep_size - i)*num_channels + chan_neigh]) && (v>=traces[(pos + exclude_sweep_size + i)*num_channels + chan_neigh]);
                        if (peak==0){break;}
                    }
                }
                else if(peak_sign==-1){
                    for (int i=1; i<=exclude_sweep_size; i++){
                        peak = peak && (v<traces[(pos + exclude_sweep_size - i)*num_channels + chan_neigh]) && (v<=traces[(pos + exclude_sweep_size + i)*num_channels + chan_neigh]);
                        if (peak==0){break;}
                    }
                }

            }

        }

        if (peak==1){
            //append to
            i_peak = atomic_inc(num_peaks);
            // sample_index is LOCAL to fifo
            peaks[i_peak].sample_index = pos + exclude_sweep_size;
            peaks[i_peak].channel_index = chan;
        }
    }

}
"""


# TODO make a dict with name+engine entry later
_methods_list = [
    DetectPeakByChannel,
    DetectPeakLocallyExclusive,
    DetectPeakLocallyExclusiveOpenCL,
    DetectPeakByChannelTorch,
    DetectPeakLocallyExclusiveTorch,
    DetectPeakMatchedFiltering,
]
detect_peak_methods = {m.name: m for m in _methods_list}
method_doc = make_multi_method_doc(_methods_list)
detect_peaks.__doc__ = detect_peaks.__doc__.format(method_doc=method_doc, job_doc=_shared_job_kwargs_doc)<|MERGE_RESOLUTION|>--- conflicted
+++ resolved
@@ -420,12 +420,7 @@
         assert peak_sign in ("both", "neg", "pos")
 
         if noise_levels is None:
-<<<<<<< HEAD
-            noise_levels = get_noise_levels(recording, return_scaled=False, **random_chunk_kwargs)
-
-=======
             noise_levels = get_noise_levels(recording, return_in_uV=False, **random_chunk_kwargs)
->>>>>>> 53e02e29
         abs_thresholds = noise_levels * detect_threshold
         exclude_sweep_size = int(exclude_sweep_ms * recording.get_sampling_frequency() / 1000.0)
 
