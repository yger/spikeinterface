--- conflicted
+++ resolved
@@ -400,13 +400,8 @@
 
         if noise_levels is None:
             noise_levels = get_noise_levels(recording, return_scaled=False, **random_chunk_kwargs)
-<<<<<<< HEAD
 
         abs_thresholds = noise_levels * detect_threshold
-
-=======
-        abs_thresholds = noise_levels * detect_threshold
->>>>>>> 6d382a29
         exclude_sweep_size = int(exclude_sweep_ms * recording.get_sampling_frequency() / 1000.0)
 
         return (peak_sign, abs_thresholds, exclude_sweep_size)
@@ -510,13 +505,9 @@
 
     @classmethod
     def detect_peaks(cls, traces, peak_sign, abs_thresholds, exclude_sweep_size, device, return_tensor):
-<<<<<<< HEAD
-        sample_inds, chan_inds = _torch_detect_peaks(traces, peak_sign, abs_thresholds, exclude_sweep_size, None, device)
-=======
         sample_inds, chan_inds = _torch_detect_peaks(
             traces, peak_sign, abs_thresholds, exclude_sweep_size, None, device
         )
->>>>>>> 6d382a29
         if not return_tensor:
             sample_inds = np.array(sample_inds.cpu())
             chan_inds = np.array(chan_inds.cpu())
