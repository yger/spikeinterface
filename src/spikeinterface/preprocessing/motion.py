import time
from pathlib import Path

import numpy as np
import json
import copy

from spikeinterface.core import get_noise_levels, fix_job_kwargs
from spikeinterface.core.job_tools import _shared_job_kwargs_doc
from spikeinterface.core.core_tools import SIJsonEncoder

motion_options_preset = {
    # This preset should be the most acccurate
    "nonrigid_accurate": {
        "doc": "method by Paninski lab (monopolar_triangulation + decentralized)",
        "detect_kwargs": dict(
            method="locally_exclusive",
            peak_sign="neg",
            detect_threshold=8.0,
            exclude_sweep_ms=0.1,
            radius_um=50,
        ),
        "select_kwargs": dict(),
        "localize_peaks_kwargs": dict(
            method="monopolar_triangulation",
            radius_um=75.0,
            max_distance_um=150.0,
            optimizer="minimize_with_log_penality",
            enforce_decrease=True,
            # feature="peak_voltage",
            feature="ptp",
        ),
        "estimate_motion_kwargs": dict(
            method="decentralized",
            direction="y",
            bin_duration_s=2.0,
            rigid=False,
            bin_um=5.0,
            margin_um=0.0,
            # win_shape="gaussian",
            # win_step_um=50.0,
            # win_sigma_um=150.0,
            win_shape="gaussian",
            win_step_um=100.0,
            win_sigma_um=200.0,
            histogram_depth_smooth_um=5.0,
            histogram_time_smooth_s=None,
            pairwise_displacement_method="conv",
            max_displacement_um=100.0,
            weight_scale="linear",
            error_sigma=0.2,
            conv_engine=None,
            torch_device=None,
            batch_size=1,
            corr_threshold=0.0,
            time_horizon_s=None,
            convergence_method="lsmr",
            soft_weights=False,
            normalized_xcorr=True,
            centered_xcorr=True,
            temporal_prior=True,
            spatial_prior=False,
            force_spatial_median_continuity=False,
            reference_displacement="median",
            reference_displacement_time_s=0,
            robust_regression_sigma=2,
            weight_with_amplitude=False,
        ),
        "interpolate_motion_kwargs": dict(
            direction=1,
            border_mode="remove_channels",
            spatial_interpolation_method="idw",
            num_closest=3,
        ),
    },
    "nonrigid_fast_and_accurate": {
        "doc": "mixed methods by KS & Paninski lab (grid_convolution + decentralized)",
        "detect_kwargs": dict(
            method="locally_exclusive",
            peak_sign="neg",
            detect_threshold=8.0,
<<<<<<< HEAD
            exclude_sweep_ms=0.1,
=======
            exclude_sweep_ms=0.5,
>>>>>>> 566fff5b
            radius_um=50,
        ),
        "select_kwargs": dict(),
        "localize_peaks_kwargs": dict(
            method="grid_convolution",
            radius_um=40.0,
            upsampling_um=5.0,
            sigma_ms=0.25,
            margin_um=30.0,
            prototype=None,
            percentile=5.0,
        ),
        "estimate_motion_kwargs": dict(
            method="decentralized",
            direction="y",
            bin_duration_s=2.0,
            rigid=False,
            bin_um=5.0,
            margin_um=0.0,
            # win_shape="gaussian",
            # win_step_um=50.0,
            # win_sigma_um=150.0,
            win_shape="gaussian",
            win_step_um=100.0,
            win_sigma_um=200.0,
            histogram_depth_smooth_um=5.0,
            histogram_time_smooth_s=None,
            pairwise_displacement_method="conv",
            max_displacement_um=100.0,
            weight_scale="linear",
            error_sigma=0.2,
            conv_engine=None,
            torch_device=None,
            batch_size=1,
            corr_threshold=0.0,
            time_horizon_s=None,
            convergence_method="lsmr",
            soft_weights=False,
            normalized_xcorr=True,
            centered_xcorr=True,
            temporal_prior=True,
            spatial_prior=False,
            force_spatial_median_continuity=False,
            reference_displacement="median",
            reference_displacement_time_s=0,
            robust_regression_sigma=2,
            weight_with_amplitude=False,
        ),
        "interpolate_motion_kwargs": dict(
            direction=1,
            border_mode="remove_channels",
            spatial_interpolation_method="idw",
            num_closest=3,
        ),
    },
    # This preset is a super fast rigid estimation with center of mass
    "rigid_fast": {
        "doc": "Rigid and not super accurate but fast. Use center of mass.",
        "detect_kwargs": dict(
            method="locally_exclusive",
            peak_sign="neg",
            detect_threshold=8.0,
            exclude_sweep_ms=0.1,
            radius_um=50,
        ),
        "select_kwargs": dict(),
        "localize_peaks_kwargs": dict(
            method="center_of_mass",
            radius_um=75.0,
            feature="ptp",
        ),
        "estimate_motion_kwargs": dict(
            method="decentralized",
            bin_duration_s=10.0,
            rigid=True,
        ),
        "interpolate_motion_kwargs": dict(
            direction=1,
            border_mode="remove_channels",
            spatial_interpolation_method="idw",
            num_closest=3,
        ),
    },
    # This preset try to mimic kilosort2.5 motion estimator
    "kilosort_like": {
        "doc": "Mimic the drift correction of kilosort (grid_convolution + iterative_template)",
        "detect_kwargs": dict(
            method="locally_exclusive",
            peak_sign="neg",
            detect_threshold=8.0,
            exclude_sweep_ms=0.1,
            radius_um=50,
        ),
        "select_kwargs": dict(),
        "localize_peaks_kwargs": dict(
            method="grid_convolution",
            radius_um=40.0,
            upsampling_um=5.0,
            weight_method={"mode": "gaussian_2d", "sigma_list_um": np.linspace(5, 25, 5)},
            sigma_ms=0.25,
            margin_um=30.0,
            prototype=None,
            percentile=5.0,
        ),
        "estimate_motion_kwargs": dict(
            method="iterative_template",
            bin_duration_s=2.0,
            rigid=False,
            win_step_um=50.0,
            win_sigma_um=150.0,
            margin_um=0,
            win_shape="rect",
        ),
        "interpolate_motion_kwargs": dict(
            direction=1,
            border_mode="force_extrapolate",
            spatial_interpolation_method="kriging",
            sigma_um=[20.0, 30],
            p=1,
        ),
    },
    # empty preset
    "": {
        "detect_kwargs": {},
        "select_kwargs": {},
        "localize_peaks_kwargs": {},
        "estimate_motion_kwargs": {},
        "interpolate_motion_kwargs": {},
    },
}


def correct_motion(
    recording,
    preset="nonrigid_accurate",
    folder=None,
    output_motion_info=False,
    detect_kwargs={},
    select_kwargs={},
    localize_peaks_kwargs={},
    estimate_motion_kwargs={},
    interpolate_motion_kwargs={},
    **job_kwargs,
):
    """
    High-level function that estimates the motion and interpolates the recording.

    This function has some intermediate steps that can be controlled one by one with parameters:
      * detect peaks
      * (optional) sub-sample peaks to speed up the localization
      * localize peaks
      * estimate the motion
      * create and return a `InterpolateMotionRecording` recording object

    Even if this function is convinient, we recommend to run all step separately for fine tuning.

    Optionally, this function can create a folder with files and figures ready to check.

    This function depends on several modular components of :py:mod:`spikeinterface.sortingcomponents`.

    If select_kwargs is None then all peak are used for localized.

    The recording must be preprocessed (filter and denoised at least), and we recommend to not use whithening before motion
    estimation.

    Parameters for each step are handled as separate dictionaries.
    For more information please check the documentation of the following functions:

      * :py:func:`~spikeinterface.sortingcomponents.peak_detection.detect_peaks`
      * :py:func:`~spikeinterface.sortingcomponents.peak_selection.select_peaks`
      * :py:func:`~spikeinterface.sortingcomponents.peak_localization.localize_peaks`
      * :py:func:`~spikeinterface.sortingcomponents.motion_estimation.estimate_motion`
      * :py:func:`~spikeinterface.sortingcomponents.motion_interpolation.interpolate_motion`


    Possible presets: {}

    Parameters
    ----------
    recording: RecordingExtractor
        The recording extractor to be transformed
    preset: str, default: "nonrigid_accurate"
        The preset name
    folder: Path str or None, default: None
        If not None then intermediate motion info are saved into a folder
    output_motion_info: bool, default: False
        If True, then the function returns a `motion_info` dictionary that contains variables
        to check intermediate steps (motion_histogram, non_rigid_windows, pairwise_displacement)
        This dictionary is the same when reloaded from the folder
    detect_kwargs: dict
        Optional parameters to overwrite the ones in the preset for "detect" step.
    select_kwargs: dict
        If not None, optional parameters to overwrite the ones in the preset for "select" step.
        If None, the "select" step is skipped.
    localize_peaks_kwargs: dict
        Optional parameters to overwrite the ones in the preset for "localize" step.
    estimate_motion_kwargs: dict
        Optional parameters to overwrite the ones in the preset for "estimate_motion" step.
    interpolate_motion_kwargs: dict
        Optional parameters to overwrite the ones in the preset for "detect" step.

    {}

    Returns
    -------
    recording_corrected: Recording
        The motion corrected recording
    motion_info: dict
        Optional output if `output_motion_info=True`
    """

    # local import are important because "sortingcomponents" is not important by default
    from spikeinterface.sortingcomponents.peak_detection import detect_peaks, detect_peak_methods
    from spikeinterface.sortingcomponents.peak_selection import select_peaks
    from spikeinterface.sortingcomponents.peak_localization import localize_peaks, localize_peak_methods
    from spikeinterface.sortingcomponents.motion_estimation import estimate_motion
    from spikeinterface.sortingcomponents.motion_interpolation import InterpolateMotionRecording
    from spikeinterface.core.node_pipeline import ExtractDenseWaveforms, run_node_pipeline

    # get preset params and update if necessary
    params = motion_options_preset[preset]
    detect_kwargs = dict(params["detect_kwargs"], **detect_kwargs)
    select_kwargs = dict(params["select_kwargs"], **select_kwargs)
    localize_peaks_kwargs = dict(params["localize_peaks_kwargs"], **localize_peaks_kwargs)
    estimate_motion_kwargs = dict(params["estimate_motion_kwargs"], **estimate_motion_kwargs)
    interpolate_motion_kwargs = dict(params["interpolate_motion_kwargs"], **interpolate_motion_kwargs)
    do_selection = len(select_kwargs) > 0

    # params
    parameters = dict(
        detect_kwargs=detect_kwargs,
        select_kwargs=select_kwargs,
        localize_peaks_kwargs=localize_peaks_kwargs,
        estimate_motion_kwargs=estimate_motion_kwargs,
        interpolate_motion_kwargs=interpolate_motion_kwargs,
        job_kwargs=job_kwargs,
        sampling_frequency=recording.sampling_frequency,
    )

    if output_motion_info:
        motion_info = {}
    else:
        motion_info = None

    job_kwargs = fix_job_kwargs(job_kwargs)
    noise_levels = get_noise_levels(recording, return_scaled=False)

    if folder is not None:
        folder = Path(folder)
        folder.mkdir(exist_ok=True, parents=True)

        (folder / "parameters.json").write_text(json.dumps(parameters, indent=4, cls=SIJsonEncoder), encoding="utf8")
        if recording.check_serializability("json"):
            recording.dump_to_json(folder / "recording.json")

    if not do_selection:
        # maybe do this directly in the folder when not None, but might be slow on external storage
        gather_mode = "memory"
        # node detect
        method = detect_kwargs.pop("method", "locally_exclusive")
        method_class = detect_peak_methods[method]
        node0 = method_class(recording, **detect_kwargs)

        node1 = ExtractDenseWaveforms(recording, parents=[node0], ms_before=0.1, ms_after=0.3)

        # node nolcalize
        method = localize_peaks_kwargs.pop("method", "center_of_mass")
        method_class = localize_peak_methods[method]
        node2 = method_class(recording, parents=[node0, node1], return_output=True, **localize_peaks_kwargs)
        pipeline_nodes = [node0, node1, node2]
        t0 = time.perf_counter()
        peaks, peak_locations = run_node_pipeline(
            recording,
            pipeline_nodes,
            job_kwargs,
            job_name="detect and localize",
            gather_mode=gather_mode,
            gather_kwargs=None,
            squeeze_output=False,
            folder=None,
            names=None,
        )
        t1 = time.perf_counter()
        run_times = dict(
            detect_and_localize=t1 - t0,
        )
    else:
        # localization is done after select_peaks()
        pipeline_nodes = None

        t0 = time.perf_counter()
        peaks = detect_peaks(recording, noise_levels=noise_levels, pipeline_nodes=None, **detect_kwargs, **job_kwargs)
        t1 = time.perf_counter()
        # salect some peaks
        peaks = select_peaks(peaks, **select_kwargs, **job_kwargs)
        t2 = time.perf_counter()
        peak_locations = localize_peaks(recording, peaks, **localize_peaks_kwargs, **job_kwargs)
        t3 = time.perf_counter()

        run_times = dict(
            detect_peaks=t1 - t0,
            select_peaks=t2 - t1,
            localize_peaks=t3 - t2,
        )
    if folder is not None:
        np.save(folder / "peaks.npy", peaks)
        np.save(folder / "peak_locations.npy", peak_locations)

    t0 = time.perf_counter()
    motion, temporal_bins, spatial_bins = estimate_motion(recording, peaks, peak_locations, **estimate_motion_kwargs)
    t1 = time.perf_counter()
    run_times["estimate_motion"] = t1 - t0

    recording_corrected = InterpolateMotionRecording(
        recording, motion, temporal_bins, spatial_bins, **interpolate_motion_kwargs
    )

    if folder is not None:
        (folder / "run_times.json").write_text(json.dumps(run_times, indent=4), encoding="utf8")

        np.save(folder / "temporal_bins.npy", temporal_bins)
        np.save(folder / "motion.npy", motion)
        if spatial_bins is not None:
            np.save(folder / "spatial_bins.npy", spatial_bins)

    if output_motion_info:
        motion_info = dict(
            parameters=parameters,
            run_times=run_times,
            peaks=peaks,
            peak_locations=peak_locations,
            temporal_bins=temporal_bins,
            spatial_bins=spatial_bins,
            motion=motion,
        )
        return recording_corrected, motion_info
    else:
        return recording_corrected


_doc_presets = "\n"
for k, v in motion_options_preset.items():
    if k == "":
        continue
    doc = v["doc"]
    _doc_presets = _doc_presets + f"      * {k}: {doc}\n"

correct_motion.__doc__ = correct_motion.__doc__.format(_doc_presets, _shared_job_kwargs_doc)


def load_motion_info(folder):
    folder = Path(folder)

    motion_info = {}

    with open(folder / "parameters.json") as f:
        motion_info["parameters"] = json.load(f)

    with open(folder / "run_times.json") as f:
        motion_info["run_times"] = json.load(f)

    array_names = ("peaks", "peak_locations", "temporal_bins", "spatial_bins", "motion")
    for name in array_names:
        if (folder / f"{name}.npy").exists():
            motion_info[name] = np.load(folder / f"{name}.npy")
        else:
            motion_info[name] = None

    return motion_info<|MERGE_RESOLUTION|>--- conflicted
+++ resolved
@@ -79,11 +79,7 @@
             method="locally_exclusive",
             peak_sign="neg",
             detect_threshold=8.0,
-<<<<<<< HEAD
-            exclude_sweep_ms=0.1,
-=======
             exclude_sweep_ms=0.5,
->>>>>>> 566fff5b
             radius_um=50,
         ),
         "select_kwargs": dict(),
