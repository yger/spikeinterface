--- conflicted
+++ resolved
@@ -10,17 +10,12 @@
     extension_class = SpikeLocationsCalculator
     extension_data_names = ["spike_locations"]
     extension_function_kwargs_list = [
-<<<<<<< HEAD
-        dict(method="center_of_mass", chunk_size=10000, n_jobs=1, channel_from_template=True),
-        dict(method="center_of_mass", chunk_size=10000, n_jobs=1, channel_from_template=False),
-=======
         dict(
             method="center_of_mass", chunk_size=10000, n_jobs=1, spike_retriver_kwargs=dict(channel_from_template=True)
         ),
         dict(
             method="center_of_mass", chunk_size=10000, n_jobs=1, spike_retriver_kwargs=dict(channel_from_template=False)
         ),
->>>>>>> ef095c2f
         dict(method="center_of_mass", chunk_size=10000, n_jobs=1, outputs="by_unit"),
         dict(method="monopolar_triangulation", chunk_size=10000, n_jobs=1, outputs="by_unit"),
         dict(method="monopolar_triangulation", chunk_size=10000, n_jobs=1, outputs="by_unit"),
