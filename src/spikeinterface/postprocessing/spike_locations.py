import numpy as np

from spikeinterface.core.job_tools import _shared_job_kwargs_doc, fix_job_kwargs

from spikeinterface.core.template_tools import get_template_extremum_channel, get_template_extremum_channel_peak_shift

from spikeinterface.core.waveform_extractor import WaveformExtractor, BaseWaveformExtractorExtension
from spikeinterface.core.node_pipeline import SpikeRetriever


class SpikeLocationsCalculator(BaseWaveformExtractorExtension):
    """
    Computes spike locations from WaveformExtractor.

    Parameters
    ----------
    waveform_extractor: WaveformExtractor
        A waveform extractor object
    """

    extension_name = "spike_locations"

    def __init__(self, waveform_extractor):
        BaseWaveformExtractorExtension.__init__(self, waveform_extractor)

        extremum_channel_inds = get_template_extremum_channel(self.waveform_extractor, outputs="index")
        self.spikes = self.waveform_extractor.sorting.to_spike_vector(extremum_channel_inds=extremum_channel_inds)

    def _set_params(
        self,
        ms_before=0.5,
        ms_after=0.5,
        spike_retriver_kwargs=dict(
<<<<<<< HEAD
            channel_from_template=False,
            radius_um=50,
            peaks_sign="neg",
=======
            channel_from_template=True,
            radius_um=50,
            peak_sign="neg",
>>>>>>> ef095c2f
        ),
        method="center_of_mass",
        method_kwargs={},
    ):
        params = dict(
            ms_before=ms_before, ms_after=ms_after, spike_retriver_kwargs=spike_retriver_kwargs, method=method
        )
        params.update(**method_kwargs)
        return params

    def _select_extension_data(self, unit_ids):
        old_unit_ids = self.waveform_extractor.sorting.unit_ids
        unit_inds = np.flatnonzero(np.isin(old_unit_ids, unit_ids))

        spike_mask = np.isin(self.spikes["unit_index"], unit_inds)
        new_spike_locations = self._extension_data["spike_locations"][spike_mask]
        return dict(spike_locations=new_spike_locations)

    def _run(self, **job_kwargs):
        """
        This function first transforms the sorting object into a `peaks` numpy array and then
        uses the`sortingcomponents.peak_localization.localize_peaks()` function to triangulate
        spike locations.
        """
        from spikeinterface.sortingcomponents.peak_localization import _run_localization_from_peak_source

        job_kwargs = fix_job_kwargs(job_kwargs)

        we = self.waveform_extractor

        extremum_channel_inds = get_template_extremum_channel(we, peak_sign="neg", outputs="index")

        params = self._params.copy()
        spike_retriver_kwargs = params.pop("spike_retriver_kwargs")

        spike_retriever = SpikeRetriever(
            we.recording, we.sorting, extremum_channel_inds=extremum_channel_inds, **spike_retriver_kwargs
        )
        spike_locations = _run_localization_from_peak_source(we.recording, spike_retriever, **params, **job_kwargs)

        self._extension_data["spike_locations"] = spike_locations

    def get_data(self, outputs="concatenated"):
        """
        Get computed spike locations

        Parameters
        ----------
        outputs : str, optional
            'concatenated' or 'by_unit', by default 'concatenated'

        Returns
        -------
        spike_locations : np.array or dict
            The spike locations as a structured array (outputs='concatenated') or
            as a dict with units as key and spike locations as values.
        """
        we = self.waveform_extractor
        sorting = we.sorting

        if outputs == "concatenated":
            return self._extension_data["spike_locations"]

        elif outputs == "by_unit":
            locations_by_unit = []
            for segment_index in range(self.waveform_extractor.get_num_segments()):
                i0 = np.searchsorted(self.spikes["segment_index"], segment_index, side="left")
                i1 = np.searchsorted(self.spikes["segment_index"], segment_index, side="right")
                spikes = self.spikes[i0:i1]
                locations = self._extension_data["spike_locations"][i0:i1]

                locations_by_unit.append({})
                for unit_ind, unit_id in enumerate(sorting.unit_ids):
                    mask = spikes["unit_index"] == unit_ind
                    locations_by_unit[segment_index][unit_id] = locations[mask]
            return locations_by_unit

    @staticmethod
    def get_extension_function():
        return compute_spike_locations


WaveformExtractor.register_extension(SpikeLocationsCalculator)


def compute_spike_locations(
    waveform_extractor,
    load_if_exists=False,
    ms_before=0.5,
    ms_after=0.5,
    spike_retriver_kwargs=dict(
<<<<<<< HEAD
        channel_from_template=False,
        radius_um=50,
        peaks_sign="neg",
=======
        channel_from_template=True,
        radius_um=50,
        peak_sign="neg",
>>>>>>> ef095c2f
    ),
    method="center_of_mass",
    method_kwargs={},
    outputs="concatenated",
    **job_kwargs,
):
    """
    Localize spikes in 2D or 3D with several methods given the template.

    Parameters
    ----------
    waveform_extractor : WaveformExtractor
        A waveform extractor object.
    load_if_exists : bool, default: False
        Whether to load precomputed spike locations, if they already exist.
    ms_before : float
        The left window, before a peak, in milliseconds.
    ms_after : float
        The right window, after a peak, in milliseconds.
    spike_retriver_kwargs: dict
<<<<<<< HEAD
        A dict that contains the behavior for getting the maximum channel for each spike.
        This contain dict contains:
=======
        A dictionary to control the behavior for getting the maximum channel for each spike.
        This dictionary contains:
>>>>>>> ef095c2f
            * channel_from_template: bool, default True
                For each spike is the maximum channel computed from template or re estimated at every spikes.
                channel_from_template = True is old behavior but less acurate
                channel_from_template = False is slower but more accurate
            * radius_um: float, default 50
                In case channel_from_template=False, this is the radius to get the true peak.
<<<<<<< HEAD
            * peaks_sign="neg"
=======
            * peak_sign="neg"
>>>>>>> ef095c2f
                In case channel_from_template=False, this is the peak sign.
    method : str
        'center_of_mass' / 'monopolar_triangulation' / 'grid_convolution'
    method_kwargs : dict
        Other kwargs depending on the method.
    outputs : str
        'concatenated' (default) / 'by_unit'
    {}

    Returns
    -------
    spike_locations: np.array or list of dict
        The spike locations.
            - If 'concatenated' all locations for all spikes and all units are concatenated
            - If 'by_unit', locations are returned as a list (for segments) of dictionaries (for units)
    """
    if load_if_exists and waveform_extractor.is_extension(SpikeLocationsCalculator.extension_name):
        slc = waveform_extractor.load_extension(SpikeLocationsCalculator.extension_name)
    else:
        slc = SpikeLocationsCalculator(waveform_extractor)
        slc.set_params(
            ms_before=ms_before,
            ms_after=ms_after,
            spike_retriver_kwargs=spike_retriver_kwargs,
            method=method,
            method_kwargs=method_kwargs,
        )
        slc.run(**job_kwargs)

    locs = slc.get_data(outputs=outputs)
    return locs


compute_spike_locations.__doc__.format(_shared_job_kwargs_doc)<|MERGE_RESOLUTION|>--- conflicted
+++ resolved
@@ -31,15 +31,9 @@
         ms_before=0.5,
         ms_after=0.5,
         spike_retriver_kwargs=dict(
-<<<<<<< HEAD
-            channel_from_template=False,
-            radius_um=50,
-            peaks_sign="neg",
-=======
             channel_from_template=True,
             radius_um=50,
             peak_sign="neg",
->>>>>>> ef095c2f
         ),
         method="center_of_mass",
         method_kwargs={},
@@ -131,15 +125,9 @@
     ms_before=0.5,
     ms_after=0.5,
     spike_retriver_kwargs=dict(
-<<<<<<< HEAD
-        channel_from_template=False,
-        radius_um=50,
-        peaks_sign="neg",
-=======
         channel_from_template=True,
         radius_um=50,
         peak_sign="neg",
->>>>>>> ef095c2f
     ),
     method="center_of_mass",
     method_kwargs={},
@@ -160,24 +148,15 @@
     ms_after : float
         The right window, after a peak, in milliseconds.
     spike_retriver_kwargs: dict
-<<<<<<< HEAD
-        A dict that contains the behavior for getting the maximum channel for each spike.
-        This contain dict contains:
-=======
         A dictionary to control the behavior for getting the maximum channel for each spike.
         This dictionary contains:
->>>>>>> ef095c2f
             * channel_from_template: bool, default True
                 For each spike is the maximum channel computed from template or re estimated at every spikes.
                 channel_from_template = True is old behavior but less acurate
                 channel_from_template = False is slower but more accurate
             * radius_um: float, default 50
                 In case channel_from_template=False, this is the radius to get the true peak.
-<<<<<<< HEAD
-            * peaks_sign="neg"
-=======
             * peak_sign="neg"
->>>>>>> ef095c2f
                 In case channel_from_template=False, this is the peak sign.
     method : str
         'center_of_mass' / 'monopolar_triangulation' / 'grid_convolution'
