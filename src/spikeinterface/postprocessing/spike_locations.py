import numpy as np

from spikeinterface.core.job_tools import _shared_job_kwargs_doc, fix_job_kwargs

from spikeinterface.core.template_tools import get_template_extremum_channel, get_template_extremum_channel_peak_shift

from spikeinterface.core.waveform_extractor import WaveformExtractor, BaseWaveformExtractorExtension
from spikeinterface.core.node_pipeline import SpikeRetriever


class SpikeLocationsCalculator(BaseWaveformExtractorExtension):
    """
    Computes spike locations from WaveformExtractor.

    Parameters
    ----------
    waveform_extractor: WaveformExtractor
        A waveform extractor object
    """

    extension_name = "spike_locations"

    def __init__(self, waveform_extractor):
        BaseWaveformExtractorExtension.__init__(self, waveform_extractor)

        extremum_channel_inds = get_template_extremum_channel(self.waveform_extractor, outputs="index")
        self.spikes = self.waveform_extractor.sorting.to_spike_vector(extremum_channel_inds=extremum_channel_inds)

    def _set_params(
<<<<<<< HEAD
        self, ms_before=0.5, ms_after=0.5, channel_from_template=True, method="center_of_mass", method_kwargs={}
    ):
        params = dict(
            ms_before=ms_before, ms_after=ms_after, channel_from_template=channel_from_template, method=method
=======
        self,
        ms_before=0.5,
        ms_after=0.5,
        spike_retriver_kwargs=dict(
            channel_from_template=False,
            radius_um=50,
            peaks_sign="neg",
        ),
        method="center_of_mass",
        method_kwargs={},
    ):
        params = dict(
            ms_before=ms_before, ms_after=ms_after, spike_retriver_kwargs=spike_retriver_kwargs, method=method
>>>>>>> 0c790f46
        )
        params.update(**method_kwargs)
        return params

    def _select_extension_data(self, unit_ids):
        old_unit_ids = self.waveform_extractor.sorting.unit_ids
        unit_inds = np.flatnonzero(np.isin(old_unit_ids, unit_ids))

        spike_mask = np.isin(self.spikes["unit_index"], unit_inds)
        new_spike_locations = self._extension_data["spike_locations"][spike_mask]
        return dict(spike_locations=new_spike_locations)

    def _run(self, **job_kwargs):
        """
        This function first transforms the sorting object into a `peaks` numpy array and then
        uses the`sortingcomponents.peak_localization.localize_peaks()` function to triangulate
        spike locations.
        """
        from spikeinterface.sortingcomponents.peak_localization import _run_localization_from_peak_source

        job_kwargs = fix_job_kwargs(job_kwargs)

        we = self.waveform_extractor

        extremum_channel_inds = get_template_extremum_channel(we, peak_sign="neg", outputs="index")

        params = self._params.copy()
<<<<<<< HEAD
        channel_from_template = params.pop("channel_from_template")

        # @alessio @pierre: where do we expose the parameters of radius for the retriever (this is not the same as the one for locatization it is smaller) ???
        spike_retriever = SpikeRetriever(
            we.recording,
            we.sorting,
            channel_from_template=channel_from_template,
            extremum_channel_inds=extremum_channel_inds,
            radius_um=50,
            peak_sign=self._params.get("peaks_sign", "neg"),
=======
        spike_retriver_kwargs = params.pop("spike_retriver_kwargs")

        spike_retriever = SpikeRetriever(
            we.recording, we.sorting, extremum_channel_inds=extremum_channel_inds, **spike_retriver_kwargs
>>>>>>> 0c790f46
        )
        spike_locations = _run_localization_from_peak_source(we.recording, spike_retriever, **params, **job_kwargs)

        self._extension_data["spike_locations"] = spike_locations

    def get_data(self, outputs="concatenated"):
        """
        Get computed spike locations

        Parameters
        ----------
        outputs : str, optional
            'concatenated' or 'by_unit', by default 'concatenated'

        Returns
        -------
        spike_locations : np.array or dict
            The spike locations as a structured array (outputs='concatenated') or
            as a dict with units as key and spike locations as values.
        """
        we = self.waveform_extractor
        sorting = we.sorting

        if outputs == "concatenated":
            return self._extension_data["spike_locations"]

        elif outputs == "by_unit":
            locations_by_unit = []
            for segment_index in range(self.waveform_extractor.get_num_segments()):
                i0 = np.searchsorted(self.spikes["segment_index"], segment_index, side="left")
                i1 = np.searchsorted(self.spikes["segment_index"], segment_index, side="right")
                spikes = self.spikes[i0:i1]
                locations = self._extension_data["spike_locations"][i0:i1]

                locations_by_unit.append({})
                for unit_ind, unit_id in enumerate(sorting.unit_ids):
                    mask = spikes["unit_index"] == unit_ind
                    locations_by_unit[segment_index][unit_id] = locations[mask]
            return locations_by_unit

    @staticmethod
    def get_extension_function():
        return compute_spike_locations


WaveformExtractor.register_extension(SpikeLocationsCalculator)

# @alessio @pierre: channel_from_template=True is the old behavior but this is not accurate
# what do we put by default ?


def compute_spike_locations(
    waveform_extractor,
    load_if_exists=False,
    ms_before=0.5,
    ms_after=0.5,
<<<<<<< HEAD
    channel_from_template=True,
=======
    spike_retriver_kwargs=dict(
        channel_from_template=False,
        radius_um=50,
        peaks_sign="neg",
    ),
>>>>>>> 0c790f46
    method="center_of_mass",
    method_kwargs={},
    outputs="concatenated",
    **job_kwargs,
):
    """
    Localize spikes in 2D or 3D with several methods given the template.

    Parameters
    ----------
    waveform_extractor : WaveformExtractor
        A waveform extractor object.
    load_if_exists : bool, default: False
        Whether to load precomputed spike locations, if they already exist.
    ms_before : float
        The left window, before a peak, in milliseconds.
    ms_after : float
        The right window, after a peak, in milliseconds.
<<<<<<< HEAD
    channel_from_template: bool, default True
        For each spike is the maximum channel computed from template or re estimated at every spikes.
        channel_from_template = True is old behavior but less acurate
        channel_from_template = False is slower but more accurate
=======
    spike_retriver_kwargs: dict
        A dict that contains the behavior for getting the maximum channel for each spike.
        This contain dict contains:
            * channel_from_template: bool, default True
                For each spike is the maximum channel computed from template or re estimated at every spikes.
                channel_from_template = True is old behavior but less acurate
                channel_from_template = False is slower but more accurate
            * radius_um: float, default 50
                In case channel_from_template=False, this is the radius to get the true peak.
            * peaks_sign="neg"
                In case channel_from_template=False, this is the peak sign.
>>>>>>> 0c790f46
    method : str
        'center_of_mass' / 'monopolar_triangulation' / 'grid_convolution'
    method_kwargs : dict
        Other kwargs depending on the method.
    outputs : str
        'concatenated' (default) / 'by_unit'
    {}

    Returns
    -------
    spike_locations: np.array or list of dict
        The spike locations.
            - If 'concatenated' all locations for all spikes and all units are concatenated
            - If 'by_unit', locations are returned as a list (for segments) of dictionaries (for units)
    """
    if load_if_exists and waveform_extractor.is_extension(SpikeLocationsCalculator.extension_name):
        slc = waveform_extractor.load_extension(SpikeLocationsCalculator.extension_name)
    else:
        slc = SpikeLocationsCalculator(waveform_extractor)
        slc.set_params(
            ms_before=ms_before,
            ms_after=ms_after,
<<<<<<< HEAD
            channel_from_template=channel_from_template,
=======
            spike_retriver_kwargs=spike_retriver_kwargs,
>>>>>>> 0c790f46
            method=method,
            method_kwargs=method_kwargs,
        )
        slc.run(**job_kwargs)

    locs = slc.get_data(outputs=outputs)
    return locs


compute_spike_locations.__doc__.format(_shared_job_kwargs_doc)<|MERGE_RESOLUTION|>--- conflicted
+++ resolved
@@ -27,12 +27,6 @@
         self.spikes = self.waveform_extractor.sorting.to_spike_vector(extremum_channel_inds=extremum_channel_inds)
 
     def _set_params(
-<<<<<<< HEAD
-        self, ms_before=0.5, ms_after=0.5, channel_from_template=True, method="center_of_mass", method_kwargs={}
-    ):
-        params = dict(
-            ms_before=ms_before, ms_after=ms_after, channel_from_template=channel_from_template, method=method
-=======
         self,
         ms_before=0.5,
         ms_after=0.5,
@@ -46,7 +40,6 @@
     ):
         params = dict(
             ms_before=ms_before, ms_after=ms_after, spike_retriver_kwargs=spike_retriver_kwargs, method=method
->>>>>>> 0c790f46
         )
         params.update(**method_kwargs)
         return params
@@ -74,23 +67,10 @@
         extremum_channel_inds = get_template_extremum_channel(we, peak_sign="neg", outputs="index")
 
         params = self._params.copy()
-<<<<<<< HEAD
-        channel_from_template = params.pop("channel_from_template")
-
-        # @alessio @pierre: where do we expose the parameters of radius for the retriever (this is not the same as the one for locatization it is smaller) ???
-        spike_retriever = SpikeRetriever(
-            we.recording,
-            we.sorting,
-            channel_from_template=channel_from_template,
-            extremum_channel_inds=extremum_channel_inds,
-            radius_um=50,
-            peak_sign=self._params.get("peaks_sign", "neg"),
-=======
         spike_retriver_kwargs = params.pop("spike_retriver_kwargs")
 
         spike_retriever = SpikeRetriever(
             we.recording, we.sorting, extremum_channel_inds=extremum_channel_inds, **spike_retriver_kwargs
->>>>>>> 0c790f46
         )
         spike_locations = _run_localization_from_peak_source(we.recording, spike_retriever, **params, **job_kwargs)
 
@@ -138,24 +118,17 @@
 
 WaveformExtractor.register_extension(SpikeLocationsCalculator)
 
-# @alessio @pierre: channel_from_template=True is the old behavior but this is not accurate
-# what do we put by default ?
-
 
 def compute_spike_locations(
     waveform_extractor,
     load_if_exists=False,
     ms_before=0.5,
     ms_after=0.5,
-<<<<<<< HEAD
-    channel_from_template=True,
-=======
     spike_retriver_kwargs=dict(
         channel_from_template=False,
         radius_um=50,
         peaks_sign="neg",
     ),
->>>>>>> 0c790f46
     method="center_of_mass",
     method_kwargs={},
     outputs="concatenated",
@@ -174,12 +147,6 @@
         The left window, before a peak, in milliseconds.
     ms_after : float
         The right window, after a peak, in milliseconds.
-<<<<<<< HEAD
-    channel_from_template: bool, default True
-        For each spike is the maximum channel computed from template or re estimated at every spikes.
-        channel_from_template = True is old behavior but less acurate
-        channel_from_template = False is slower but more accurate
-=======
     spike_retriver_kwargs: dict
         A dict that contains the behavior for getting the maximum channel for each spike.
         This contain dict contains:
@@ -191,7 +158,6 @@
                 In case channel_from_template=False, this is the radius to get the true peak.
             * peaks_sign="neg"
                 In case channel_from_template=False, this is the peak sign.
->>>>>>> 0c790f46
     method : str
         'center_of_mass' / 'monopolar_triangulation' / 'grid_convolution'
     method_kwargs : dict
@@ -214,11 +180,7 @@
         slc.set_params(
             ms_before=ms_before,
             ms_after=ms_after,
-<<<<<<< HEAD
-            channel_from_template=channel_from_template,
-=======
             spike_retriver_kwargs=spike_retriver_kwargs,
->>>>>>> 0c790f46
             method=method,
             method_kwargs=method_kwargs,
         )
