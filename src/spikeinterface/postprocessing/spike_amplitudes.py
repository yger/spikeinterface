--- conflicted
+++ resolved
@@ -185,7 +185,6 @@
 
 
 def _init_worker_spike_amplitudes(recording, sorting, extremum_channels_index, peak_shifts, return_scaled):
-    # create a local dict per worker
     worker_ctx = {}
     worker_ctx['recording'] = recording
     worker_ctx['sorting'] = sorting
@@ -193,32 +192,8 @@
     worker_ctx['peak_shifts'] = peak_shifts
     worker_ctx['min_shift'] = np.min(peak_shifts)
     worker_ctx['max_shifts'] = np.max(peak_shifts)
-<<<<<<< HEAD
-    
-=======
 
     all_spikes = sorting.get_all_spike_trains(outputs='unit_index')
-=======
-    if isinstance(recording, dict):
-        from spikeinterface.core import load_extractor
-
-        recording = load_extractor(recording)
-    if isinstance(sorting, dict):
-        from spikeinterface.core import load_extractor
->>>>>>> 5b88e70bd9f958c75d65686e8cd67ec56fe65933
-
-        sorting = load_extractor(sorting)
-
-    worker_ctx["recording"] = recording
-    worker_ctx["sorting"] = sorting
-    worker_ctx["return_scaled"] = return_scaled
-    worker_ctx["peak_shifts"] = peak_shifts
-    worker_ctx["min_shift"] = np.min(peak_shifts)
-    worker_ctx["max_shifts"] = np.max(peak_shifts)
-
->>>>>>> c623cb7b
-    all_spikes = sorting.get_all_spike_trains(outputs="unit_index")
-
     worker_ctx["all_spikes"] = all_spikes
     worker_ctx["extremum_channels_index"] = extremum_channels_index
 
