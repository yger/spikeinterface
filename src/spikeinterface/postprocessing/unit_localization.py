--- conflicted
+++ resolved
@@ -575,12 +575,7 @@
     upsampling_um=5,
     depth_um=np.linspace(1, 50.0, 5),
     margin_um=50,
-<<<<<<< HEAD
-    decay_power=1,
-    sparsity_threshold=0.5,
-=======
     sparsity_threshold=0.25,
->>>>>>> 987060ba
 ):
     import sklearn.metrics
 
