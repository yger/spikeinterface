--- conflicted
+++ resolved
@@ -436,26 +436,15 @@
     unit_ids = waveform_extractor.sorting.unit_ids
 
     weights_sparsity_mask = weights > 0
-<<<<<<< HEAD
-=======
-
->>>>>>> 566fff5b
     nb_weights = weights.shape[0]
     unit_location = np.zeros((unit_ids.size, 3), dtype="float64")
     for i, unit_id in enumerate(unit_ids):
         main_chan = peak_channels[unit_id]
         wf = templates[i, :, :]
-<<<<<<< HEAD
-        nearest_templates = nearest_template_mask[main_chan, :]
-        channel_mask = np.sum(weights_sparsity_mask[:, :, nearest_templates], axis=(0, 2)) > 0
-        num_templates = np.sum(nearest_templates)
-        sub_w = weights[:, channel_mask, :][:, :, nearest_templates]
-=======
         nearest_mask = nearest_template_mask[main_chan, :]
         channel_mask = np.sum(weights_sparsity_mask[:, :, nearest_mask], axis=(0, 2)) > 0
         num_templates = np.sum(nearest_mask)
         sub_w = weights[:, channel_mask, :][:, :, nearest_mask]
->>>>>>> 566fff5b
         global_products = (wf[:, channel_mask] * prototype).sum(axis=0)
 
         dot_products = np.zeros((nb_weights, num_templates), dtype=np.float32)
@@ -474,22 +463,14 @@
             dot_products[dot_products < thresholds] = 0
         dot_products[mask] = 0
 
-<<<<<<< HEAD
-        nearest_templates = template_positions[nearest_templates]
-=======
         nearest_templates = template_positions[nearest_mask]
->>>>>>> 566fff5b
         for count in range(nb_weights):
             unit_location[i, :2] += np.dot(dot_products[count], nearest_templates)
 
         scalar_products = dot_products.sum(1)
         unit_location[i, 2] = np.dot(z_factors, scalar_products)
-<<<<<<< HEAD
-        unit_location[i] /= scalar_products.sum()
-=======
         with np.errstate(divide="ignore", invalid="ignore"):
             unit_location[i] /= scalar_products.sum()
->>>>>>> 566fff5b
     unit_location = np.nan_to_num(unit_location)
 
     return unit_location
@@ -650,17 +631,10 @@
     dist = sklearn.metrics.pairwise_distances(contact_locations, template_positions)
     nearest_template_mask = dist <= radius_um
     weights, z_factors = get_convolution_weights(dist, **weight_method)
-<<<<<<< HEAD
 
     return template_positions, weights, nearest_template_mask, z_factors
 
 
-=======
-
-    return template_positions, weights, nearest_template_mask, z_factors
-
-
->>>>>>> 566fff5b
 def get_convolution_weights(
     distances,
     z_list_um=np.linspace(0, 120.0, 5),
@@ -714,10 +688,7 @@
             weights[count] = np.exp(-(distances**2) / alpha)
         z_factors = sigma_list_um
 
-<<<<<<< HEAD
-
-=======
->>>>>>> 566fff5b
+
     # normalize to get normalized values in [0, 1]
     with np.errstate(divide="ignore", invalid="ignore"):
         norm = np.linalg.norm(weights, axis=1)[:, np.newaxis, :]
