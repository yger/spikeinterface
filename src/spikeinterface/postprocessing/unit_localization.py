--- conflicted
+++ resolved
@@ -374,19 +374,11 @@
     radius_um=50.0,
     upsampling_um=5,
     depth_um=np.linspace(5, 150.0, 10),
-<<<<<<< HEAD
-    decay_power=2,
+    decay_power=1,
     sigma_ms=0.25,
     margin_um=50,
     prototype=None,
     percentile=20,
-=======
-    decay_power=1,
-    sigma_ms=0.25,
-    margin_um=50,
-    prototype=None,
-    percentile=0,
->>>>>>> 4379b698
     sparsity_threshold=0.01,
     mode="2d",
 ):
@@ -405,11 +397,7 @@
         Upsampling resolution for the grid of templates
     depth_um: np.array, default: np.linspace(5, 150.0, 10)
         Putative depth of the fake templates
-<<<<<<< HEAD
-    decay_power: float, default: 2
-=======
     decay_power: float, default: 1
->>>>>>> 4379b698
         The decay power as function of the distances for the amplitudes
     sigma_ms: float, default: 0.25
         The temporal decay of the fake templates
@@ -470,11 +458,7 @@
         num_templates = np.sum(nearest_templates)
         global_products = ((wf[:, channel_mask] / amplitude) * prototype).sum(axis=0)
 
-<<<<<<< HEAD
-        mid_depth = 0 #len(depth_um) // 2
-=======
         mid_depth = 0  # len(depth_um) // 2
->>>>>>> 4379b698
         w = weights[mid_depth, :, :][channel_mask, :][:, nearest_templates]
         dot_products = np.dot(global_products, w)
 
@@ -486,16 +470,11 @@
         unit_location[i, :2] = np.dot(dot_products, template_positions[nearest_templates]) / dot_products.sum()
 
         if mode == "3d":
-<<<<<<< HEAD
-            best_template = np.argmin(np.linalg.norm(template_positions - unit_location[i, :2], axis=1))
-            w = weights[:, channel_mask][:, :, best_template]
-=======
             best_template = np.argmin(
                 np.linalg.norm(template_positions[nearest_templates] - unit_location[i, :2], axis=1)
             )
             w = weights[:, channel_mask][:, :, nearest_templates]
             w = w[:, :, best_template]
->>>>>>> 4379b698
             dot_products = np.dot(w, global_products)
             # dot_products = np.maximum(0, dot_products)
             # if percentile < 100:
@@ -602,11 +581,7 @@
 
 
 def get_grid_convolution_templates_and_weights(
-<<<<<<< HEAD
-    contact_locations, radius_um=50, upsampling_um=5, depth_um=np.linspace(5, 150.0, 10), margin_um=50, decay_power=2
-=======
     contact_locations, radius_um=50, upsampling_um=5, depth_um=np.linspace(5, 150.0, 10), margin_um=50, decay_power=1
->>>>>>> 4379b698
 ):
     import sklearn.metrics
 
