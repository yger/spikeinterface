--- conflicted
+++ resolved
@@ -374,17 +374,12 @@
     radius_um=50.0,
     upsampling_um=5,
     depth_um=np.linspace(5, 150.0, 10),
-<<<<<<< HEAD
-    decay_power=1,
-=======
     decay_power=2,
->>>>>>> 08a80e58
     sigma_ms=0.25,
     margin_um=50,
     prototype=None,
     percentile=20,
     sparsity_threshold=0.01,
-    mode="2d",
 ):
     """
     Estimate the positions of the templates from a large grid of fake templates
@@ -430,11 +425,7 @@
 
     time_axis = np.arange(-nbefore, nafter) * 1000 / fs
     if prototype is None:
-<<<<<<< HEAD
-        prototype = np.exp(-(time_axis**2) / (2 * (sigma_ms**2)))
-=======
         prototype = -np.exp(-(time_axis**2) / (2 * (sigma_ms**2)))
->>>>>>> 08a80e58
     prototype = prototype[:, np.newaxis]
 
     template_positions, weights, nearest_template_mask = get_grid_convolution_templates_and_weights(
@@ -449,18 +440,8 @@
 
     weights_sparsity_mask = weights > sparsity_threshold
 
-<<<<<<< HEAD
-    assert mode in ("2d", "3d"), "mode can be '2d' or '3d'"
-    if mode == "2d":
-        ndim = 2
-    else:
-        ndim = 3
-
-    unit_location = np.zeros((unit_ids.size, ndim), dtype="float64")
-=======
     nb_weights = weights.shape[0]
     unit_location = np.zeros((unit_ids.size, 3), dtype="float64")
->>>>>>> 08a80e58
     for i, unit_id in enumerate(unit_ids):
         main_chan = peak_channels[unit_id]
         wf = templates[i, :, :]
@@ -471,38 +452,16 @@
         global_products = (wf[:, channel_mask] * prototype).sum(axis=0)
         global_products /= np.linalg.norm(global_products)
 
-<<<<<<< HEAD
-        mid_depth = 0  # len(depth_um) // 2
-        w = weights[mid_depth, :, :][channel_mask, :][:, nearest_templates]
-        dot_products = np.dot(global_products, w)
-=======
         dot_products = np.zeros((nb_weights, num_templates), dtype=np.float32)
         for count in range(nb_weights):
             w = weights[count, :, :][channel_mask, :][:, nearest_templates]            
             dot_products[count]= np.dot(global_products, w)
->>>>>>> 08a80e58
 
         dot_products = np.maximum(0, dot_products)
         if percentile < 100:
             thresholds = np.percentile(dot_products, percentile)
             dot_products[dot_products < thresholds] = 0
 
-<<<<<<< HEAD
-        unit_location[i, :2] = np.dot(dot_products, template_positions[nearest_templates]) / dot_products.sum()
-
-        if mode == "3d":
-            best_template = np.argmin(
-                np.linalg.norm(template_positions[nearest_templates] - unit_location[i, :2], axis=1)
-            )
-            w = weights[:, channel_mask][:, :, nearest_templates]
-            w = w[:, :, best_template]
-            dot_products = np.dot(w, global_products)
-            # dot_products = np.maximum(0, dot_products)
-            # if percentile < 100:
-            #     thresholds = np.percentile(dot_products, percentile)
-            #     dot_products[dot_products < thresholds] = 0
-            unit_location[i, 2] = (dot_products * depth_um).sum() / dot_products.sum()
-=======
         nearest_templates = template_positions[nearest_templates]
         for count in range(nb_weights):
             unit_location[i, :2] += np.dot(dot_products[count], nearest_templates)
@@ -511,7 +470,6 @@
         unit_location[i, 2] = np.dot(depth_um, dot_products.sum(1))
         unit_location[i] /= scalar_products
 
->>>>>>> 08a80e58
     return unit_location
 
 
@@ -641,12 +599,6 @@
     nearest_template_mask = dist <= radius_um
 
     weights = np.zeros((len(depth_um), len(contact_locations), nb_templates), dtype=np.float32)
-<<<<<<< HEAD
-    for count, depth in enumerate(depth_um):
-        weights[count] = (
-            1 / (1 + np.sqrt(dist**2 + depth**2)) ** decay_power
-        )  ##np.exp(-(dist**2) / (2 * (sigma**2)))
-=======
 
     for count, depth in enumerate(depth_um):
         weights[count] = (
@@ -654,18 +606,13 @@
         )
         weights[count] *= (dist <= 2*radius_um)
         #weights[count] = np.exp(-(dist**2) / (2 * (depth**2)))
->>>>>>> 08a80e58
 
     # normalize
     with np.errstate(divide="ignore", invalid="ignore"):
         norm = np.sqrt(np.sum(weights**2, axis=1))[:, np.newaxis, :]
         weights /= norm
-<<<<<<< HEAD
-        weights[~np.isfinite(weights)] = 0.0
-=======
     
     weights[~np.isfinite(weights)] = 0.0
->>>>>>> 08a80e58
 
     return template_positions, weights, nearest_template_mask
 
