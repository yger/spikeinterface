import warnings

import numpy as np


try:
    import numba

    HAVE_NUMBA = True
except ImportError:
    HAVE_NUMBA = False

from ..core import compute_sparsity
from ..core.waveform_extractor import WaveformExtractor, BaseWaveformExtractorExtension
from ..core.template_tools import get_template_extremum_channel


dtype_localize_by_method = {
    "center_of_mass": [("x", "float64"), ("y", "float64")],
    "grid_convolution": [("x", "float64"), ("y", "float64"), ("z", "float64")],
    "peak_channel": [("x", "float64"), ("y", "float64")],
    "monopolar_triangulation": [("x", "float64"), ("y", "float64"), ("z", "float64"), ("alpha", "float64")],
}

possible_localization_methods = list(dtype_localize_by_method.keys())


class UnitLocationsCalculator(BaseWaveformExtractorExtension):
    """
    Comput unit locations from WaveformExtractor.

    Parameters
    ----------
    waveform_extractor: WaveformExtractor
        A waveform extractor object
    """

    extension_name = "unit_locations"

    def __init__(self, waveform_extractor):
        BaseWaveformExtractorExtension.__init__(self, waveform_extractor)

    def _set_params(self, method="center_of_mass", method_kwargs={}):
        params = dict(method=method, method_kwargs=method_kwargs)
        return params

    def _select_extension_data(self, unit_ids):
        unit_inds = self.waveform_extractor.sorting.ids_to_indices(unit_ids)
        new_unit_location = self._extension_data["unit_locations"][unit_inds]
        return dict(unit_locations=new_unit_location)

    def _run(self, **job_kwargs):
        method = self._params["method"]
        method_kwargs = self._params["method_kwargs"]

        assert method in possible_localization_methods

        if method == "center_of_mass":
            unit_location = compute_center_of_mass(self.waveform_extractor, **method_kwargs)
        elif method == "grid_convolution":
            unit_location = compute_grid_convolution(self.waveform_extractor, **method_kwargs)
        elif method == "monopolar_triangulation":
            unit_location = compute_monopolar_triangulation(self.waveform_extractor, **method_kwargs)
        self._extension_data["unit_locations"] = unit_location

    def get_data(self, outputs="numpy"):
        """
        Get the computed unit locations.

        Parameters
        ----------
        outputs : "numpy" | "by_unit", default: "numpy"
            The output format

        Returns
        -------
        unit_locations : np.array or dict
            The unit locations as a Nd array (outputs="numpy") or
            as a dict with units as key and locations as values.
        """
        if outputs == "numpy":
            return self._extension_data["unit_locations"]

        elif outputs == "by_unit":
            locations_by_unit = {}
            for unit_ind, unit_id in enumerate(self.waveform_extractor.sorting.unit_ids):
                locations_by_unit[unit_id] = self._extension_data["unit_locations"][unit_ind]
            return locations_by_unit

    @staticmethod
    def get_extension_function():
        return compute_unit_locations


WaveformExtractor.register_extension(UnitLocationsCalculator)


def compute_unit_locations(
    waveform_extractor, load_if_exists=False, method="monopolar_triangulation", outputs="numpy", **method_kwargs
):
    """
    Localize units in 2D or 3D with several methods given the template.

    Parameters
    ----------
    waveform_extractor: WaveformExtractor
        A waveform extractor object
    load_if_exists : bool, default: False
        Whether to load precomputed unit locations, if they already exist
    method: "center_of_mass" | "monopolar_triangulation" | "grid_convolution", default: "center_of_mass"
        The method to use for localization
    outputs: "numpy" | "by_unit", default: "numpy"
        The output format
    method_kwargs:
        Other kwargs depending on the method

    Returns
    -------
    unit_locations: np.array
        unit location with shape (num_unit, 2) or (num_unit, 3) or (num_unit, 3) (with alpha)
    """
    if load_if_exists and waveform_extractor.is_extension(UnitLocationsCalculator.extension_name):
        ulc = waveform_extractor.load_extension(UnitLocationsCalculator.extension_name)
    else:
        ulc = UnitLocationsCalculator(waveform_extractor)
        ulc.set_params(method=method, method_kwargs=method_kwargs)
        ulc.run()

    unit_locations = ulc.get_data(outputs=outputs)
    return unit_locations


def make_initial_guess_and_bounds(wf_data, local_contact_locations, max_distance_um, initial_z=20):
    # constant for initial guess and bounds
    ind_max = np.argmax(wf_data)
    max_ptp = wf_data[ind_max]
    max_alpha = max_ptp * max_distance_um

    # initial guess is the center of mass
    com = np.sum(wf_data[:, np.newaxis] * local_contact_locations, axis=0) / np.sum(wf_data)
    x0 = np.zeros(4, dtype="float32")
    x0[:2] = com
    x0[2] = initial_z
    initial_alpha = np.sqrt(np.sum((com - local_contact_locations[ind_max, :]) ** 2) + initial_z**2) * max_ptp
    x0[3] = initial_alpha

    # bounds depend on initial guess
    bounds = (
        [x0[0] - max_distance_um, x0[1] - max_distance_um, 1, 0],
        [x0[0] + max_distance_um, x0[1] + max_distance_um, max_distance_um * 10, max_alpha],
    )

    return x0, bounds


def solve_monopolar_triangulation(wf_data, local_contact_locations, max_distance_um, optimizer):
    import scipy.optimize

    x0, bounds = make_initial_guess_and_bounds(wf_data, local_contact_locations, max_distance_um)

    if optimizer == "least_square":
        args = (wf_data, local_contact_locations)
        try:
            output = scipy.optimize.least_squares(estimate_distance_error, x0=x0, bounds=bounds, args=args)
            return tuple(output["x"])
        except Exception as e:
            print(f"scipy.optimize.least_squares error: {e}")
            return (np.nan, np.nan, np.nan, np.nan)

    if optimizer == "minimize_with_log_penality":
        x0 = x0[:3]
        bounds = [(bounds[0][0], bounds[1][0]), (bounds[0][1], bounds[1][1]), (bounds[0][2], bounds[1][2])]
        max_data = wf_data.max()
        args = (wf_data, local_contact_locations, max_data)
        try:
            output = scipy.optimize.minimize(estimate_distance_error_with_log, x0=x0, bounds=bounds, args=args)
            # final alpha
            q = data_at(*output["x"], 1.0, local_contact_locations)
            alpha = (wf_data * q).sum() / np.square(q).sum()
            return (*output["x"], alpha)
        except Exception as e:
            print(f"scipy.optimize.minimize error: {e}")
            return (np.nan, np.nan, np.nan, np.nan)


# ----
# optimizer "least_square"


def estimate_distance_error(vec, wf_data, local_contact_locations):
    # vec dims ar (x, y, z amplitude_factor)
    # given that for contact_location x=dim0 + z=dim1 and y is orthogonal to probe
    dist = np.sqrt(((local_contact_locations - vec[np.newaxis, :2]) ** 2).sum(axis=1) + vec[2] ** 2)
    data_estimated = vec[3] / dist
    err = wf_data - data_estimated
    return err


# ----
# optimizer "minimize_with_log_penality"


def data_at(x, y, z, alpha, local_contact_locations):
    return alpha / np.sqrt(
        np.square(x - local_contact_locations[:, 0]) + np.square(y - local_contact_locations[:, 1]) + np.square(z)
    )


def estimate_distance_error_with_log(vec, wf_data, local_contact_locations, max_data):
    x, y, z = vec
    q = data_at(x, y, z, 1.0, local_contact_locations)
    alpha = (q * wf_data / max_data).sum() / (q * q).sum()
    err = (
        np.square(wf_data / max_data - data_at(x, y, z, alpha, local_contact_locations)).mean()
        - np.log1p(10.0 * z) / 10000.0
    )
    return err


def compute_monopolar_triangulation(
    waveform_extractor,
    optimizer="minimize_with_log_penality",
    radius_um=75,
    max_distance_um=1000,
    return_alpha=False,
    enforce_decrease=False,
    feature="ptp",
):
    """
    Localize unit with monopolar triangulation.
    This method is from Julien Boussard, Erdem Varol and Charlie Windolf
    https://www.biorxiv.org/content/10.1101/2021.11.05.467503v1

    There are 2 implementations of the 2 optimizer variants:
      * https://github.com/int-brain-lab/spikes_localization_registration/blob/main/localization_pipeline/localizer.py
      * https://github.com/cwindolf/spike-psvae/blob/main/spike_psvae/localization.py

    Important note about axis:
      * x/y are dimmension on the probe plane (dim0, dim1)
      * y is the depth by convention
      * z it the orthogonal axis to the probe plan (dim2)

    Code from Erdem, Julien and Charlie do not use the same convention!!!


    Parameters
    ----------
    waveform_extractor:WaveformExtractor
        A waveform extractor object
    method: "least_square" | "minimize_with_log_penality", default: "least_square"
       The optimizer to use
    radius_um: float, default: 75
        For channel sparsity
    max_distance_um: float, default: 1000
        to make bounddary in x, y, z and also for alpha
    return_alpha: bool, default: False
        Return or not the alpha value
    enforce_decrease : bool, default: False
        Enforce spatial decreasingness for PTP vectors
    feature: "ptp" | "energy" | "peak_voltage", default: "ptp"
        The available features to consider for estimating the position via
        monopolar triangulation are peak-to-peak amplitudes ("ptp", default),
        energy ("energy", as L2 norm) or voltages at the center of the waveform
        ("peak_voltage")

    Returns
    -------
    unit_location: np.array
        3d or 4d, x, y, z, alpha
        alpha is the amplitude at source estimation
    """
    assert optimizer in ("least_square", "minimize_with_log_penality")

    assert feature in ["ptp", "energy", "peak_voltage"], f"{feature} is not a valid feature"
    unit_ids = waveform_extractor.sorting.unit_ids

    contact_locations = waveform_extractor.get_channel_locations()
    nbefore = waveform_extractor.nbefore

    sparsity = compute_sparsity(waveform_extractor, method="radius", radius_um=radius_um)
    templates = waveform_extractor.get_all_templates(mode="average")

    if enforce_decrease:
        neighbours_mask = np.zeros((templates.shape[0], templates.shape[2]), dtype=bool)
        for i, unit_id in enumerate(unit_ids):
            chan_inds = sparsity.unit_id_to_channel_indices[unit_id]
            neighbours_mask[i, chan_inds] = True
        enforce_decrease_radial_parents = make_radial_order_parents(contact_locations, neighbours_mask)
        best_channels = get_template_extremum_channel(waveform_extractor, outputs="index")

    unit_location = np.zeros((unit_ids.size, 4), dtype="float64")
    for i, unit_id in enumerate(unit_ids):
        chan_inds = sparsity.unit_id_to_channel_indices[unit_id]
        local_contact_locations = contact_locations[chan_inds, :]

        # wf is (nsample, nchan) - chann is only nieghboor
        wf = templates[i, :, :][:, chan_inds]
        if feature == "ptp":
            wf_data = wf.ptp(axis=0)
        elif feature == "energy":
            wf_data = np.linalg.norm(wf, axis=0)
        elif feature == "peak_voltage":
            wf_data = np.abs(wf[nbefore])

        # if enforce_decrease:
        #    enforce_decrease_shells_data(
        #        wf_data, best_channels[unit_id], enforce_decrease_radial_parents, in_place=True
        #    )

        unit_location[i] = solve_monopolar_triangulation(wf_data, local_contact_locations, max_distance_um, optimizer)

    if not return_alpha:
        unit_location = unit_location[:, :3]

    return unit_location


def compute_center_of_mass(waveform_extractor, peak_sign="neg", radius_um=75, feature="ptp"):
    """
    Computes the center of mass (COM) of a unit based on the template amplitudes.

    Parameters
    ----------
    waveform_extractor: WaveformExtractor
        The waveform extractor
    peak_sign: "neg" | "pos" | "both", default: "neg"
        Sign of the template to compute best channels
    radius_um: float
        Radius to consider in order to estimate the COM
    feature: "ptp" | "mean" | "energy" | "peak_voltage", default: "ptp"
        Feature to consider for computation

    Returns
    -------
    unit_location: np.array
    """
    unit_ids = waveform_extractor.sorting.unit_ids

    recording = waveform_extractor.recording
    contact_locations = recording.get_channel_locations()

    assert feature in ["ptp", "mean", "energy", "peak_voltage"], f"{feature} is not a valid feature"

    sparsity = compute_sparsity(waveform_extractor, peak_sign=peak_sign, method="radius", radius_um=radius_um)
    templates = waveform_extractor.get_all_templates(mode="average")

    unit_location = np.zeros((unit_ids.size, 2), dtype="float64")
    for i, unit_id in enumerate(unit_ids):
        chan_inds = sparsity.unit_id_to_channel_indices[unit_id]
        local_contact_locations = contact_locations[chan_inds, :]

        wf = templates[i, :, :][:, chan_inds]

        if feature == "ptp":
            wf_data = wf.ptp(axis=0)
        elif feature == "mean":
            wf_data = wf.mean(axis=0)
        elif feature == "energy":
            wf_data = np.linalg.norm(wf, axis=0)
        elif feature == "peak_voltage":
            wf_data = wf[waveform_extractor.nbefore]

        # center of mass
        com = np.sum(wf_data[:, np.newaxis] * local_contact_locations, axis=0) / np.sum(wf_data)
        unit_location[i, :] = com

    return unit_location


@np.errstate(divide="ignore", invalid="ignore")
def compute_grid_convolution(
    waveform_extractor,
    peak_sign="neg",
    radius_um=50.0,
    upsampling_um=5,
    depth_um=np.linspace(1, 50.0, 5),
    decay_power=1,
    sigma_ms=0.25,
    margin_um=50,
    prototype=None,
    percentile=5,
<<<<<<< HEAD
    sparsity_threshold=0.5,
=======
    sparsity_threshold=0.25,
>>>>>>> e866c411
):
    """
    Estimate the positions of the templates from a large grid of fake templates

    Parameters
    ----------
    waveform_extractor: WaveformExtractor
        The waveform extractor
    peak_sign: "neg" | "pos" | "both", default: "neg"
        Sign of the template to compute best channels
    radius_um: float, default: 40.0
        Radius to consider for the fake templates
    upsampling_um: float, default: 5
        Upsampling resolution for the grid of templates
    depth_um: np.array, default: np.linspace(5, 100.0, 10)
        Putative depth of the fake templates
    decay_power: float, default: 1
        The decay power as function of the distances for the amplitudes
    sigma_ms: float, default: 0.25
        The temporal decay of the fake templates
    margin_um: float, default: 50
        The margin for the grid of fake templates
    prototype: np.array or None, default: None
        Fake waveforms for the templates. If None, generated as Gaussian
    percentile: float, default: 5
        The percentage  in [0, 100] of the best scalar products kept to
        estimate the position
    sparsity_threshold: float, default: 0.05
        The sparsity threshold (in 0-1) below which weights should be considered as 0.
    Returns
    -------
    unit_location: np.array
    """

    contact_locations = waveform_extractor.get_channel_locations()

    nbefore = waveform_extractor.nbefore
    nafter = waveform_extractor.nafter
    fs = waveform_extractor.sampling_frequency
    percentile = 100 - percentile
    assert 0 <= percentile <= 100, "Percentile should be in [0, 100]"
    assert 0 <= sparsity_threshold <= 1, "sparsity_threshold should be in [0, 1]"

    time_axis = np.arange(-nbefore, nafter) * 1000 / fs
    if prototype is None:
        prototype = np.exp(-(time_axis**2) / (2 * (sigma_ms**2)))
    prototype = prototype[:, np.newaxis]

    template_positions, weights, nearest_template_mask = get_grid_convolution_templates_and_weights(
        contact_locations, radius_um, upsampling_um, depth_um, margin_um, decay_power, sparsity_threshold
    )

    # print(template_positions.shape)
    templates = waveform_extractor.get_all_templates(mode="average")

    peak_channels = get_template_extremum_channel(waveform_extractor, peak_sign, outputs="index")
    unit_ids = waveform_extractor.sorting.unit_ids

    weights_sparsity_mask = weights > 0
    nb_weights = weights.shape[0]
    unit_location = np.zeros((unit_ids.size, 3), dtype="float64")
    for i, unit_id in enumerate(unit_ids):
        main_chan = peak_channels[unit_id]
        wf = templates[i, :, :]
        amplitude = wf[waveform_extractor.nbefore, main_chan]
        nearest_templates = nearest_template_mask[main_chan, :]

        channel_mask = np.sum(weights_sparsity_mask[:, :, nearest_templates], axis=(0, 2)) > 0
        num_templates = np.sum(nearest_templates)
        global_products = ((wf[:, channel_mask] / amplitude) * prototype).sum(axis=0)

        dot_products = np.zeros((nb_weights, num_templates), dtype=np.float32)
        for count in range(nb_weights):
            w = weights[count][channel_mask, :][:, nearest_templates]
            dot_products[count] = np.dot(global_products, w)
        
        dot_products = np.maximum(0, dot_products)
        if percentile < 100:
            thresholds = np.percentile(dot_products, percentile)
            dot_products[dot_products < thresholds] = 0

        nearest_templates = template_positions[nearest_templates]
        for count in range(nb_weights):
            unit_location[i, :2] += np.dot(dot_products[count], nearest_templates)

        scalar_products = dot_products.sum()
        unit_location[i, 2] = np.dot(depth_um, dot_products.sum(1))
        unit_location[i] /= scalar_products

    return unit_location


# ---
# waveform cleaning for localization. could be moved to another file


def make_shell(channel, geom, n_jumps=1):
    """See make_shells"""
    from scipy.spatial.distance import cdist

    pt = geom[channel]
    dists = cdist([pt], geom).ravel()
    radius = np.unique(dists)[1 : n_jumps + 1][-1]
    return np.setdiff1d(np.flatnonzero(dists <= radius + 1e-8), [channel])


def make_shells(geom, n_jumps=1):
    """Get the neighbors of a channel within a radius

    That radius is found by figuring out the distance to the closest channel,
    then the channel which is the next closest (but farther than the closest),
    etc... for n_jumps.

    So, if n_jumps is 1, it will return the indices of channels which are
    as close as the closest channel. If n_jumps is 2, it will include those
    and also the indices of the next-closest channels. And so on...

    Returns
    -------
    shell_neighbors : list
        List of length geom.shape[0] (aka, the number of channels)
        The ith entry in the list is an array with the indices of the neighbors
        of the ith channel.
        i is not included in these arrays (a channel is not in its own shell).
    """
    return [make_shell(c, geom, n_jumps=n_jumps) for c in range(geom.shape[0])]


def make_radial_order_parents(geom, neighbours_mask, n_jumps_per_growth=1, n_jumps_parent=3):
    """Pre-computes a helper data structure for enforce_decrease_shells"""
    n_channels = len(geom)

    # which channels should we consider as possible parents for each channel?
    shells = make_shells(geom, n_jumps=n_jumps_parent)

    radial_parents = []
    for channel, neighbors in enumerate(neighbours_mask):
        channel_parents = []

        # convert from boolean mask to list of indices
        neighbors = np.flatnonzero(neighbors)

        # the closest shell will do nothing
        already_seen = [channel]
        shell0 = make_shell(channel, geom, n_jumps=n_jumps_per_growth)
        already_seen += sorted(c for c in shell0 if c not in already_seen)

        # so we start at the second jump
        jumps = 2
        while len(already_seen) < (neighbors < n_channels).sum():
            # grow our search -- what are the next-closest channels?
            new_shell = make_shell(channel, geom, n_jumps=jumps * n_jumps_per_growth)
            new_shell = list(sorted(c for c in new_shell if (c not in already_seen) and (c in neighbors)))

            # for each new channel, find the intersection of the channels
            # from previous shells and that channel's shell in `shells`
            for new_chan in new_shell:
                parents = np.intersect1d(shells[new_chan], already_seen)
                parents_rel = np.flatnonzero(np.isin(neighbors, parents))
                if not len(parents_rel):
                    # this can happen for some strange geometries. in that case, bail.
                    continue
                channel_parents.append((np.flatnonzero(neighbors == new_chan).item(), parents_rel))

            # add this shell to what we have seen
            already_seen += new_shell
            jumps += 1

        radial_parents.append(channel_parents)

    return radial_parents


def enforce_decrease_shells_data(wf_data, maxchan, radial_parents, in_place=False):
    """Radial enforce decrease"""
    (C,) = wf_data.shape

    # allocate storage for decreasing version of data
    decreasing_data = wf_data if in_place else wf_data.copy()

    # loop to enforce data decrease from parent shells
    for c, parents_rel in radial_parents[maxchan]:
        if decreasing_data[c] > decreasing_data[parents_rel].max():
            decreasing_data[c] *= decreasing_data[parents_rel].max() / decreasing_data[c]

    return decreasing_data


def get_grid_convolution_templates_and_weights(
    contact_locations,
    radius_um=50,
    upsampling_um=5,
    depth_um=np.linspace(1, 50.0, 5),
    margin_um=50,
    decay_power=1,
<<<<<<< HEAD
    sparsity_threshold=0.5,
=======
    sparsity_threshold=0.25,
>>>>>>> e866c411
):
    import sklearn.metrics

    x_min, x_max = contact_locations[:, 0].min(), contact_locations[:, 0].max()
    y_min, y_max = contact_locations[:, 1].min(), contact_locations[:, 1].max()

    x_min -= margin_um
    x_max += margin_um
    y_min -= margin_um
    y_max += margin_um

    eps = upsampling_um / 10

    all_x, all_y = np.meshgrid(
        np.arange(x_min, x_max + eps, upsampling_um), np.arange(y_min, y_max + eps, upsampling_um)
    )

    nb_templates = all_x.size

    template_positions = np.zeros((nb_templates, 2))
    template_positions[:, 0] = all_x.flatten()
    template_positions[:, 1] = all_y.flatten()

    # mask to get nearest template given a channel
    dist = sklearn.metrics.pairwise_distances(contact_locations, template_positions)
    nearest_template_mask = dist <= radius_um

    weights = np.zeros((len(depth_um), len(contact_locations), nb_templates), dtype=np.float32)

    for count, depth in enumerate(depth_um):
        ### First attempt
        # weights[count] = 1 / ((0.1 + np.sqrt(dist**2 + depth**2))) ** decay_power
        # weights[count] /= weights[count].max(axis=0)

        # Kilosort
        # weights[count] = np.exp(-(dist**2) / (2 * (depth**2)))

        weights[count] = np.exp(-np.sqrt(dist**2 + depth**2) / depth)

        thresholds = np.percentile(weights[count], 100 * sparsity_threshold, axis=0)
        weights[count][weights[count] < thresholds] = 0

    #normalize
    with np.errstate(divide="ignore", invalid="ignore"):
        norm = np.linalg.norm(weights, axis=1)[:, np.newaxis, :]
        weights /= norm

    weights[~np.isfinite(weights)] = 0.0

    return template_positions, weights, nearest_template_mask


if HAVE_NUMBA:
    enforce_decrease_shells = numba.jit(enforce_decrease_shells_data, nopython=True)<|MERGE_RESOLUTION|>--- conflicted
+++ resolved
@@ -371,7 +371,7 @@
 def compute_grid_convolution(
     waveform_extractor,
     peak_sign="neg",
-    radius_um=50.0,
+    radius_um=40.0,
     upsampling_um=5,
     depth_um=np.linspace(1, 50.0, 5),
     decay_power=1,
@@ -379,11 +379,7 @@
     margin_um=50,
     prototype=None,
     percentile=5,
-<<<<<<< HEAD
     sparsity_threshold=0.5,
-=======
-    sparsity_threshold=0.25,
->>>>>>> e866c411
 ):
     """
     Estimate the positions of the templates from a large grid of fake templates
@@ -574,16 +570,12 @@
 
 def get_grid_convolution_templates_and_weights(
     contact_locations,
-    radius_um=50,
+    radius_um=40,
     upsampling_um=5,
     depth_um=np.linspace(1, 50.0, 5),
     margin_um=50,
     decay_power=1,
-<<<<<<< HEAD
     sparsity_threshold=0.5,
-=======
-    sparsity_threshold=0.25,
->>>>>>> e866c411
 ):
     import sklearn.metrics
 
