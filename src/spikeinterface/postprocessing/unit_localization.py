--- conflicted
+++ resolved
@@ -571,12 +571,7 @@
     upsampling_um=5,
     depth_um=np.linspace(1, 50.0, 5),
     margin_um=50,
-<<<<<<< HEAD
-    decay_power=1,
     sparsity_threshold=0.5,
-=======
-    sparsity_threshold=0.25,
->>>>>>> 8fc2d154
 ):
     import sklearn.metrics
 
