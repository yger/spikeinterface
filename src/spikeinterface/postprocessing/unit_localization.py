import warnings

import numpy as np


try:
    import numba

    HAVE_NUMBA = True
except ImportError:
    HAVE_NUMBA = False

from ..core import compute_sparsity
from ..core.waveform_extractor import WaveformExtractor, BaseWaveformExtractorExtension
from ..core.template_tools import get_template_extremum_channel


dtype_localize_by_method = {
    "center_of_mass": [("x", "float64"), ("y", "float64")],
    "grid_convolution": [("x", "float64"), ("y", "float64"), ("z", "float64")],
    "peak_channel": [("x", "float64"), ("y", "float64")],
    "monopolar_triangulation": [("x", "float64"), ("y", "float64"), ("z", "float64"), ("alpha", "float64")],
}

possible_localization_methods = list(dtype_localize_by_method.keys())


class UnitLocationsCalculator(BaseWaveformExtractorExtension):
    """
    Comput unit locations from WaveformExtractor.

    Parameters
    ----------
    waveform_extractor: WaveformExtractor
        A waveform extractor object
    """

    extension_name = "unit_locations"

    def __init__(self, waveform_extractor):
        BaseWaveformExtractorExtension.__init__(self, waveform_extractor)

    def _set_params(self, method="center_of_mass", method_kwargs={}):
        params = dict(method=method, method_kwargs=method_kwargs)
        return params

    def _select_extension_data(self, unit_ids):
        unit_inds = self.waveform_extractor.sorting.ids_to_indices(unit_ids)
        new_unit_location = self._extension_data["unit_locations"][unit_inds]
        return dict(unit_locations=new_unit_location)

    def _run(self, **job_kwargs):
        method = self._params["method"]
        method_kwargs = self._params["method_kwargs"]

        assert method in possible_localization_methods

        if method == "center_of_mass":
            unit_location = compute_center_of_mass(self.waveform_extractor, **method_kwargs)
        elif method == "grid_convolution":
            unit_location = compute_grid_convolution(self.waveform_extractor, **method_kwargs)
        elif method == "monopolar_triangulation":
            unit_location = compute_monopolar_triangulation(self.waveform_extractor, **method_kwargs)
        self._extension_data["unit_locations"] = unit_location

    def get_data(self, outputs="numpy"):
        """
        Get the computed unit locations.

        Parameters
        ----------
        outputs : "numpy" | "by_unit", default: "numpy"
            The output format

        Returns
        -------
        unit_locations : np.array or dict
            The unit locations as a Nd array (outputs="numpy") or
            as a dict with units as key and locations as values.
        """
        if outputs == "numpy":
            return self._extension_data["unit_locations"]

        elif outputs == "by_unit":
            locations_by_unit = {}
            for unit_ind, unit_id in enumerate(self.waveform_extractor.sorting.unit_ids):
                locations_by_unit[unit_id] = self._extension_data["unit_locations"][unit_ind]
            return locations_by_unit

    @staticmethod
    def get_extension_function():
        return compute_unit_locations


WaveformExtractor.register_extension(UnitLocationsCalculator)


def compute_unit_locations(
    waveform_extractor, load_if_exists=False, method="monopolar_triangulation", outputs="numpy", **method_kwargs
):
    """
    Localize units in 2D or 3D with several methods given the template.

    Parameters
    ----------
    waveform_extractor: WaveformExtractor
        A waveform extractor object
    load_if_exists : bool, default: False
        Whether to load precomputed unit locations, if they already exist
    method: "center_of_mass" | "monopolar_triangulation" | "grid_convolution", default: "center_of_mass"
        The method to use for localization
    outputs: "numpy" | "by_unit", default: "numpy"
        The output format
    method_kwargs:
        Other kwargs depending on the method

    Returns
    -------
    unit_locations: np.array
        unit location with shape (num_unit, 2) or (num_unit, 3) or (num_unit, 3) (with alpha)
    """
    if load_if_exists and waveform_extractor.is_extension(UnitLocationsCalculator.extension_name):
        ulc = waveform_extractor.load_extension(UnitLocationsCalculator.extension_name)
    else:
        ulc = UnitLocationsCalculator(waveform_extractor)
        ulc.set_params(method=method, method_kwargs=method_kwargs)
        ulc.run()

    unit_locations = ulc.get_data(outputs=outputs)
    return unit_locations


def make_initial_guess_and_bounds(wf_data, local_contact_locations, max_distance_um, initial_z=20):
    # constant for initial guess and bounds
    ind_max = np.argmax(wf_data)
    max_ptp = wf_data[ind_max]
    max_alpha = max_ptp * max_distance_um

    # initial guess is the center of mass
    com = np.sum(wf_data[:, np.newaxis] * local_contact_locations, axis=0) / np.sum(wf_data)
    x0 = np.zeros(4, dtype="float32")
    x0[:2] = com
    x0[2] = initial_z
    initial_alpha = np.sqrt(np.sum((com - local_contact_locations[ind_max, :]) ** 2) + initial_z**2) * max_ptp
    x0[3] = initial_alpha

    # bounds depend on initial guess
    bounds = (
        [x0[0] - max_distance_um, x0[1] - max_distance_um, 1, 0],
        [x0[0] + max_distance_um, x0[1] + max_distance_um, max_distance_um * 10, max_alpha],
    )

    return x0, bounds


def solve_monopolar_triangulation(wf_data, local_contact_locations, max_distance_um, optimizer):
    import scipy.optimize

    x0, bounds = make_initial_guess_and_bounds(wf_data, local_contact_locations, max_distance_um)

    if optimizer == "least_square":
        args = (wf_data, local_contact_locations)
        try:
            output = scipy.optimize.least_squares(estimate_distance_error, x0=x0, bounds=bounds, args=args)
            return tuple(output["x"])
        except Exception as e:
            print(f"scipy.optimize.least_squares error: {e}")
            return (np.nan, np.nan, np.nan, np.nan)

    if optimizer == "minimize_with_log_penality":
        x0 = x0[:3]
        bounds = [(bounds[0][0], bounds[1][0]), (bounds[0][1], bounds[1][1]), (bounds[0][2], bounds[1][2])]
        max_data = wf_data.max()
        args = (wf_data, local_contact_locations, max_data)
        try:
            output = scipy.optimize.minimize(estimate_distance_error_with_log, x0=x0, bounds=bounds, args=args)
            # final alpha
            q = data_at(*output["x"], 1.0, local_contact_locations)
            alpha = (wf_data * q).sum() / np.square(q).sum()
            return (*output["x"], alpha)
        except Exception as e:
            print(f"scipy.optimize.minimize error: {e}")
            return (np.nan, np.nan, np.nan, np.nan)


# ----
# optimizer "least_square"


def estimate_distance_error(vec, wf_data, local_contact_locations):
    # vec dims ar (x, y, z amplitude_factor)
    # given that for contact_location x=dim0 + z=dim1 and y is orthogonal to probe
    dist = np.sqrt(((local_contact_locations - vec[np.newaxis, :2]) ** 2).sum(axis=1) + vec[2] ** 2)
    data_estimated = vec[3] / dist
    err = wf_data - data_estimated
    return err


# ----
# optimizer "minimize_with_log_penality"


def data_at(x, y, z, alpha, local_contact_locations):
    return alpha / np.sqrt(
        np.square(x - local_contact_locations[:, 0]) + np.square(y - local_contact_locations[:, 1]) + np.square(z)
    )


def estimate_distance_error_with_log(vec, wf_data, local_contact_locations, max_data):
    x, y, z = vec
    q = data_at(x, y, z, 1.0, local_contact_locations)
    alpha = (q * wf_data / max_data).sum() / (q * q).sum()
    err = (
        np.square(wf_data / max_data - data_at(x, y, z, alpha, local_contact_locations)).mean()
        - np.log1p(10.0 * z) / 10000.0
    )
    return err


def compute_monopolar_triangulation(
    waveform_extractor,
    optimizer="minimize_with_log_penality",
    radius_um=75,
    max_distance_um=1000,
    return_alpha=False,
    enforce_decrease=False,
    feature="ptp",
):
    """
    Localize unit with monopolar triangulation.
    This method is from Julien Boussard, Erdem Varol and Charlie Windolf
    https://www.biorxiv.org/content/10.1101/2021.11.05.467503v1

    There are 2 implementations of the 2 optimizer variants:
      * https://github.com/int-brain-lab/spikes_localization_registration/blob/main/localization_pipeline/localizer.py
      * https://github.com/cwindolf/spike-psvae/blob/main/spike_psvae/localization.py

    Important note about axis:
      * x/y are dimmension on the probe plane (dim0, dim1)
      * y is the depth by convention
      * z it the orthogonal axis to the probe plan (dim2)

    Code from Erdem, Julien and Charlie do not use the same convention!!!


    Parameters
    ----------
    waveform_extractor:WaveformExtractor
        A waveform extractor object
    method: "least_square" | "minimize_with_log_penality", default: "least_square"
       The optimizer to use
    radius_um: float, default: 75
        For channel sparsity
    max_distance_um: float, default: 1000
        to make bounddary in x, y, z and also for alpha
    return_alpha: bool, default: False
        Return or not the alpha value
    enforce_decrease : bool, default: False
        Enforce spatial decreasingness for PTP vectors
    feature: "ptp" | "energy" | "peak_voltage", default: "ptp"
        The available features to consider for estimating the position via
        monopolar triangulation are peak-to-peak amplitudes ("ptp", default),
        energy ("energy", as L2 norm) or voltages at the center of the waveform
        ("peak_voltage")

    Returns
    -------
    unit_location: np.array
        3d or 4d, x, y, z, alpha
        alpha is the amplitude at source estimation
    """
    assert optimizer in ("least_square", "minimize_with_log_penality")

    assert feature in ["ptp", "energy", "peak_voltage"], f"{feature} is not a valid feature"
    unit_ids = waveform_extractor.sorting.unit_ids

    contact_locations = waveform_extractor.get_channel_locations()
    nbefore = waveform_extractor.nbefore

    sparsity = compute_sparsity(waveform_extractor, method="radius", radius_um=radius_um)
    templates = waveform_extractor.get_all_templates(mode="average")

    if enforce_decrease:
        neighbours_mask = np.zeros((templates.shape[0], templates.shape[2]), dtype=bool)
        for i, unit_id in enumerate(unit_ids):
            chan_inds = sparsity.unit_id_to_channel_indices[unit_id]
            neighbours_mask[i, chan_inds] = True
        enforce_decrease_radial_parents = make_radial_order_parents(contact_locations, neighbours_mask)
        best_channels = get_template_extremum_channel(waveform_extractor, outputs="index")

    unit_location = np.zeros((unit_ids.size, 4), dtype="float64")
    for i, unit_id in enumerate(unit_ids):
        chan_inds = sparsity.unit_id_to_channel_indices[unit_id]
        local_contact_locations = contact_locations[chan_inds, :]

        # wf is (nsample, nchan) - chann is only nieghboor
        wf = templates[i, :, :][:, chan_inds]
        if feature == "ptp":
            wf_data = wf.ptp(axis=0)
        elif feature == "energy":
            wf_data = np.linalg.norm(wf, axis=0)
        elif feature == "peak_voltage":
            wf_data = np.abs(wf[nbefore])

        # if enforce_decrease:
        #    enforce_decrease_shells_data(
        #        wf_data, best_channels[unit_id], enforce_decrease_radial_parents, in_place=True
        #    )

        unit_location[i] = solve_monopolar_triangulation(wf_data, local_contact_locations, max_distance_um, optimizer)

    if not return_alpha:
        unit_location = unit_location[:, :3]

    return unit_location


def compute_center_of_mass(waveform_extractor, peak_sign="neg", radius_um=75, feature="ptp"):
    """
    Computes the center of mass (COM) of a unit based on the template amplitudes.

    Parameters
    ----------
    waveform_extractor: WaveformExtractor
        The waveform extractor
    peak_sign: "neg" | "pos" | "both", default: "neg"
        Sign of the template to compute best channels
    radius_um: float
        Radius to consider in order to estimate the COM
    feature: "ptp" | "mean" | "energy" | "peak_voltage", default: "ptp"
        Feature to consider for computation

    Returns
    -------
    unit_location: np.array
    """
    unit_ids = waveform_extractor.sorting.unit_ids

    recording = waveform_extractor.recording
    contact_locations = recording.get_channel_locations()

    assert feature in ["ptp", "mean", "energy", "peak_voltage"], f"{feature} is not a valid feature"

    sparsity = compute_sparsity(waveform_extractor, peak_sign=peak_sign, method="radius", radius_um=radius_um)
    templates = waveform_extractor.get_all_templates(mode="average")

    unit_location = np.zeros((unit_ids.size, 2), dtype="float64")
    for i, unit_id in enumerate(unit_ids):
        chan_inds = sparsity.unit_id_to_channel_indices[unit_id]
        local_contact_locations = contact_locations[chan_inds, :]

        wf = templates[i, :, :][:, chan_inds]

        if feature == "ptp":
            wf_data = wf.ptp(axis=0)
        elif feature == "mean":
            wf_data = wf.mean(axis=0)
        elif feature == "energy":
            wf_data = np.linalg.norm(wf, axis=0)
        elif feature == "peak_voltage":
            wf_data = wf[waveform_extractor.nbefore]

        # center of mass
        com = np.sum(wf_data[:, np.newaxis] * local_contact_locations, axis=0) / np.sum(wf_data)
        unit_location[i, :] = com

    return unit_location


@np.errstate(divide="ignore", invalid="ignore")
def compute_grid_convolution(
    waveform_extractor,
    peak_sign="neg",
    radius_um=40.0,
    upsampling_um=5,
    depth_um=np.linspace(1, 50.0, 5),
    sigma_ms=0.25,
    margin_um=50,
    prototype=None,
<<<<<<< HEAD
    percentile=25,
=======
    percentile=50,
>>>>>>> 4b7cf998
    sparsity_threshold=None,
):
    """
    Estimate the positions of the templates from a large grid of fake templates

    Parameters
    ----------
    waveform_extractor: WaveformExtractor
        The waveform extractor
    peak_sign: "neg" | "pos" | "both", default: "neg"
        Sign of the template to compute best channels
    radius_um: float, default: 40.0
        Radius to consider for the fake templates
    upsampling_um: float, default: 5
        Upsampling resolution for the grid of templates
    depth_um: np.array, default: np.linspace(5, 100.0, 10)
        Putative depth of the fake templates
    sigma_ms: float, default: 0.25
        The temporal decay of the fake templates
    margin_um: float, default: 50
        The margin for the grid of fake templates
    prototype: np.array or None, default: None
        Fake waveforms for the templates. If None, generated as Gaussian
    percentile: float, default: 5
        The percentage  in [0, 100] of the best scalar products kept to
        estimate the position
    sparsity_threshold: float, default: None
        The sparsity threshold (in 0-1) below which weights should be considered as 0. If None,
        automatically set to 1/sqrt(num_channels)
    Returns
    -------
    unit_location: np.array
    """

    contact_locations = waveform_extractor.get_channel_locations()

    nbefore = waveform_extractor.nbefore
    nafter = waveform_extractor.nafter
    fs = waveform_extractor.sampling_frequency
    percentile = 100 - percentile
    assert 0 <= percentile <= 100, "Percentile should be in [0, 100]"
    if sparsity_threshold is not None:
        assert 0 <= sparsity_threshold <= 1, "sparsity_threshold should be in [0, 1]"

    time_axis = np.arange(-nbefore, nafter) * 1000 / fs
    if prototype is None:
        prototype = np.exp(-(time_axis**2) / (2 * (sigma_ms**2)))
        if peak_sign == "neg":
            prototype *= -1

    prototype = prototype[:, np.newaxis]

    template_positions, weights, nearest_template_mask = get_grid_convolution_templates_and_weights(
        contact_locations, radius_um, upsampling_um, depth_um, margin_um, sparsity_threshold
    )

    # print(template_positions.shape)
    templates = waveform_extractor.get_all_templates(mode="average")

    peak_channels = get_template_extremum_channel(waveform_extractor, peak_sign, outputs="index")
    unit_ids = waveform_extractor.sorting.unit_ids

    weights_sparsity_mask = weights > 0
<<<<<<< HEAD
=======

>>>>>>> 4b7cf998
    nb_weights = weights.shape[0]
    unit_location = np.zeros((unit_ids.size, 3), dtype="float64")
    for i, unit_id in enumerate(unit_ids):
        main_chan = peak_channels[unit_id]
        wf = templates[i, :, :]
        nearest_templates = nearest_template_mask[main_chan, :]
        channel_mask = np.sum(weights_sparsity_mask[:, :, nearest_templates], axis=(0, 2)) > 0
        num_templates = np.sum(nearest_templates)
        sub_w = weights[:, channel_mask, :][:, :, nearest_templates]
        global_products = (wf[:, channel_mask] * prototype).sum(axis=0)

        dot_products = np.zeros((nb_weights, num_templates), dtype=np.float32)
        for count in range(nb_weights):
            dot_products[count] = np.dot(global_products, sub_w[count])

        dot_products = np.maximum(0, dot_products)
<<<<<<< HEAD
        if percentile < 100:
            thresholds = np.percentile(dot_products, percentile)
            dot_products[dot_products < thresholds] = 0
=======
        if percentile > 0:
            mask = dot_products == 0
            dot_products[mask] = np.nan
            with warnings.catch_warnings():
                warnings.filterwarnings("ignore")
                thresholds = np.nanpercentile(dot_products, percentile)
            thresholds = np.nan_to_num(thresholds)
            dot_products[dot_products < thresholds] = 0
            dot_products[mask] = 0
>>>>>>> 4b7cf998

        nearest_templates = template_positions[nearest_templates]
        for count in range(nb_weights):
            unit_location[i, :2] += np.dot(dot_products[count], nearest_templates)

        scalar_products = dot_products.sum()
        unit_location[i, 2] = np.dot(depth_um, dot_products.sum(1))
        unit_location[i] /= scalar_products

    return unit_location


# ---
# waveform cleaning for localization. could be moved to another file


def make_shell(channel, geom, n_jumps=1):
    """See make_shells"""
    from scipy.spatial.distance import cdist

    pt = geom[channel]
    dists = cdist([pt], geom).ravel()
    radius = np.unique(dists)[1 : n_jumps + 1][-1]
    return np.setdiff1d(np.flatnonzero(dists <= radius + 1e-8), [channel])


def make_shells(geom, n_jumps=1):
    """Get the neighbors of a channel within a radius

    That radius is found by figuring out the distance to the closest channel,
    then the channel which is the next closest (but farther than the closest),
    etc... for n_jumps.

    So, if n_jumps is 1, it will return the indices of channels which are
    as close as the closest channel. If n_jumps is 2, it will include those
    and also the indices of the next-closest channels. And so on...

    Returns
    -------
    shell_neighbors : list
        List of length geom.shape[0] (aka, the number of channels)
        The ith entry in the list is an array with the indices of the neighbors
        of the ith channel.
        i is not included in these arrays (a channel is not in its own shell).
    """
    return [make_shell(c, geom, n_jumps=n_jumps) for c in range(geom.shape[0])]


def make_radial_order_parents(geom, neighbours_mask, n_jumps_per_growth=1, n_jumps_parent=3):
    """Pre-computes a helper data structure for enforce_decrease_shells"""
    n_channels = len(geom)

    # which channels should we consider as possible parents for each channel?
    shells = make_shells(geom, n_jumps=n_jumps_parent)

    radial_parents = []
    for channel, neighbors in enumerate(neighbours_mask):
        channel_parents = []

        # convert from boolean mask to list of indices
        neighbors = np.flatnonzero(neighbors)

        # the closest shell will do nothing
        already_seen = [channel]
        shell0 = make_shell(channel, geom, n_jumps=n_jumps_per_growth)
        already_seen += sorted(c for c in shell0 if c not in already_seen)

        # so we start at the second jump
        jumps = 2
        while len(already_seen) < (neighbors < n_channels).sum():
            # grow our search -- what are the next-closest channels?
            new_shell = make_shell(channel, geom, n_jumps=jumps * n_jumps_per_growth)
            new_shell = list(sorted(c for c in new_shell if (c not in already_seen) and (c in neighbors)))

            # for each new channel, find the intersection of the channels
            # from previous shells and that channel's shell in `shells`
            for new_chan in new_shell:
                parents = np.intersect1d(shells[new_chan], already_seen)
                parents_rel = np.flatnonzero(np.isin(neighbors, parents))
                if not len(parents_rel):
                    # this can happen for some strange geometries. in that case, bail.
                    continue
                channel_parents.append((np.flatnonzero(neighbors == new_chan).item(), parents_rel))

            # add this shell to what we have seen
            already_seen += new_shell
            jumps += 1

        radial_parents.append(channel_parents)

    return radial_parents


def enforce_decrease_shells_data(wf_data, maxchan, radial_parents, in_place=False):
    """Radial enforce decrease"""
    (C,) = wf_data.shape

    # allocate storage for decreasing version of data
    decreasing_data = wf_data if in_place else wf_data.copy()

    # loop to enforce data decrease from parent shells
    for c, parents_rel in radial_parents[maxchan]:
        if decreasing_data[c] > decreasing_data[parents_rel].max():
            decreasing_data[c] *= decreasing_data[parents_rel].max() / decreasing_data[c]

    return decreasing_data


def get_grid_convolution_templates_and_weights(
    contact_locations,
    radius_um=40,
    upsampling_um=5,
    depth_um=np.linspace(1, 50.0, 5),
    margin_um=50,
    sparsity_threshold=None,
):
    import sklearn.metrics

    x_min, x_max = contact_locations[:, 0].min(), contact_locations[:, 0].max()
    y_min, y_max = contact_locations[:, 1].min(), contact_locations[:, 1].max()

    x_min -= margin_um
    x_max += margin_um
    y_min -= margin_um
    y_max += margin_um

    eps = upsampling_um / 10

    all_x, all_y = np.meshgrid(
        np.arange(x_min, x_max + eps, upsampling_um), np.arange(y_min, y_max + eps, upsampling_um)
    )

    nb_templates = all_x.size

    template_positions = np.zeros((nb_templates, 2))
    template_positions[:, 0] = all_x.flatten()
    template_positions[:, 1] = all_y.flatten()

    # mask to get nearest template given a channel
    dist = sklearn.metrics.pairwise_distances(contact_locations, template_positions)
    nearest_template_mask = dist <= radius_um
    weights = get_convolution_weights(dist, depth_um, sparsity_threshold)
<<<<<<< HEAD

    return template_positions, weights, nearest_template_mask


def get_convolution_weights(
    distances,
    depth_um=np.linspace(1, 50.0, 5),
    sparsity_threshold=None,
):
    weights = np.zeros((len(depth_um), distances.shape[0], distances.shape[1]), dtype=np.float32)

    for count, depth in enumerate(depth_um):
        # Kilosort
        # weights[count] = np.exp(-(distances**2) / (2 * (depth**2)))

        weights[count] = np.exp(-distances / depth)

        # dist_with_depth = 1 + np.sqrt(distances**2 + depth**2)
        # weights[count] = 1/(dist_with_depth)**2

        # thresholds = np.percentile(weights[count], 100 * sparsity_threshold, axis=0)
        # weights[count][weights[count] < thresholds] = 0

    #normalize
=======

    return template_positions, weights, nearest_template_mask


def get_convolution_weights(
    distances,
    depth_um=np.linspace(1, 50.0, 5),
    sparsity_threshold=None,
):
    weights = np.zeros((len(depth_um), distances.shape[0], distances.shape[1]), dtype=np.float32)

    for count, depth in enumerate(depth_um):
        # Kilosort
        # weights[count] = np.exp(-(distances**2) / (2 * (depth**2)))

        weights[count] = np.exp(-distances / depth)

        # dist_with_depth = 1 + np.sqrt(distances**2 + depth**2)
        # weights[count] = 1/(dist_with_depth)**2

        # thresholds = np.percentile(weights[count], 100 * sparsity_threshold, axis=0)
        # weights[count][weights[count] < thresholds] = 0

    # normalize to get normalized values in [0, 1]
>>>>>>> 4b7cf998
    with np.errstate(divide="ignore", invalid="ignore"):
        norm = np.linalg.norm(weights, axis=1)[:, np.newaxis, :]
        weights /= norm

    weights[~np.isfinite(weights)] = 0.0
<<<<<<< HEAD
=======

    # If sparsity is None or non zero, we are pruning weights that are below the
    # sparsification factor. This will speed up furter computations
>>>>>>> 4b7cf998
    if sparsity_threshold is None:
        sparsity_threshold = 1 / np.sqrt(distances.shape[0])
    weights[weights < sparsity_threshold] = 0

<<<<<<< HEAD
=======
    # re normalize to ensure we have unitary norms
    with np.errstate(divide="ignore", invalid="ignore"):
        norm = np.linalg.norm(weights, axis=1)[:, np.newaxis, :]
        weights /= norm

>>>>>>> 4b7cf998
    return weights


if HAVE_NUMBA:
    enforce_decrease_shells = numba.jit(enforce_decrease_shells_data, nopython=True)<|MERGE_RESOLUTION|>--- conflicted
+++ resolved
@@ -377,11 +377,7 @@
     sigma_ms=0.25,
     margin_um=50,
     prototype=None,
-<<<<<<< HEAD
-    percentile=25,
-=======
     percentile=50,
->>>>>>> 4b7cf998
     sparsity_threshold=None,
 ):
     """
@@ -445,10 +441,6 @@
     unit_ids = waveform_extractor.sorting.unit_ids
 
     weights_sparsity_mask = weights > 0
-<<<<<<< HEAD
-=======
-
->>>>>>> 4b7cf998
     nb_weights = weights.shape[0]
     unit_location = np.zeros((unit_ids.size, 3), dtype="float64")
     for i, unit_id in enumerate(unit_ids):
@@ -465,11 +457,6 @@
             dot_products[count] = np.dot(global_products, sub_w[count])
 
         dot_products = np.maximum(0, dot_products)
-<<<<<<< HEAD
-        if percentile < 100:
-            thresholds = np.percentile(dot_products, percentile)
-            dot_products[dot_products < thresholds] = 0
-=======
         if percentile > 0:
             mask = dot_products == 0
             dot_products[mask] = np.nan
@@ -479,7 +466,6 @@
             thresholds = np.nan_to_num(thresholds)
             dot_products[dot_products < thresholds] = 0
             dot_products[mask] = 0
->>>>>>> 4b7cf998
 
         nearest_templates = template_positions[nearest_templates]
         for count in range(nb_weights):
@@ -622,7 +608,6 @@
     dist = sklearn.metrics.pairwise_distances(contact_locations, template_positions)
     nearest_template_mask = dist <= radius_um
     weights = get_convolution_weights(dist, depth_um, sparsity_threshold)
-<<<<<<< HEAD
 
     return template_positions, weights, nearest_template_mask
 
@@ -646,56 +631,25 @@
         # thresholds = np.percentile(weights[count], 100 * sparsity_threshold, axis=0)
         # weights[count][weights[count] < thresholds] = 0
 
-    #normalize
-=======
-
-    return template_positions, weights, nearest_template_mask
-
-
-def get_convolution_weights(
-    distances,
-    depth_um=np.linspace(1, 50.0, 5),
-    sparsity_threshold=None,
-):
-    weights = np.zeros((len(depth_um), distances.shape[0], distances.shape[1]), dtype=np.float32)
-
-    for count, depth in enumerate(depth_um):
-        # Kilosort
-        # weights[count] = np.exp(-(distances**2) / (2 * (depth**2)))
-
-        weights[count] = np.exp(-distances / depth)
-
-        # dist_with_depth = 1 + np.sqrt(distances**2 + depth**2)
-        # weights[count] = 1/(dist_with_depth)**2
-
-        # thresholds = np.percentile(weights[count], 100 * sparsity_threshold, axis=0)
-        # weights[count][weights[count] < thresholds] = 0
 
     # normalize to get normalized values in [0, 1]
->>>>>>> 4b7cf998
     with np.errstate(divide="ignore", invalid="ignore"):
         norm = np.linalg.norm(weights, axis=1)[:, np.newaxis, :]
         weights /= norm
 
     weights[~np.isfinite(weights)] = 0.0
-<<<<<<< HEAD
-=======
 
     # If sparsity is None or non zero, we are pruning weights that are below the
     # sparsification factor. This will speed up furter computations
->>>>>>> 4b7cf998
     if sparsity_threshold is None:
         sparsity_threshold = 1 / np.sqrt(distances.shape[0])
     weights[weights < sparsity_threshold] = 0
 
-<<<<<<< HEAD
-=======
     # re normalize to ensure we have unitary norms
     with np.errstate(divide="ignore", invalid="ignore"):
         norm = np.linalg.norm(weights, axis=1)[:, np.newaxis, :]
         weights /= norm
 
->>>>>>> 4b7cf998
     return weights
 
 
