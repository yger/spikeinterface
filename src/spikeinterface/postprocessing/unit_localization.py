--- conflicted
+++ resolved
@@ -257,7 +257,7 @@
         Return or not the alpha value
     enforce_decrease : bool (default False)
         Enforce spatial decreasingness for PTP vectors
-    feature: string in ['ptp', 'energy', 'peak_voltage', 'noise_free_energy']
+    feature: string in ['ptp', 'energy', 'peak_voltage']
         The available features to consider for estimating the position via
         monopolar triangulation are peak-to-peak amplitudes ('ptp', default),
         energy ('energy', as L2 norm) or voltages at the center of the waveform
@@ -271,14 +271,11 @@
     """
     assert optimizer in ("least_square", "minimize_with_log_penality")
 
-    assert feature in ["ptp", "energy", "peak_voltage", "noise_free_energy"], f"{feature} is not a valid feature"
+    assert feature in ["ptp", "energy", "peak_voltage"], f"{feature} is not a valid feature"
     unit_ids = waveform_extractor.sorting.unit_ids
 
     contact_locations = waveform_extractor.get_channel_locations()
     nbefore = waveform_extractor.nbefore
-
-    if feature == 'noise_free_energy':
-        noise_levels = si.get_noise_levels(waveform_extractor.recording)
 
     sparsity = compute_sparsity(waveform_extractor, method="radius", radius_um=radius_um)
     templates = waveform_extractor.get_all_templates(mode="average")
@@ -304,8 +301,6 @@
             wf_data = np.linalg.norm(wf, axis=0)
         elif feature == "peak_voltage":
             wf_data = np.abs(wf[nbefore])
-        elif feature == "noise_free_energy":
-            wf_data = (np.linalg.norm(wf, axis=0)/(np.sqrt(waveform_extractor.nsamples)*noise_levels[chan_inds]))**4
 
         # if enforce_decrease:
         #    enforce_decrease_shells_data(
@@ -332,7 +327,7 @@
         Sign of the template to compute best channels ('neg', 'pos', 'both')
     radius_um: float
         Radius to consider in order to estimate the COM
-    feature: str ['ptp', 'mean', 'energy', 'peak_voltage', 'noise_free_energy']
+    feature: str ['ptp', 'mean', 'energy', 'peak_voltage']
         Feature to consider for computation. Default is 'ptp'
 
     Returns
@@ -344,10 +339,7 @@
     recording = waveform_extractor.recording
     contact_locations = recording.get_channel_locations()
 
-    assert feature in ["ptp", "mean", "energy", "peak_voltage", "noise_free_energy"], f"{feature} is not a valid feature"
-
-    if feature == 'noise_free_energy':
-        noise_levels = si.get_noise_levels(waveform_extractor.recording)
+    assert feature in ["ptp", "mean", "energy", "peak_voltage"], f"{feature} is not a valid feature"
 
     sparsity = compute_sparsity(waveform_extractor, peak_sign=peak_sign, method="radius", radius_um=radius_um)
     templates = waveform_extractor.get_all_templates(mode="average")
@@ -367,8 +359,6 @@
             wf_data = np.linalg.norm(wf, axis=0)
         elif feature == "peak_voltage":
             wf_data = wf[waveform_extractor.nbefore]
-        elif feature == "noise_free_energy":
-            wf_data = (np.linalg.norm(wf, axis=0)/(np.sqrt(waveform_extractor.nsamples)*noise_levels[chan_inds]))**4
 
         # center of mass
         com = np.sum(wf_data[:, np.newaxis] * local_contact_locations, axis=0) / np.sum(wf_data)
@@ -381,7 +371,7 @@
 def compute_grid_convolution(
     waveform_extractor,
     peak_sign="neg",
-    radius_um=40.0,
+    radius_um=100.0,
     upsampling_um=5,
     sigma_um=np.linspace(5.0, 25.0, 5),
     sigma_ms=0.25,
@@ -389,8 +379,8 @@
     prototype=None,
     percentile=10,
     sparsity_threshold=0.01,
-    depth_um=100,
-    depth_upsampling_um=10
+    mode='3d',
+    z_upsampling_um=5
 ):
     """
     Estimate the positions of the templates from a large grid of fake templates
@@ -418,10 +408,10 @@
         estimate the position
     sparsity_threshold: float (default 0.01)
         The sparsity threshold (in 0-1) below which weights should be considered as 0.
-    depth_um: float (default None)
-        If not None, the depth considered to extent the grid in 3 dimensions
-    depth_upsampling_um: float (default 10)
-        The spatial resolution of the grid in depth
+    mode: string (default '2d')
+        Should be in ['2d', '3d']. Decide if the z should also be interpolated
+    z_upsampling_um: float (default 5)
+        The spatial resolution of the grid along the z axis
     Returns
     -------
     unit_location: np.array
@@ -443,19 +433,19 @@
     prototype = prototype[:, np.newaxis]
 
     template_positions, weights, nearest_template_mask = get_grid_convolution_templates_and_weights(
-        contact_locations, radius_um, upsampling_um, sigma_um, margin_um, depth_um, depth_upsampling_um
+        contact_locations, radius_um, upsampling_um, sigma_um, margin_um, mode, z_upsampling_um
     )
 
     templates = waveform_extractor.get_all_templates(mode="average")
-
+    
     peak_channels = get_template_extremum_channel(waveform_extractor, peak_sign, outputs="index")
     unit_ids = waveform_extractor.sorting.unit_ids
 
     weights_sparsity_mask = weights > sparsity_threshold
 
-    if depth_um is not None:
+    if mode =='3d':
         ndim = 3
-    else:
+    elif mode == '2d':
         ndim = 2
 
     unit_location = np.zeros((unit_ids.size, ndim), dtype="float64")
@@ -475,6 +465,13 @@
             dot_products[count, :] = np.dot(global_products, w)
 
         dot_products = np.maximum(0, dot_products)
+
+        #np.save(f'weights_{unit_id}', weights[0, :, :][channel_mask, :][:, nearest_templates])
+        #np.save(f'dot_products_{unit_id}', dot_products)
+        #np.save(f'positions_{unit_id}', template_positions[nearest_templates])
+        #np.save(f'nearest_{main_chan}', nearest_templates)
+        #np.save(f'channel_mask_{main_chan}', channel_mask)
+
         if percentile < 100:
             thresholds = np.percentile(dot_products, percentile, axis=0)
             dot_products[dot_products < thresholds[np.newaxis, :]] = 0
@@ -587,13 +584,9 @@
 
 
 def get_grid_convolution_templates_and_weights(
-<<<<<<< HEAD
-    contact_locations, local_radius_um=50, upsampling_um=5, sigma_um=np.linspace(10, 50.0, 5), margin_um=50, 
-    depth_um=None, depth_upsampling_um=10
-=======
-    contact_locations, radius_um=50, upsampling_um=5, sigma_um=np.linspace(10, 50.0, 5), margin_um=50
->>>>>>> 23aef27c
+    contact_locations, local_radius_um=50, upsampling_um=5, sigma_um=np.linspace(10, 50.0, 5), margin_um=50
 ):
+
     x_min, x_max = contact_locations[:, 0].min(), contact_locations[:, 0].max()
     y_min, y_max = contact_locations[:, 1].min(), contact_locations[:, 1].max()
 
@@ -606,54 +599,21 @@
     eps = upsampling_um / 10
 
     import sklearn
-
-    if depth_um is None:
-        all_x, all_y = np.meshgrid(
-            np.arange(x_min, x_max + eps, upsampling_um), np.arange(y_min, y_max + eps, upsampling_um)
-        )
-        nb_templates = all_x.size
-        template_positions = np.zeros((nb_templates, 2))
-        template_positions[:, 0] = all_x.flatten()
-        template_positions[:, 1] = all_y.flatten()
-
-    else:
-        z_min = depth_upsampling_um / 10
-        z_max = depth_um
-        z_eps = depth_upsampling_um / 10
-
-        all_x, all_y, all_z = np.meshgrid(
-            np.arange(x_min, x_max + eps, upsampling_um), np.arange(y_min, y_max + eps, upsampling_um),
-            np.arange(z_min, z_max + z_eps, depth_upsampling_um)
-        )
-        nb_templates = all_x.size
-        template_positions = np.zeros((nb_templates, 3))
-        template_positions[:, 0] = all_x.flatten()
-        template_positions[:, 1] = all_y.flatten()
-        template_positions[:, 2] = all_z.flatten()
-
-        dist_2d = sklearn.metrics.pairwise_distances(contact_locations, template_positions[:,:2])
-
-        if len(contact_locations.shape) == 2:
-            contact_locations = np.hstack((contact_locations, np.zeros((len(contact_locations), 1))))
     
+    all_x, all_y = np.meshgrid(
+        np.arange(x_min, x_max + eps, upsampling_um), np.arange(y_min, y_max + eps, upsampling_um)
+    )
+    nb_templates = all_x.size
+    template_positions = np.zeros((nb_templates, 2))
+    template_positions[:, 0] = all_x.flatten()
+    template_positions[:, 1] = all_y.flatten()
+
     dist = sklearn.metrics.pairwise_distances(contact_locations, template_positions)
-<<<<<<< HEAD
-    
-    # mask to get nearest template given a channel
-    if depth_um is None:
-        nearest_template_mask = dist < local_radius_um
-    else:
-        nearest_template_mask = dist_2d < local_radius_um
-=======
     nearest_template_mask = dist < radius_um
->>>>>>> 23aef27c
-
-    weights = np.zeros((len(sigma_um), len(contact_locations), nb_templates), dtype=np.float32)
-    if depth_um is None:
-        for count, sigma in enumerate(sigma_um):
-            weights[count] = np.exp(-(dist**2) / (2 * (sigma**2)))
-    else:
-        weights[0] = 1/(dist**2)
+
+    weights = np.zeros((len(sigma_um), len( ), nb_templates), dtype=np.float32)
+    for count, sigma in enumerate(sigma_um):
+        weights[count] = np.exp(-(dist**2) / (2 * (sigma**2)))
 
     # normalize
     with np.errstate(divide="ignore", invalid="ignore"):
