from __future__ import annotations

from collections import namedtuple
from collections.abc import Iterable

import numpy as np

from .mergeunitssorting import MergeUnitsSorting
from .splitunitsorting import SplitUnitSorting
from spikeinterface.core.core_tools import define_function_from_class

node_t = namedtuple("node_t", "unit_id stage_id")


class CurationSorting:
    """
    Class that handles curation of a Sorting object.

    Parameters
    ----------
<<<<<<< HEAD
    sorting: Recording
=======
    parent_sorting : Recording
>>>>>>> e09fe637
        The recording object
    properties_policy : "keep" | "remove", default: "keep"
        Policy used to propagate properties after split and merge operation. If "keep" the properties will be
        passed to the new units (if the original units have the same value). If "remove" the new units will have
        an empty value for all the properties
    make_graph : bool
        True to keep a Networkx graph instance with the curation history
    Returns
    -------
    sorting : Sorting
        Sorting object with the selected units merged
    """

    def __init__(self, sorting, make_graph=False, properties_policy="keep"):

        # to allow undo and redo a list of sortingextractors is keep
        self._sorting_stages = [sorting]
        self._sorting_stages_i = 0
        self._properties_policy = properties_policy
        parent_units = sorting.get_unit_ids()
        self._make_graph = make_graph
        if make_graph:
            # to easily allow undo and redo a list of graphs with the history of the curation is keep
            import networkx as nx

            self._nx = nx
            self._graphs = [self._nx.DiGraph()]
            self._graphs[0].add_nodes_from([node_t(u, 0) for u in parent_units])
        # check the maximum numeric id used, strings with digits will be cast to int to reduce confusion
        if np.issubdtype(parent_units.dtype, np.character):
            self.max_used_id = max([-1] + [int(p) for p in parent_units if p.isdigit()])
        else:
            self.max_used_id = max(parent_units) if len(parent_units) > 0 else 0

        self._kwargs = dict(sorting=sorting, make_graph=make_graph, properties_policy=properties_policy)

    def _get_unused_id(self, n=1):
        # check units in the graph to the next unused unit id
        ids = [self.max_used_id + i for i in range(1, 1 + n)]
        if np.issubdtype(self.sorting.get_unit_ids().dtype, np.character):
            ids = [str(i) for i in ids]
        return ids

    def split(self, split_unit_id, indices_list, new_unit_ids=None):
        """
        Split a unit into multiple units.

        Parameters
        ----------
        split_unit_id : int or str
            The unit to split
        indices_list : list or np.array
            A list of index arrays selecting the spikes to split in each segment.
            Each array can contain more than 2 indices (e.g. for splitting in 3 or more units) and it should
            be the same length as the spike train (for each segment).
            If the sorting has only one segment, indices_list can be a single array
        new_unit_ids : list[str|int] ot None
            List of new unit ids. If None, a new unit id is automatically selected
        """
        current_sorting = self._sorting_stages[self._sorting_stages_i]
        if not isinstance(indices_list, list):
            indices_list = [indices_list]
        if not isinstance(indices_list[0], Iterable):
            raise ValueError("indices_list must be a list of iterable arrays")
        if new_unit_ids is None:
            new_unit_ids = self._get_unused_id(np.max([len(np.unique(v)) for v in indices_list]))
        new_sorting = SplitUnitSorting(
            current_sorting,
            split_unit_id=split_unit_id,
            indices_list=indices_list,
            new_unit_ids=new_unit_ids,
            properties_policy=self._properties_policy,
        )

        if self._make_graph:
            units = current_sorting.get_unit_ids()
            i = self._sorting_stages_i
            edges = [(node_t(u, i), node_t(u, i + 1)) for u in units if u != split_unit_id]
            edges = edges + [(node_t(split_unit_id, i), node_t(u, i + 1)) for u in new_unit_ids]
        else:
            edges = None
        self.max_used_id = self.max_used_id + 2
        self._add_new_stage(new_sorting, edges)

    def merge(self, units_to_merge, new_unit_id=None, delta_time_ms=0.4):
        """
        Merge a list of units into a new unit.

        Parameters
        ----------
        units_to_merge : list[str|int]
            List of unit ids to merge
        new_unit_id : int or str
            The new unit id. If None, a new unit id is automatically selected
        delta_time_ms : float
            Number of ms to consider for duplicated spikes. None won't check for duplications
        """
        current_sorting = self._sorting_stages[self._sorting_stages_i]
        if new_unit_id is None:
            new_unit_id = self._get_unused_id()[0]
        elif new_unit_id not in units_to_merge:
            assert new_unit_id not in current_sorting.unit_ids, f"new_unit_id already exists!"
        new_sorting = MergeUnitsSorting(
            sorting=current_sorting,
            units_to_merge=units_to_merge,
            new_unit_ids=[new_unit_id],
            delta_time_ms=delta_time_ms,
            properties_policy=self._properties_policy,
        )
        if self._make_graph:
            units = current_sorting.get_unit_ids()
            i = self._sorting_stages_i
            edges = [(node_t(u, i), node_t(u, i + 1)) for u in units if u not in units_to_merge]
            edges = edges + [(node_t(u, i), node_t(new_unit_id, i + 1)) for u in units_to_merge]
        else:
            edges = None
        self.max_used_id = self.max_used_id + 1
        self._add_new_stage(new_sorting, edges)

    def remove_units(self, unit_ids):
        """
        Remove a list of units.

        Parameters
        ----------
        unit_ids : list[str|int]
            List of unit ids to remove
        """
        current_sorting = self._sorting_stages[self._sorting_stages_i]
        unit2keep = [u for u in current_sorting.get_unit_ids() if u not in unit_ids]
        if self._make_graph:
            i = self._sorting_stages_i
            edges = [(node_t(u, i), node_t(u, i + 1)) for u in unit2keep]
        else:
            edges = None
        self._add_new_stage(current_sorting.select_units(unit2keep), edges)

    def remove_unit(self, unit_id):
        """
        Remove a unit.

        Parameters
        ----------
        unit_id : int ot str
            The unit id to remove
        """
        self.remove_units([unit_id])

    def select_units(self, unit_ids, renamed_unit_ids=None):
        """
        Select a list of units.

        Parameters
        ----------
        unit_ids : list[str|int]
            List of unit ids to select
        renamed_unit_ids : list or None, default: None
            List of new unit ids to rename the selected units
        """
        new_sorting = self._sorting_stages[self._sorting_stages_i].select_units(unit_ids, renamed_unit_ids)
        if self._make_graph:
            i = self._sorting_stages_i
            if renamed_unit_ids is None:
                edges = [(node_t(u, i), node_t(u, i + 1)) for u in unit_ids]
            else:
                edges = [(node_t(u, i), node_t(v, i + 1)) for u, v in zip(unit_ids, renamed_unit_ids)]
        else:
            edges = None
        self._add_new_stage(new_sorting, edges)

    def rename(self, renamed_unit_ids):
        """
        Rename a list of units.

        Parameters
        ----------
        renamed_unit_ids : list[str|int]
            List of unit ids to rename exisiting units
        """
        self.select_units(self.current_sorting.unit_ids, renamed_unit_ids=renamed_unit_ids)

    def remove_empty_units(self):
        """
        Remove empty units.
        """
        i = self._sorting_stages_i
        new_sorting = self._sorting_stages[i].remove_empty_units()
        if self._make_graph:
            curr_ids = self._sorting_stages[i].get_unit_ids()
            edges = [(node_t(u, i), node_t(u, i + 1)) for u in curr_ids]
        else:
            edges = None
        self._add_new_stage(new_sorting, edges)

    def redo_available(self):
        """
        Check if redo is available.

        Returns
        -------
        bool
            True if redo is available
        """
        # useful function for a gui
        return self._sorting_stages_i < len(self._sorting_stages)

    def undo_available(self):
        """
        Check if undo is available.

        Returns
        -------
        bool
            True if undo is available
        """
        # useful function for a gui
        return self._sorting_stages_i > 0

    def undo(self):
        """
        Undo the last operation.
        """
        if self.undo_available():
            self._sorting_stages_i -= 1

    def redo(self):
        """
        Redo the last operation.
        """
        if self.redo_available():
            self._sorting_stages_i += 1

    def draw_graph(self, **kwargs):
        """
        Draw the curation graph.

        Parameters
        ----------
        **kwargs : dict
            Keyword arguments for Networkx draw function
        """
        assert self._make_graph, "to make a graph use make_graph=True"
        graph = self.graph
        ids = [c.unit_id for c in graph.nodes]
        pos = {n: (n.stage_id, -ids.index(n.unit_id)) for n in graph.nodes}
        labels = {n: str(n.unit_id) for n in graph.nodes}
        self._nx.draw(graph, pos=pos, labels=labels, **kwargs)

    @property
    def graph(self):
        assert self._make_graph, "to have a graph use make_graph=True"
        return self._graphs[self._sorting_stages_i]

    @property
    def sorting(self):
        return self.current_sorting

    @property
    def current_sorting(self):
        return self._sorting_stages[self._sorting_stages_i]

    def _add_new_stage(self, new_sorting, edges):
        # adds the stage to the stage list and creates the associated new graph
        self._sorting_stages = self._sorting_stages[0 : self._sorting_stages_i + 1]
        self._sorting_stages.append(new_sorting)
        if self._make_graph:
            self._graphs = self._graphs[0 : self._sorting_stages_i + 1]
            new_graph = self._graphs[self._sorting_stages_i].copy()
            new_graph.add_edges_from(edges)
            self._graphs.append(new_graph)
        self._sorting_stages_i += 1


curation_sorting = define_function_from_class(source_class=CurationSorting, name="curation_sorting")<|MERGE_RESOLUTION|>--- conflicted
+++ resolved
@@ -18,12 +18,8 @@
 
     Parameters
     ----------
-<<<<<<< HEAD
-    sorting: Recording
-=======
-    parent_sorting : Recording
->>>>>>> e09fe637
-        The recording object
+    sorting: BaseSorting
+        The sorting object
     properties_policy : "keep" | "remove", default: "keep"
         Policy used to propagate properties after split and merge operation. If "keep" the properties will be
         passed to the new units (if the original units have the same value). If "remove" the new units will have
