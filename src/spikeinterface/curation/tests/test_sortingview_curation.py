--- conflicted
+++ resolved
@@ -139,7 +139,7 @@
     assert len(sorting_curated_json_accepted.unit_ids) == 3
     assert len(sorting_curated_json_mua.unit_ids) == 6
     assert len(sorting_curated_json_mua1.unit_ids) == 5
-    
+
     print("Test for json curation passed!\n")
 
 
@@ -156,13 +156,8 @@
     times = np.int_(np.sort(np.random.uniform(0, num_timepoints, num_spikes)))
     labels = np.random.randint(1, num_units + 1, size=num_spikes)
 
-<<<<<<< HEAD
     sorting = se.NumpySorting.from_times_labels(times, labels, sampling_frequency)
     print('Sorting: {}'.format(sorting.get_unit_ids()))
-=======
-    sorting = se.NumpySorting.from_times_labels([times0, times1], [labels0, labels1], sampling_frequency)
-    print("Sorting: {}".format(sorting.get_unit_ids()))
->>>>>>> ffaf0675
 
     # Test curation JSON:
     test_json = {"labelsByUnit": {"1": ["accept"], "2": ["artifact"], "12": ["artifact"]}, "mergeGroups": [[2, 12]]}
@@ -173,7 +168,6 @@
 
     # Apply curation
     sorting_curated_json = apply_sortingview_curation(sorting, uri_or_json=json_path, verbose=True)
-<<<<<<< HEAD
     print('Curated:', sorting_curated_json.get_unit_ids())
 
     # Assertions
@@ -282,7 +276,7 @@
         json.dump(curation_dict, f, indent=4)
 
     # Check label inheritance for merged units
-    merged_id_1 = "a-b"  
+    merged_id_1 = "a-b"
     merged_id_2 = "c-d"
     merged_id_3 = "e-f"
     # Apply curation
@@ -319,21 +313,6 @@
 
     print("Test for string unit IDs passed!\n")
 
-=======
-    accept_idx = np.where(sorting_curated_json.get_property("accept"))[0]
-    sorting_curated_ids = sorting_curated_json.get_unit_ids()
-    print(f"Accepted unit IDs: {sorting_curated_ids[accept_idx]}")
-
-    # Check if unit_id 1 has received the "accept" label.
-    assert sorting_curated_json.get_unit_property(unit_id=1, key="accept")
-    # Check if unit_id 10 has received the "accept" label.
-    # If so, test fails since only unit_id 1 received the "accept" label in test_json.
-    assert not sorting_curated_json.get_unit_property(unit_id=10, key="accept")
-    print(sorting_curated_json.unit_ids)
-    # Merging unit_ids of dtype int creates a new unit id
-    assert 21 in sorting_curated_json.unit_ids
-
->>>>>>> ffaf0675
 
 if __name__ == "__main__":
     # generate_sortingview_curation_dataset()
