import unittest
import pytest
import os
from pathlib import Path

if __name__ != "__main__":
    import matplotlib

    matplotlib.use("Agg")

import matplotlib.pyplot as plt


from spikeinterface import extract_waveforms, load_waveforms, download_dataset, compute_sparsity


import spikeinterface.extractors as se
import spikeinterface.widgets as sw
import spikeinterface.comparison as sc
from spikeinterface.preprocessing import scale
from spikeinterface.postprocessing import (
    compute_correlograms,
    compute_spike_amplitudes,
    compute_spike_locations,
    compute_unit_locations,
    compute_template_metrics,
    compute_template_similarity,
)
from spikeinterface.qualitymetrics import compute_quality_metrics


if hasattr(pytest, "global_test_folder"):
    cache_folder = pytest.global_test_folder / "widgets"
else:
    cache_folder = Path("cache_folder") / "widgets"


ON_GITHUB = bool(os.getenv("GITHUB_ACTIONS"))
KACHERY_CLOUD_SET = bool(os.getenv("KACHERY_CLOUD_CLIENT_ID")) and bool(os.getenv("KACHERY_CLOUD_PRIVATE_KEY"))


class TestWidgets(unittest.TestCase):
    @classmethod
    def setUpClass(cls):
        local_path = download_dataset(remote_path="mearec/mearec_test_10s.h5")
        cls.recording = se.MEArecRecordingExtractor(local_path)

        cls.sorting = se.MEArecSortingExtractor(local_path)

        cls.num_units = len(cls.sorting.get_unit_ids())
        if (cache_folder / "mearec_test").is_dir():
            cls.we = load_waveforms(cache_folder / "mearec_test")
        else:
            cls.we = extract_waveforms(cls.recording, cls.sorting, cache_folder / "mearec_test")

        sw.set_default_plotter_backend("matplotlib")

        metric_names = ["snr", "isi_violation", "num_spikes"]
        _ = compute_spike_amplitudes(cls.we)
        _ = compute_unit_locations(cls.we)
        _ = compute_spike_locations(cls.we)
        _ = compute_quality_metrics(cls.we, metric_names=metric_names)
        _ = compute_template_metrics(cls.we)
        _ = compute_correlograms(cls.we)
        _ = compute_template_similarity(cls.we)

        # make sparse waveforms
        cls.sparsity_radius = compute_sparsity(cls.we, method="radius", radius_um=50)
        cls.sparsity_best = compute_sparsity(cls.we, method="best_channels", num_channels=5)
        if (cache_folder / "mearec_test_sparse").is_dir():
            cls.we_sparse = load_waveforms(cache_folder / "mearec_test_sparse")
        else:
            cls.we_sparse = cls.we.save(folder=cache_folder / "mearec_test_sparse", sparsity=cls.sparsity_radius)

        cls.skip_backends = ["ipywidgets", "ephyviewer"]

        if ON_GITHUB and not KACHERY_CLOUD_SET:
            cls.skip_backends.append("sortingview")

        print(f"Widgets tests: skipping backends - {cls.skip_backends}")

        cls.backend_kwargs = {"matplotlib": {}, "sortingview": {}, "ipywidgets": {"display": False}}

        cls.gt_comp = sc.compare_sorter_to_ground_truth(cls.sorting, cls.sorting)

    def test_plot_traces(self):
        possible_backends = list(sw.TracesWidget.get_possible_backends())
        for backend in possible_backends:
            if ON_GITHUB and backend == "sortingview":
                continue
            if backend not in self.skip_backends:
                sw.plot_traces(
                    self.recording, mode="map", show_channel_ids=True, backend=backend, **self.backend_kwargs[backend]
                )
                sw.plot_traces(
                    self.recording,
                    mode="map",
                    show_channel_ids=True,
                    order_channel_by_depth=True,
                    backend=backend,
                    **self.backend_kwargs[backend],
                )

                if backend != "sortingview":
                    sw.plot_traces(self.recording, mode="auto", backend=backend, **self.backend_kwargs[backend])
                    sw.plot_traces(
                        self.recording,
                        mode="line",
                        show_channel_ids=True,
                        backend=backend,
                        **self.backend_kwargs[backend],
                    )
                    # multi layer
                    sw.plot_traces(
                        {"rec0": self.recording, "rec1": scale(self.recording, gain=0.8, offset=0)},
                        color="r",
                        mode="line",
                        show_channel_ids=True,
                        backend=backend,
                        **self.backend_kwargs[backend],
                    )

    def test_plot_unit_waveforms(self):
        possible_backends = list(sw.UnitWaveformsWidget.get_possible_backends())
        for backend in possible_backends:
            if backend not in self.skip_backends:
                sw.plot_unit_waveforms(self.we, backend=backend, **self.backend_kwargs[backend])
                unit_ids = self.sorting.unit_ids[:6]
                sw.plot_unit_waveforms(
                    self.we,
                    sparsity=self.sparsity_radius,
                    unit_ids=unit_ids,
                    backend=backend,
                    **self.backend_kwargs[backend],
                )
                sw.plot_unit_waveforms(
                    self.we,
                    sparsity=self.sparsity_best,
                    unit_ids=unit_ids,
                    backend=backend,
                    **self.backend_kwargs[backend],
                )
                sw.plot_unit_waveforms(
                    self.we_sparse, unit_ids=unit_ids, backend=backend, **self.backend_kwargs[backend]
                )

    def test_plot_unit_templates(self):
        possible_backends = list(sw.UnitWaveformsWidget.get_possible_backends())
        for backend in possible_backends:
            if backend not in self.skip_backends:
                sw.plot_unit_templates(self.we, backend=backend, **self.backend_kwargs[backend])
                unit_ids = self.sorting.unit_ids[:6]
                sw.plot_unit_templates(
                    self.we,
                    sparsity=self.sparsity_radius,
                    unit_ids=unit_ids,
                    backend=backend,
                    **self.backend_kwargs[backend],
                )
                sw.plot_unit_templates(
                    self.we_sparse,
                    sparsity=self.sparsity_best,
                    unit_ids=unit_ids,
                    backend=backend,
                    **self.backend_kwargs[backend],
                )

    def test_plot_unit_waveforms_density_map(self):
        possible_backends = list(sw.UnitWaveformDensityMapWidget.get_possible_backends())
        for backend in possible_backends:
            if backend not in self.skip_backends:
                unit_ids = self.sorting.unit_ids[:2]
                sw.plot_unit_waveforms_density_map(
                    self.we, unit_ids=unit_ids, backend=backend, **self.backend_kwargs[backend]
                )

    def test_plot_unit_waveforms_density_map_sparsity_radius(self):
        possible_backends = list(sw.UnitWaveformDensityMapWidget.get_possible_backends())
        for backend in possible_backends:
            if backend not in self.skip_backends:
                unit_ids = self.sorting.unit_ids[:2]
                sw.plot_unit_waveforms_density_map(
                    self.we,
                    sparsity=self.sparsity_radius,
                    same_axis=False,
                    unit_ids=unit_ids,
                    backend=backend,
                    **self.backend_kwargs[backend],
                )

    def test_plot_unit_waveforms_density_map_sparsity_None_same_axis(self):
        possible_backends = list(sw.UnitWaveformDensityMapWidget.get_possible_backends())
        for backend in possible_backends:
            if backend not in self.skip_backends:
                unit_ids = self.sorting.unit_ids[:2]
                sw.plot_unit_waveforms_density_map(
                    self.we_sparse,
                    sparsity=None,
                    same_axis=True,
                    unit_ids=unit_ids,
                    backend=backend,
                    **self.backend_kwargs[backend],
                )

    def test_autocorrelograms(self):
        possible_backends = list(sw.AutoCorrelogramsWidget.get_possible_backends())
        for backend in possible_backends:
            if backend not in self.skip_backends:
                unit_ids = self.sorting.unit_ids[:4]
                sw.plot_autocorrelograms(
                    self.sorting,
                    unit_ids=unit_ids,
                    window_ms=500.0,
                    bin_ms=20.0,
                    backend=backend,
                    **self.backend_kwargs[backend],
                )

    def test_crosscorrelogram(self):
        possible_backends = list(sw.CrossCorrelogramsWidget.get_possible_backends())
        for backend in possible_backends:
            if backend not in self.skip_backends:
                unit_ids = self.sorting.unit_ids[:4]
                sw.plot_crosscorrelograms(
                    self.sorting,
                    unit_ids=unit_ids,
                    window_ms=500.0,
                    bin_ms=20.0,
                    backend=backend,
                    **self.backend_kwargs[backend],
                )

    def test_amplitudes(self):
        possible_backends = list(sw.AmplitudesWidget.get_possible_backends())
        for backend in possible_backends:
            if backend not in self.skip_backends:
                sw.plot_amplitudes(self.we, backend=backend, **self.backend_kwargs[backend])
                unit_ids = self.we.unit_ids[:4]
                sw.plot_amplitudes(self.we, unit_ids=unit_ids, backend=backend, **self.backend_kwargs[backend])
                sw.plot_amplitudes(
                    self.we, unit_ids=unit_ids, plot_histograms=True, backend=backend, **self.backend_kwargs[backend]
                )
                sw.plot_amplitudes(
                    self.we_sparse,
                    unit_ids=unit_ids,
                    plot_histograms=True,
                    backend=backend,
                    **self.backend_kwargs[backend],
                )

    def test_plot_all_amplitudes_distributions(self):
        possible_backends = list(sw.AllAmplitudesDistributionsWidget.get_possible_backends())
        for backend in possible_backends:
            if backend not in self.skip_backends:
                unit_ids = self.we.unit_ids[:4]
                sw.plot_all_amplitudes_distributions(
                    self.we, unit_ids=unit_ids, backend=backend, **self.backend_kwargs[backend]
                )
                sw.plot_all_amplitudes_distributions(
                    self.we_sparse, unit_ids=unit_ids, backend=backend, **self.backend_kwargs[backend]
                )

    def test_unit_locations(self):
        possible_backends = list(sw.UnitLocationsWidget.get_possible_backends())
        for backend in possible_backends:
            if backend not in self.skip_backends:
                sw.plot_unit_locations(self.we, with_channel_ids=True, backend=backend, **self.backend_kwargs[backend])
                sw.plot_unit_locations(
                    self.we_sparse, with_channel_ids=True, backend=backend, **self.backend_kwargs[backend]
                )

    def test_spike_locations(self):
        possible_backends = list(sw.SpikeLocationsWidget.get_possible_backends())
        for backend in possible_backends:
            if backend not in self.skip_backends:
                sw.plot_spike_locations(self.we, with_channel_ids=True, backend=backend, **self.backend_kwargs[backend])
                sw.plot_spike_locations(
                    self.we_sparse, with_channel_ids=True, backend=backend, **self.backend_kwargs[backend]
                )

    def test_similarity(self):
        possible_backends = list(sw.TemplateSimilarityWidget.get_possible_backends())
        for backend in possible_backends:
            if backend not in self.skip_backends:
                sw.plot_template_similarity(self.we, backend=backend, **self.backend_kwargs[backend])
                sw.plot_template_similarity(self.we_sparse, backend=backend, **self.backend_kwargs[backend])

    def test_quality_metrics(self):
        possible_backends = list(sw.QualityMetricsWidget.get_possible_backends())
        for backend in possible_backends:
            if backend not in self.skip_backends:
                sw.plot_quality_metrics(self.we, backend=backend, **self.backend_kwargs[backend])
                sw.plot_quality_metrics(self.we_sparse, backend=backend, **self.backend_kwargs[backend])

    def test_template_metrics(self):
        possible_backends = list(sw.TemplateMetricsWidget.get_possible_backends())
        for backend in possible_backends:
            if backend not in self.skip_backends:
                sw.plot_template_metrics(self.we, backend=backend, **self.backend_kwargs[backend])
                sw.plot_template_metrics(self.we_sparse, backend=backend, **self.backend_kwargs[backend])

    def test_plot_unit_depths(self):
        possible_backends = list(sw.UnitDepthsWidget.get_possible_backends())
        for backend in possible_backends:
            if backend not in self.skip_backends:
                sw.plot_unit_depths(self.we, backend=backend, **self.backend_kwargs[backend])
                sw.plot_unit_depths(self.we_sparse, backend=backend, **self.backend_kwargs[backend])

    def test_plot_unit_summary(self):
        possible_backends = list(sw.UnitSummaryWidget.get_possible_backends())
        for backend in possible_backends:
            if backend not in self.skip_backends:
                sw.plot_unit_summary(
                    self.we, self.we.sorting.unit_ids[0], backend=backend, **self.backend_kwargs[backend]
                )
                sw.plot_unit_summary(
                    self.we_sparse, self.we.sorting.unit_ids[0], backend=backend, **self.backend_kwargs[backend]
                )

    def test_sorting_summary(self):
        possible_backends = list(sw.SortingSummaryWidget.get_possible_backends())
        for backend in possible_backends:
            if backend not in self.skip_backends:
                sw.plot_sorting_summary(self.we, backend=backend, **self.backend_kwargs[backend])
                sw.plot_sorting_summary(self.we_sparse, backend=backend, **self.backend_kwargs[backend])

    def test_plot_agreement_matrix(self):
        possible_backends = list(sw.AgreementMatrixWidget.get_possible_backends())
        for backend in possible_backends:
            if backend not in self.skip_backends:
                sw.plot_agreement_matrix(self.gt_comp)

    def test_plot_confusion_matrix(self):
        possible_backends = list(sw.AgreementMatrixWidget.get_possible_backends())
        for backend in possible_backends:
            if backend not in self.skip_backends:
                sw.plot_confusion_matrix(self.gt_comp)

    def test_plot_probe_map(self):
        possible_backends = list(sw.ProbeMapWidget.get_possible_backends())
        for backend in possible_backends:
            if backend not in self.skip_backends:
                sw.plot_probe_map(self.recording, with_channel_ids=True, with_contact_id=True)

    def test_plot_rasters(self):
        possible_backends = list(sw.RasterWidget.get_possible_backends())
        for backend in possible_backends:
            if backend not in self.skip_backends:
                sw.plot_rasters(self.sorting)


if __name__ == "__main__":
    # unittest.main()

    mytest = TestWidgets()
    mytest.setUpClass()

    # mytest.test_plot_unit_waveforms_density_map()
    # mytest.test_plot_unit_summary()
    # mytest.test_plot_all_amplitudes_distributions()
    # mytest.test_plot_traces()
    # mytest.test_plot_unit_waveforms()
    # mytest.test_plot_unit_templates()
    # mytest.test_plot_unit_templates()
    # mytest.test_plot_unit_depths()
    # mytest.test_plot_unit_templates()
    # mytest.test_plot_unit_summary()
    # mytest.test_unit_locations()
    # mytest.test_quality_metrics()
    # mytest.test_template_metrics()
    # mytest.test_amplitudes()
<<<<<<< HEAD
=======
    # mytest.test_plot_agreement_matrix()
    # mytest.test_plot_confusion_matrix()
    # mytest.test_plot_probe_map()
    mytest.test_plot_rasters()
>>>>>>> a04f2128

    # plt.ion()
    plt.show()<|MERGE_RESOLUTION|>--- conflicted
+++ resolved
@@ -369,13 +369,10 @@
     # mytest.test_quality_metrics()
     # mytest.test_template_metrics()
     # mytest.test_amplitudes()
-<<<<<<< HEAD
-=======
     # mytest.test_plot_agreement_matrix()
     # mytest.test_plot_confusion_matrix()
     # mytest.test_plot_probe_map()
     mytest.test_plot_rasters()
->>>>>>> a04f2128
 
     # plt.ion()
     plt.show()