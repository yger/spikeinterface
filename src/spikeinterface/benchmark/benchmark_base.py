--- conflicted
+++ resolved
@@ -9,11 +9,8 @@
 import time
 
 
-<<<<<<< HEAD
+
 from spikeinterface.core import SortingAnalyzer, NumpySorting
-=======
-from spikeinterface.core import SortingAnalyzer
->>>>>>> f976557a
 from spikeinterface.core.job_tools import fix_job_kwargs, split_job_kwargs
 from spikeinterface import load, create_sorting_analyzer, load_sorting_analyzer
 from spikeinterface.widgets import get_some_colors
@@ -628,13 +625,10 @@
                 if zarr_folder.exists():
 
                     result[k] = Templates.from_zarr(zarr_folder)
-<<<<<<< HEAD
             elif format == "sorting_analyzer":
                 analyzer_folder = folder / k
                 if analyzer_folder.exists():
                     result[k] = load_sorting_analyzer(analyzer_folder)
-=======
->>>>>>> f976557a
 
         return result
 
