from __future__ import annotations
from pathlib import Path
from typing import Union, List, Optional, Literal, Dict, BinaryIO

import numpy as np

from spikeinterface import get_global_tmp_folder
from spikeinterface.core import BaseRecording, BaseRecordingSegment, BaseSorting, BaseSortingSegment
from spikeinterface.core.core_tools import define_function_from_class


def import_lazily():
    "Makes annotations / typing available lazily"
    global NWBFile, ElectricalSeries, NWBHDF5IO
    from pynwb import NWBFile
    from pynwb.ecephys import ElectricalSeries
    from pynwb import NWBHDF5IO


def retrieve_electrical_series(nwbfile: NWBFile, electrical_series_name: Optional[str] = None) -> ElectricalSeries:
    """
    Get an ElectricalSeries object from an NWBFile.

    Parameters
    ----------
    nwbfile : NWBFile
        The NWBFile object from which to extract the ElectricalSeries.
    electrical_series_name : str, default: None
        The name of the ElectricalSeries to extract. If not specified, it will return the first found ElectricalSeries
        if there's only one; otherwise, it raises an error.

    Returns
    -------
    ElectricalSeries
        The requested ElectricalSeries object.

    Raises
    ------
    ValueError
        If no acquisitions are found in the NWBFile or if multiple acquisitions are found but no electrical_series_name
        is provided.
    AssertionError
        If the specified electrical_series_name is not present in the NWBFile.
    """
    from pynwb.ecephys import ElectricalSeries

    if electrical_series_name is not None:
        # TODO note that this case does not handle repetitions of the same name
        electrical_series_dict: Dict[str, ElectricalSeries] = {
            item.name: item for item in nwbfile.all_children() if isinstance(item, ElectricalSeries)
        }
        if electrical_series_name not in electrical_series_dict:
            raise ValueError(f"{electrical_series_name} not found in the NWBFile. ")
        electrical_series = electrical_series_dict[electrical_series_name]
    else:
        electrical_series_list: List[ElectricalSeries] = [
            series for series in nwbfile.acquisition.values() if isinstance(series, ElectricalSeries)
        ]
        if len(electrical_series_list) > 1:
            raise ValueError(
                f"More than one acquisition found! You must specify 'electrical_series_name'. \n"
                f"Options in current file are: {[e.name for e in electrical_series_list]}"
            )
        if len(electrical_series_list) == 0:
            raise ValueError("No acquisitions found in the .nwb file.")
        electrical_series = electrical_series_list[0]

    return electrical_series


def read_nwbfile(
<<<<<<< HEAD
    *,
    file_path: str | Path | None,
    file: BinaryIO | None = None,
    stream_mode: Literal["ffspec", "ros3", "remfile"] | None = None,
=======
    file_path: str | Path,
    stream_mode: Literal["ffspec", "ros3"] | None = None,
    cache: bool = True,
>>>>>>> 1ee7053b
    stream_cache_path: str | Path | None = None,
) -> NWBFile:
    """
    Read an NWB file and return the NWBFile object.

    Parameters
    ----------
    file_path : Path, str or None
        The path to the NWB file. Either provide this or file.
    file : file-like object or None
        The file-like object to read from. Either provide this or file_path.
    stream_mode : "fsspec" | "ros3" | "remfile" | None, default: None
        The streaming mode to use. If None it assumes the file is on the local disk.
    cache: bool, default: True
        If True, the file is cached in the file passed to stream_cache_path
        if False, the file is not cached.
    stream_cache_path : str or None, default: None
        The path to the cache storage, when default to None it uses the a temporary
        folder.
    Returns
    -------
    nwbfile : NWBFile
        The NWBFile object.

    Raises
    ------
    AssertionError
        If ROS3 support is not enabled.

    Notes
    -----
    This function can stream data from either the "fsspec" or "ros3" protocols.


    Examples
    --------
    >>> nwbfile = read_nwbfile("data.nwb", stream_mode="ros3")
    """
    from pynwb import NWBHDF5IO

    if file_path is not None and file is not None:
        raise ValueError("Provide either file_path or file, not both")
    if file_path is None and file is None:
        raise ValueError("Provide either file_path or file")

    if stream_mode == "fsspec":
        import fsspec
        import h5py

        from fsspec.implementations.cached import CachingFileSystem

<<<<<<< HEAD
        assert file_path is not None, "file_path must be specified when using stream_mode='fsspec'"

        stream_cache_path = stream_cache_path if stream_cache_path is not None else str(get_global_tmp_folder())
        caching_file_system = CachingFileSystem(
            fs=fsspec.filesystem("http"),
            cache_storage=str(stream_cache_path),
        )
        cached_file = caching_file_system.open(path=file_path, mode="rb")
        file = h5py.File(cached_file)
=======
        fsspec_file_system = fsspec.filesystem("http")

        if cache:
            stream_cache_path = stream_cache_path if stream_cache_path is not None else str(get_global_tmp_folder())
            caching_file_system = CachingFileSystem(
                fs=fsspec_file_system,
                cache_storage=str(stream_cache_path),
            )
            ffspec_file = caching_file_system.open(path=file_path, mode="rb")
        else:
            ffspec_file = fsspec_file_system.open(file_path, "rb")

        file = h5py.File(ffspec_file, "r")
>>>>>>> 1ee7053b
        io = NWBHDF5IO(file=file, mode="r", load_namespaces=True)

    elif stream_mode == "ros3":
        import h5py

        assert file_path is not None, "file_path must be specified when using stream_mode='ros3'"

        drivers = h5py.registered_drivers()
        assertion_msg = "ROS3 support not enbabled, use: install -c conda-forge h5py>=3.2 to enable streaming"
        assert "ros3" in drivers, assertion_msg
        io = NWBHDF5IO(path=file_path, mode="r", load_namespaces=True, driver="ros3")

    elif stream_mode == "remfile":
        import remfile
        import h5py

        assert file_path is not None, "file_path must be specified when using stream_mode='remfile'"
        rfile = remfile.File(file_path)
        h5_file = h5py.File(rfile, "r")
        io = NWBHDF5IO(file=h5_file, mode="r", load_namespaces=True)

    elif file_path is not None:
        file_path = str(Path(file_path).absolute())
        io = NWBHDF5IO(path=file_path, mode="r", load_namespaces=True)

    else:
        import h5py

        assert file is not None, "Unexpected, file is None"
        h5_file = h5py.File(file, "r")
        io = NWBHDF5IO(file=h5_file, mode="r", load_namespaces=True)

    nwbfile = io.read()
    return nwbfile


class NwbRecordingExtractor(BaseRecording):
    """Load an NWBFile as a RecordingExtractor.

    Parameters
    ----------
    file_path: str, Path, or None
        Path to NWB file or s3 url (or None if using file instead)
    electrical_series_name: str or None, default: None
        The name of the ElectricalSeries. Used if multiple ElectricalSeries are present.
    file: file-like object or None, default: None
        File-like object to read from (if None, file_path must be specified)
    load_time_vector: bool, default: False
        If True, the time vector is loaded to the recording object.
    samples_for_rate_estimation: int, default: 100000
        The number of timestamp samples to use to estimate the rate.
        Used if "rate" is not specified in the ElectricalSeries.
<<<<<<< HEAD
    stream_mode: "fsspec" | "ros3" | "remfile" | None, default: None
        Specify the stream mode: "fsspec", "ros3", or "remfile"
=======
    stream_mode: str or None, default: None
        Specify the stream mode: "fsspec" or "ros3".
    cache: bool, default: True
        If True, the file is cached in the file passed to stream_cache_path
        if False, the file is not cached.
>>>>>>> 1ee7053b
    stream_cache_path: str or Path or None, default: None
        Local path for caching. If None it uses the current working directory (cwd)

    Returns
    -------
    recording : NwbRecordingExtractor
        The recording extractor for the NWB file.

    Examples
    --------
    Run on local file:

    >>> from spikeinterface.extractors.nwbextractors import NwbRecordingExtractor
    >>> rec = NwbRecordingExtractor(filepath)

    Run on s3 URL from the DANDI Archive:

    >>> from spikeinterface.extractors.nwbextractors import NwbRecordingExtractor
    >>> from dandi.dandiapi import DandiAPIClient
    >>>
    >>> # get s3 path
    >>> dandiset_id, filepath = "101116", "sub-001/sub-001_ecephys.nwb"
    >>> with DandiAPIClient("https://api-staging.dandiarchive.org/api") as client:
    >>>     asset = client.get_dandiset(dandiset_id, "draft").get_asset_by_path(filepath)
    >>>     s3_url = asset.get_content_url(follow_redirects=1, strip_query=True)
    >>>
    >>> rec = NwbRecordingExtractor(s3_url, stream_mode="fsspec", stream_cache_path="cache")
    """

    extractor_name = "NwbRecording"
    mode = "file"
    installation_mesg = "To use the Nwb extractors, install pynwb: \n\n pip install pynwb\n\n"
    name = "nwb"

    def __init__(
        self,
        file_path: str | Path | None = None,  # provide either this or file
        electrical_series_name: str | None = None,
        load_time_vector: bool = False,
        samples_for_rate_estimation: int = 100000,
<<<<<<< HEAD
        stream_mode: Optional[Literal["fsspec", "ros3", "remfile"]] = None,
=======
        cache: bool = True,
        stream_mode: Optional[Literal["fsspec", "ros3"]] = None,
>>>>>>> 1ee7053b
        stream_cache_path: str | Path | None = None,
        *,
        file: BinaryIO | None = None,  # file-like - provide either this or file_path
    ):
        try:
            from pynwb import NWBHDF5IO, NWBFile
            from pynwb.ecephys import ElectrodeGroup
        except ImportError:
            raise ImportError(self.installation_mesg)

        if file_path is not None and file is not None:
            raise ValueError("Provide either file_path or file, not both")
        if file_path is None and file is None:
            raise ValueError("Provide either file_path or file")

        self.stream_mode = stream_mode
        self.stream_cache_path = stream_cache_path
        self._electrical_series_name = electrical_series_name

        self.file_path = file_path
        self._nwbfile = read_nwbfile(
<<<<<<< HEAD
            file_path=file_path, file=file, stream_mode=stream_mode, stream_cache_path=stream_cache_path
=======
            file_path=file_path, stream_mode=stream_mode, cache=cache, stream_cache_path=stream_cache_path
>>>>>>> 1ee7053b
        )
        electrical_series = retrieve_electrical_series(self._nwbfile, electrical_series_name)
        # The indices in the electrode table corresponding to this electrical series
        electrodes_indices = electrical_series.electrodes.data[:]
        # The table for all the electrodes in the nwbfile
        electrodes_table = self._nwbfile.electrodes

        ###################
        # Extract temporal information TODO: Should be a function
        ###################
        sampling_frequency = None
        if hasattr(electrical_series, "rate"):
            sampling_frequency = electrical_series.rate

        if hasattr(electrical_series, "starting_time"):
            t_start = electrical_series.starting_time
        else:
            t_start = None

        timestamps = None
        if hasattr(electrical_series, "timestamps"):
            if electrical_series.timestamps is not None:
                timestamps = electrical_series.timestamps
                t_start = electrical_series.timestamps[0]

        # TimeSeries need to have either timestamps or rate
        if sampling_frequency is None:
            assert timestamps is not None, (
                "Could not find rate information as both 'rate' and "
                "'timestamps' are missing from the file. "
                "Use the 'sampling_frequency' argument."
            )
            sampling_frequency = 1.0 / np.median(np.diff(timestamps[:samples_for_rate_estimation]))

        if load_time_vector and timestamps is not None:
            times_kwargs = dict(time_vector=electrical_series.timestamps)
        else:
            times_kwargs = dict(sampling_frequency=sampling_frequency, t_start=t_start)

        # Extractors channel groups must be integers, but Nwb electrodes group_name can be strings
        if "group_name" in electrodes_table.colnames:
            unique_electrode_group_names = list(np.unique(electrodes_table["group_name"][:]))

        # Fill channel properties dictionary from electrodes table
        if "channel_name" in electrodes_table.colnames:
            channel_ids = [
                electrical_series.electrodes["channel_name"][electrodes_index]
                for electrodes_index in electrodes_indices
            ]
        else:
            channel_ids = [electrical_series.electrodes.table.id[x] for x in electrodes_indices]

        dtype = electrical_series.data.dtype
        BaseRecording.__init__(self, channel_ids=channel_ids, sampling_frequency=sampling_frequency, dtype=dtype)
        num_frames = int(electrical_series.data.shape[0])
        recording_segment = NwbRecordingSegment(
            nwbfile=self._nwbfile,
            electrical_series_name=electrical_series_name,
            num_frames=num_frames,
            times_kwargs=times_kwargs,
        )
        self.add_recording_segment(recording_segment)

        #################
        # Extract gains and offsets TODO: Should be a function
        #################

        # Channels gains - for RecordingExtractor, these are values to cast traces to uV
        gains = electrical_series.conversion * 1e6
        if electrical_series.channel_conversion is not None:
            gains = electrical_series.conversion * electrical_series.channel_conversion[:] * 1e6

        # Set gains
        self.set_channel_gains(gains)

        # Set offsets
        offset = electrical_series.offset if hasattr(electrical_series, "offset") else 0
        if offset == 0 and "offset" in electrodes_table:
            offset = electrodes_table["offset"].data[electrodes_indices]

        self.set_channel_offsets(offset * 1e6)

        #########
        # Extract and re-name properties from nwbfile TODO: Should be a function
        ########

        properties = dict()
        # Extract rel_x, rel_y and rel_z and assign to location

        # TODO: Refactor ALL of this and add tests. This is difficult to read.
        if "rel_x" in electrodes_table:
            ndim = 3 if "rel_z" in electrodes_table else 2
            properties["location"] = np.zeros((self.get_num_channels(), ndim), dtype=float)

        for electrical_series_index, (channel_id, electrode_table_index) in enumerate(
            zip(channel_ids, electrodes_indices)
        ):
            if "rel_x" in electrodes_table:
                properties["location"][electrical_series_index, 0] = electrodes_table["rel_x"][electrode_table_index]
                if "rel_y" in electrodes_table:
                    properties["location"][electrical_series_index, 1] = electrodes_table["rel_y"][
                        electrode_table_index
                    ]
                if "rel_z" in electrodes_table:
                    properties["location"][electrical_series_index, 2] = electrodes_table["rel_z"][
                        electrode_table_index
                    ]

        # Extract all the other properties
        for electrical_series_index, (channel_id, electrode_table_index) in enumerate(
            zip(channel_ids, electrodes_indices)
        ):
            for column in electrodes_table.colnames:
                if isinstance(electrodes_table[column][electrode_table_index], ElectrodeGroup):
                    continue
                elif column == "group_name":
                    group = unique_electrode_group_names.index(electrodes_table[column][electrode_table_index])
                    if "group" not in properties:
                        properties["group"] = np.zeros(self.get_num_channels(), dtype=type(group))
                    properties["group"][electrical_series_index] = group
                elif column == "location":
                    brain_area = electrodes_table[column][electrode_table_index]
                    if "brain_area" not in properties:
                        properties["brain_area"] = np.zeros(self.get_num_channels(), dtype=type(brain_area))
                    properties["brain_area"][electrical_series_index] = brain_area
                elif column == "offset":
                    offset = electrodes_table[column][electrode_table_index]
                    if "offset" not in properties:
                        properties["offset"] = np.zeros(self.get_num_channels(), dtype=type(offset))
                    properties["offset"][electrical_series_index] = offset
                elif column in ["x", "y", "z", "rel_x", "rel_y", "rel_z"]:
                    continue
                else:
                    val = electrodes_table[column][electrode_table_index]
                    if column not in properties:
                        properties[column] = np.zeros(self.get_num_channels(), dtype=type(val))
                    properties[column][electrical_series_index] = val

        # Set the properties in the recorder
        for property_name, values in properties.items():
            if property_name == "location":
                self.set_dummy_probe_from_locations(values)
            elif property_name == "group":
                if np.isscalar(values):
                    groups = [values] * len(channel_ids)
                else:
                    groups = values
                self.set_channel_groups(groups)
            else:
                self.set_property(property_name, values)

        if stream_mode not in ["fsspec", "ros3", "remfile"]:
            if file_path is not None:
                file_path = str(Path(file_path).absolute())
        if stream_mode == "fsspec":
            # only add stream_cache_path to kwargs if it was passed as an argument
            if stream_cache_path is not None:
                stream_cache_path = str(Path(self.stream_cache_path).absolute())

        self.extra_requirements.extend(["pandas", "pynwb", "hdmf"])
        self._electrical_series = electrical_series

        # set serializability bools
        # TODO: correct spelling of self._serializablility throughout SI
        if file is not None:
            # not json serializable if file arg is provided
            self._serializablility["json"] = False
        else:
            self._serializablility["json"] = True
        self._serializablility["pickle"] = True
        self._serializablility["memory"] = True

        self._kwargs = {
            "file_path": file_path,
            "electrical_series_name": self._electrical_series_name,
            "load_time_vector": load_time_vector,
            "samples_for_rate_estimation": samples_for_rate_estimation,
            "stream_mode": stream_mode,
            "cache": cache,
            "stream_cache_path": stream_cache_path,
            "file": file,
        }


class NwbRecordingSegment(BaseRecordingSegment):
    def __init__(self, nwbfile, electrical_series_name, num_frames, times_kwargs):
        BaseRecordingSegment.__init__(self, **times_kwargs)
        self._nwbfile = nwbfile
        self._electrical_series_name = electrical_series_name
        self.electrical_series = retrieve_electrical_series(self._nwbfile, self._electrical_series_name)
        self._num_samples = num_frames

    def get_num_samples(self):
        """Returns the number of samples in this signal block

        Returns:
            SampleIndex: Number of samples in the signal block
        """
        return self._num_samples

    def get_traces(self, start_frame, end_frame, channel_indices):
        if start_frame is None:
            start_frame = 0
        if end_frame is None:
            end_frame = self.get_num_samples()

        electrical_series_data = self.electrical_series.data
        if isinstance(channel_indices, slice):
            traces = electrical_series_data[start_frame:end_frame, channel_indices]
        else:
            # channel_indices is np.ndarray
            if np.array(channel_indices).size > 1 and np.any(np.diff(channel_indices) < 0):
                # get around h5py constraint that it does not allow datasets
                # to be indexed out of order
                sorted_channel_indices = np.sort(channel_indices)
                resorted_indices = np.array([list(sorted_channel_indices).index(ch) for ch in channel_indices])
                recordings = electrical_series_data[start_frame:end_frame, sorted_channel_indices]
                traces = recordings[:, resorted_indices]
            else:
                traces = electrical_series_data[start_frame:end_frame, channel_indices]

        return traces


class NwbSortingExtractor(BaseSorting):
    """Load an NWBFile as a SortingExtractor.

    Parameters
    ----------
    file_path: str or Path
        Path to NWB file.
    electrical_series_name: str or None, default: None
        The name of the ElectricalSeries (if multiple ElectricalSeries are present).
    sampling_frequency: float or None, default: None
        The sampling frequency in Hz (required if no ElectricalSeries is available).
    samples_for_rate_estimation: int, default: 100000
        The number of timestamp samples to use to estimate the rate.
        Used if "rate" is not specified in the ElectricalSeries.
    stream_mode: str or None, default: None
        Specify the stream mode: "fsspec" or "ros3".
    cache: bool, default: True
        If True, the file is cached in the file passed to stream_cache_path
        if False, the file is not cached.
    stream_cache_path: str or Path or None, default: None
        Local path for caching. If None it uses the system temporary directory.

    Returns
    -------
    sorting: NwbSortingExtractor
        The sorting extractor for the NWB file.
    """

    extractor_name = "NwbSorting"
    mode = "file"
    installation_mesg = "To use the Nwb extractors, install pynwb: \n\n pip install pynwb\n\n"
    name = "nwb"

    def __init__(
        self,
        file_path: str | Path,
        electrical_series_name: str | None = None,
        sampling_frequency: float | None = None,
        samples_for_rate_estimation: int = 100000,
        stream_mode: str | None = None,
        cache: bool = True,
        stream_cache_path: str | Path | None = None,
    ):
        try:
            from pynwb import NWBHDF5IO, NWBFile
            from pynwb.ecephys import ElectrodeGroup
        except ImportError:
            raise ImportError(self.installation_mesg)

        self.stream_mode = stream_mode
        self.stream_cache_path = stream_cache_path
        self._electrical_series_name = electrical_series_name

        self.file_path = file_path
        self._nwbfile = read_nwbfile(
            file_path=file_path, stream_mode=stream_mode, cache=cache, stream_cache_path=stream_cache_path
        )

        units_ids = list(self._nwbfile.units.id[:])

        timestamps = None
        if sampling_frequency is None:
            # defines the electrical series from where the sorting came from
            # important to know the sampling_frequency
            self.electrical_series = retrieve_electrical_series(self._nwbfile, self._electrical_series_name)
            # get rate
            if self.electrical_series.rate is not None:
                sampling_frequency = self.electrical_series.rate
            else:
                if hasattr(self.electrical_series, "timestamps"):
                    if self.electrical_series.timestamps is not None:
                        timestamps = self.electrical_series.timestamps
                        sampling_frequency = 1 / np.median(np.diff(timestamps[samples_for_rate_estimation]))

        assert sampling_frequency is not None, (
            "Couldn't load sampling frequency. Please provide it with the " "'sampling_frequency' argument"
        )

        BaseSorting.__init__(self, sampling_frequency=sampling_frequency, unit_ids=units_ids)
        sorting_segment = NwbSortingSegment(
            nwbfile=self._nwbfile, sampling_frequency=sampling_frequency, timestamps=timestamps
        )
        self.add_sorting_segment(sorting_segment)

        # Add properties:
        properties = dict()
        import warnings

        for column in list(self._nwbfile.units.colnames):
            if column == "spike_times":
                continue

            # Note that this has a different behavior than self._nwbfile.units[column].data
            property_values = self._nwbfile.units[column][:]

            # Making this explicit because I am not sure this is the best test
            is_raggged_array = isinstance(property_values, list)
            if is_raggged_array:
                all_values_have_equal_shape = np.all([p.shape == property_values[0].shape for p in property_values])
                if all_values_have_equal_shape:
                    properties[column] = property_values
                else:
                    warnings.warn(f"Skipping {column} because of unequal shapes across units")

                continue  # To next property

            # The rest of the properties are added as they come
            properties[column] = property_values

        for prop_name, values in properties.items():
            self.set_property(prop_name, np.array(values))

        if stream_mode not in ["fsspec", "ros3"]:
            file_path = str(Path(file_path).absolute())
        if stream_mode == "fsspec":
            # only add stream_cache_path to kwargs if it was passed as an argument
            if stream_cache_path is not None:
                stream_cache_path = str(Path(self.stream_cache_path).absolute())
        self._kwargs = {
            "file_path": file_path,
            "electrical_series_name": self._electrical_series_name,
            "sampling_frequency": sampling_frequency,
            "samples_for_rate_estimation": samples_for_rate_estimation,
            "cache": cache,
            "stream_mode": stream_mode,
            "stream_cache_path": stream_cache_path,
        }


class NwbSortingSegment(BaseSortingSegment):
    def __init__(self, nwbfile, sampling_frequency, timestamps):
        BaseSortingSegment.__init__(self)
        self._nwbfile = nwbfile
        self._sampling_frequency = sampling_frequency
        self._timestamps = timestamps

    def get_unit_spike_train(
        self,
        unit_id,
        start_frame: Union[int, None] = None,
        end_frame: Union[int, None] = None,
    ) -> np.ndarray:
        # must be implemented in subclass
        if start_frame is None:
            start_frame = 0
        if end_frame is None:
            end_frame = np.inf
        spike_times = self._nwbfile.units["spike_times"][list(self._nwbfile.units.id[:]).index(unit_id)][:]

        if self._timestamps is not None:
            frames = np.searchsorted(spike_times, self.timestamps)
        else:
            frames = np.round(spike_times * self._sampling_frequency)
        return frames[(frames >= start_frame) & (frames < end_frame)].astype("int64", copy=False)


read_nwb_recording = define_function_from_class(source_class=NwbRecordingExtractor, name="read_nwb_recording")
read_nwb_sorting = define_function_from_class(source_class=NwbSortingExtractor, name="read_nwb_sorting")


def read_nwb(file_path, load_recording=True, load_sorting=False, electrical_series_name=None):
    """Reads NWB file into SpikeInterface extractors.

    Parameters
    ----------
    file_path: str or Path
        Path to NWB file.
    load_recording : bool, default: True
        If True, the recording object is loaded.
    load_sorting : bool, default: False
        If True, the recording object is loaded.
    electrical_series_name: str or None, default: None
        The name of the ElectricalSeries (if multiple ElectricalSeries are present)

    Returns
    -------
    extractors: extractor or tuple
        Single RecordingExtractor/SortingExtractor or tuple with both
        (depending on "load_recording"/"load_sorting") arguments.
    """
    outputs = ()
    if load_recording:
        rec = read_nwb_recording(file_path, electrical_series_name=electrical_series_name)
        outputs = outputs + (rec,)
    if load_sorting:
        sorting = read_nwb_sorting(file_path, electrical_series_name=electrical_series_name)
        outputs = outputs + (sorting,)

    if len(outputs) == 1:
        outputs = outputs[0]

    return outputs<|MERGE_RESOLUTION|>--- conflicted
+++ resolved
@@ -69,16 +69,11 @@
 
 
 def read_nwbfile(
-<<<<<<< HEAD
     *,
     file_path: str | Path | None,
     file: BinaryIO | None = None,
     stream_mode: Literal["ffspec", "ros3", "remfile"] | None = None,
-=======
-    file_path: str | Path,
-    stream_mode: Literal["ffspec", "ros3"] | None = None,
     cache: bool = True,
->>>>>>> 1ee7053b
     stream_cache_path: str | Path | None = None,
 ) -> NWBFile:
     """
@@ -130,17 +125,8 @@
 
         from fsspec.implementations.cached import CachingFileSystem
 
-<<<<<<< HEAD
         assert file_path is not None, "file_path must be specified when using stream_mode='fsspec'"
 
-        stream_cache_path = stream_cache_path if stream_cache_path is not None else str(get_global_tmp_folder())
-        caching_file_system = CachingFileSystem(
-            fs=fsspec.filesystem("http"),
-            cache_storage=str(stream_cache_path),
-        )
-        cached_file = caching_file_system.open(path=file_path, mode="rb")
-        file = h5py.File(cached_file)
-=======
         fsspec_file_system = fsspec.filesystem("http")
 
         if cache:
@@ -154,7 +140,6 @@
             ffspec_file = fsspec_file_system.open(file_path, "rb")
 
         file = h5py.File(ffspec_file, "r")
->>>>>>> 1ee7053b
         io = NWBHDF5IO(file=file, mode="r", load_namespaces=True)
 
     elif stream_mode == "ros3":
@@ -207,16 +192,11 @@
     samples_for_rate_estimation: int, default: 100000
         The number of timestamp samples to use to estimate the rate.
         Used if "rate" is not specified in the ElectricalSeries.
-<<<<<<< HEAD
-    stream_mode: "fsspec" | "ros3" | "remfile" | None, default: None
-        Specify the stream mode: "fsspec", "ros3", or "remfile"
-=======
     stream_mode: str or None, default: None
         Specify the stream mode: "fsspec" or "ros3".
     cache: bool, default: True
         If True, the file is cached in the file passed to stream_cache_path
         if False, the file is not cached.
->>>>>>> 1ee7053b
     stream_cache_path: str or Path or None, default: None
         Local path for caching. If None it uses the current working directory (cwd)
 
@@ -257,12 +237,8 @@
         electrical_series_name: str | None = None,
         load_time_vector: bool = False,
         samples_for_rate_estimation: int = 100000,
-<<<<<<< HEAD
+        cache: bool = True,
         stream_mode: Optional[Literal["fsspec", "ros3", "remfile"]] = None,
-=======
-        cache: bool = True,
-        stream_mode: Optional[Literal["fsspec", "ros3"]] = None,
->>>>>>> 1ee7053b
         stream_cache_path: str | Path | None = None,
         *,
         file: BinaryIO | None = None,  # file-like - provide either this or file_path
@@ -284,11 +260,7 @@
 
         self.file_path = file_path
         self._nwbfile = read_nwbfile(
-<<<<<<< HEAD
-            file_path=file_path, file=file, stream_mode=stream_mode, stream_cache_path=stream_cache_path
-=======
-            file_path=file_path, stream_mode=stream_mode, cache=cache, stream_cache_path=stream_cache_path
->>>>>>> 1ee7053b
+            file_path=file_path, file=file, stream_mode=stream_mode, cache=cache, stream_cache_path=stream_cache_path
         )
         electrical_series = retrieve_electrical_series(self._nwbfile, electrical_series_name)
         # The indices in the electrode table corresponding to this electrical series
@@ -444,7 +416,6 @@
             if file_path is not None:
                 file_path = str(Path(file_path).absolute())
         if stream_mode == "fsspec":
-            # only add stream_cache_path to kwargs if it was passed as an argument
             if stream_cache_path is not None:
                 stream_cache_path = str(Path(self.stream_cache_path).absolute())
 
@@ -452,14 +423,9 @@
         self._electrical_series = electrical_series
 
         # set serializability bools
-        # TODO: correct spelling of self._serializablility throughout SI
         if file is not None:
             # not json serializable if file arg is provided
-            self._serializablility["json"] = False
-        else:
-            self._serializablility["json"] = True
-        self._serializablility["pickle"] = True
-        self._serializablility["memory"] = True
+            self._serializability["json"] = False
 
         self._kwargs = {
             "file_path": file_path,
