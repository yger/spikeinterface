from __future__ import annotations
from pathlib import Path
from typing import Union, List, Optional, Literal, Dict, BinaryIO
import warnings

import numpy as np

from spikeinterface import get_global_tmp_folder
from spikeinterface.core import BaseRecording, BaseRecordingSegment, BaseSorting, BaseSortingSegment
from spikeinterface.core.core_tools import define_function_from_class


def import_lazily():
    "Makes annotations / typing available lazily"
    global NWBFile, ElectricalSeries, Units, NWBHDF5IO
    from pynwb import NWBFile
    from pynwb.ecephys import ElectricalSeries
    from pynwb.misc import Units
    from pynwb import NWBHDF5IO


def retrieve_electrical_series(nwbfile: NWBFile, electrical_series_path: Optional[str] = None) -> ElectricalSeries:
    """
    Get an ElectricalSeries object from an NWBFile.

    Parameters
    ----------
    nwbfile : NWBFile
        The NWBFile object from which to extract the ElectricalSeries.
    electrical_series_path : str, default: None
        The name of the ElectricalSeries to extract. If not specified, it will return the first found ElectricalSeries
        if there's only one; otherwise, it raises an error.

    Returns
    -------
    ElectricalSeries
        The requested ElectricalSeries object.

    Raises
    ------
    ValueError
        If no acquisitions are found in the NWBFile or if multiple acquisitions are found but no electrical_series_path
        is provided.
    AssertionError
        If the specified electrical_series_path is not present in the NWBFile.
    """
    from pynwb.ecephys import ElectricalSeries

    electrical_series_dict: Dict[str, ElectricalSeries] = {}

    for item in nwbfile.all_children():
        if isinstance(item, ElectricalSeries):
            # remove data and skip first "/"
            electrical_series_key = item.data.name.replace("/data", "")[1:]
            electrical_series_dict[electrical_series_key] = item

    if electrical_series_path is not None:
        if electrical_series_path not in electrical_series_dict:
            raise ValueError(f"{electrical_series_path} not found in the NWBFile. ")
        electrical_series = electrical_series_dict[electrical_series_path]
    else:
        electrical_series_list = list(electrical_series_dict.keys())
        if len(electrical_series_list) > 1:
            raise ValueError(
                f"More than one acquisition found! You must specify 'electrical_series_path'. \n"
                f"Options in current file are: {[e for e in electrical_series_list]}"
            )
        if len(electrical_series_list) == 0:
            raise ValueError("No acquisitions found in the .nwb file.")
        electrical_series = electrical_series_dict[electrical_series_list[0]]

    return electrical_series


def retrieve_unit_table(nwbfile: NWBFile, unit_table_path: Optional[str] = None) -> Units:
    """
    Get an Units object from an NWBFile.
    Units tables can be either the main unit table (nwbfile.units) or in the processing module.

    Parameters
    ----------
    nwbfile : NWBFile
        The NWBFile object from which to extract the Units.
    unit_table_path : str, default: None
        The path of the Units to extract. If not specified, it will return the first found Units
        if there's only one; otherwise, it raises an error.

    Returns
    -------
    Units
        The requested Units object.

    Raises
    ------
    ValueError
        If no unit tables are found in the NWBFile or if multiple unit tables are found but no unit_table_path
        is provided.
    AssertionError
        If the specified unit_table_path is not present in the NWBFile.
    """
    from pynwb.misc import Units

    unit_table_dict: Dict[str:Units] = {}

    for item in nwbfile.all_children():
        if isinstance(item, Units):
            # retrieve name of "id" column and skip first "/"
            unit_table_key = item.id.data.name.replace("/id", "")[1:]
            unit_table_dict[unit_table_key] = item

    if unit_table_path is not None:
        if unit_table_path not in unit_table_dict:
            raise ValueError(f"{unit_table_path} not found in the NWBFile. ")
        unit_table = unit_table_dict[unit_table_path]
    else:
        unit_table_list: List[Units] = list(unit_table_dict.keys())

        if len(unit_table_list) > 1:
            raise ValueError(
                f"More than one unit table found! You must specify 'unit_table_list_name'. \n"
                f"Options in current file are: {[e for e in unit_table_list]}"
            )
        if len(unit_table_list) == 0:
            raise ValueError("No unit table found in the .nwb file.")
        unit_table = unit_table_dict[unit_table_list[0]]

    return unit_table


def read_file_from_backend(
    *,
    file_path: str | Path | None,
    file: BinaryIO | None = None,
    stream_mode: Literal["ffspec", "ros3", "remfile"] | None = None,
    cache: bool = False,
    stream_cache_path: str | Path | None = None,
    storage_options: dict | None = None,
    backend: Literal["hdf5", "zarr"] | None = None,
):
    """
    Reads a file from a hdf5 or zarr backend.
    """
    if stream_mode == "fsspec":
        import h5py
        import fsspec
        from fsspec.implementations.cached import CachingFileSystem

        assert file_path is not None, "file_path must be specified when using stream_mode='fsspec'"

        fsspec_file_system = fsspec.filesystem("http")

        if cache:
            stream_cache_path = stream_cache_path if stream_cache_path is not None else str(get_global_tmp_folder())
            caching_file_system = CachingFileSystem(
                fs=fsspec_file_system,
                cache_storage=str(stream_cache_path),
            )
            ffspec_file = caching_file_system.open(path=file_path, mode="rb")
        else:
            ffspec_file = fsspec_file_system.open(file_path, "rb")

        open_file = h5py.File(name=ffspec_file, mode="r")

    elif stream_mode == "ros3":
        import h5py

        assert file_path is not None, "file_path must be specified when using stream_mode='ros3'"

        drivers = h5py.registered_drivers()
        assertion_msg = "ROS3 support not enbabled, use: install -c conda-forge h5py>=3.2 to enable streaming"
        assert "ros3" in drivers, assertion_msg
        open_file = h5py.File(name=file_path, mode="r", driver="ros3")

    elif stream_mode == "remfile":
        import remfile

        assert file_path is not None, "file_path must be specified when using stream_mode='remfile'"
        rfile = remfile.File(file_path)
        open_file = h5py.File(rfile, "r")

    elif stream_mode == "zarr":
        import zarr

        open_file = zarr.open(file_path, mode="r", storage_options=storage_options)

    elif file_path is not None:  # local
        file_path = str(Path(file_path).resolve())
        backend = get_backend_from_local_file(file_path)
        if backend == "zarr":
            import zarr

            open_file = zarr.open(file_path, mode="r")
        else:
            import h5py

            open_file = h5py.File(name=file_path, mode="r")
    else:
        assert file is not None, "Unexpected, file is None"

        open_file = h5py.File(file, "r")

    return open_file


def read_nwbfile(
    *,
    backend: Literal["hdf5", "zarr"],
    file_path: str | Path | None,
    file: BinaryIO | None = None,
    stream_mode: Literal["ffspec", "ros3", "remfile", "zarr"] | None = None,
    cache: bool = False,
    stream_cache_path: str | Path | None = None,
) -> NWBFile:
    """
    Read an NWB file and return the NWBFile object.

    Parameters
    ----------
    file_path : Path, str or None
        The path to the NWB file. Either provide this or file.
    file : file-like object or None
        The file-like object to read from. Either provide this or file_path.
    stream_mode : "fsspec" | "ros3" | "remfile" | None, default: None
        The streaming mode to use. If None it assumes the file is on the local disk.
    cache: bool, default: False
        If True, the file is cached in the file passed to stream_cache_path
        if False, the file is not cached.
    stream_cache_path : str or None, default: None
        The path to the cache storage, when default to None it uses the a temporary
        folder.
    Returns
    -------
    nwbfile : NWBFile
        The NWBFile object.

    Raises
    ------
    AssertionError
        If ROS3 support is not enabled.

    Notes
    -----
    This function can stream data from the "fsspec", "ros3" and "rem" protocols.


    Examples
    --------
    >>> nwbfile = read_nwbfile(file_path="data.nwb", backend="hdf5", stream_mode="ros3")
    """

    if file_path is not None and file is not None:
        raise ValueError("Provide either file_path or file, not both")
    if file_path is None and file is None:
        raise ValueError("Provide either file_path or file")

    open_file = read_file_from_backend(
        file_path=file_path,
        file=file,
        stream_mode=stream_mode,
        cache=cache,
        stream_cache_path=stream_cache_path,
    )
    if backend == "hdf5":
        from pynwb import NWBHDF5IO

        io = NWBHDF5IO(file=open_file, mode="r", load_namespaces=True)
    else:
        from hdmf_zarr import NWBZarrIO

        io = NWBZarrIO(path=open_file.store, mode="r", load_namespaces=True)

    nwbfile = io.read()
    return nwbfile


def get_backend_from_local_file(file_path: str | Path) -> str:
    """
    Returns the file backend from a file path ("hdf5", "zarr")

    Parameters
    ----------
    file_path : str or Path
        The path to the file.

    Returns
    -------
    backend : str
        The file backend ("hdf5", "zarr")
    """
    file_path = Path(file_path)
    if file_path.is_file():
        try:
            import h5py

            with h5py.File(file_path, "r") as f:
                backend = "hdf5"
        except:
            raise RuntimeError(f"File {file_path} not found or not readable.")
    elif file_path.is_dir():
        try:
            import zarr

            with zarr.open(file_path, "r") as f:
                backend = "zarr"
        except:
            raise RuntimeError(f"File {file_path} not found or not readable.")
    else:
        raise RuntimeError(f"File {file_path} not found or not readable.")
    return backend


def find_neurodata_type_from_backend(group, path="", result=None, neurodata_type="ElectricalSeries", backend="hdf5"):
    """
    Recursively searches for groups with neurodata_type 'ElectricalSeries' in the HDF5 group or file,
    and returns a list with their paths.
    """
    if backend == "hdf5":
        import h5py

        group_class = h5py.Group
    else:
        import zarr

        group_class = zarr.Group

    if result is None:
        result = []

    for neurodata_name, value in group.items():
        # Check if it's a group and if it has the neurodata_type
        if isinstance(value, group_class):
            current_path = f"{path}/{neurodata_name}" if path else neurodata_name
            if value.attrs.get("neurodata_type") == neurodata_type:
                result.append(current_path)
            find_neurodata_type_from_backend(
                value, current_path, result, neurodata_type, backend
            )  # Recursive call for sub-groups
    return result


def extract_time_info_pynwb(electrical_series, samples_for_rate_estimation, load_time_vector=False):
    """ """
    sampling_frequency = None
    if hasattr(electrical_series, "rate"):
        sampling_frequency = electrical_series.rate

    if hasattr(electrical_series, "starting_time"):
        t_start = electrical_series.starting_time
    else:
        t_start = None

    timestamps = None
    if hasattr(electrical_series, "timestamps"):
        if electrical_series.timestamps is not None:
            timestamps = electrical_series.timestamps
            t_start = electrical_series.timestamps[0]

    # TimeSeries need to have either timestamps or rate
    if sampling_frequency is None:
        sampling_frequency = 1.0 / np.median(np.diff(timestamps[:samples_for_rate_estimation]))

    if load_time_vector and timestamps is not None:
        times_kwargs = dict(time_vector=electrical_series.timestamps)
    else:
        times_kwargs = dict(sampling_frequency=sampling_frequency, t_start=t_start)

    return sampling_frequency, times_kwargs


def retrieve_electrodes_indices_from_electrical_series(open_file, electrical_series, backend="hdf5"):
    if "electrodes" not in electrical_series:
        if backend == "zarr":
            import zarr

            # links must be resolved
            zarr_links = electrical_series.attrs["zarr_link"]
            electrodes_path = None
            for zarr_link in zarr_links:
                if zarr_link["name"] == "electrodes":
                    electrodes_path = zarr_link["path"]
            assert electrodes_path is not None, "electrodes must be present in the electrical series"
            electrodes_indices = open_file[electrodes_path][:]
        else:
            raise ValueError("electrodes must be present in the electrical series")
    else:
        electrodes_indices = electrical_series["electrodes"][:]
    return electrodes_indices


class NwbRecordingExtractor(BaseRecording):
    """Load an NWBFile as a RecordingExtractor.

    Parameters
    ----------
    file_path: str, Path, or None
        Path to the NWB file or an s3 URL. Use this parameter to specify the file location
        if not using the `file` parameter.
    electrical_series_name: str or None, default: None
        The name of the ElectricalSeries object within the NWB file. This parameter is crucial
        when the NWB file contains multiple ElectricalSeries objects. It helps in identifying
        which specific series to extract data from. If there is only one ElectricalSeries and
        this parameter is not set, that unique series will be used by default.
        If multiple ElectricalSeries are present and this parameter is not set, an error is raised.
        The `electrical_series_name` corresponds to the path within the NWB file, e.g.,
        'acquisition/MyElectricalSeries`.
    file: file-like object or None, default: None
        A file-like object representing the NWB file. Use this parameter if you have an in-memory
        representation of the NWB file instead of a file path.
    load_time_vector: bool, default: False
        If set to True, the time vector is also loaded into the recording object. Useful for
        cases where precise timing information is required.
    samples_for_rate_estimation: int, default: 1000
        The number of timestamp samples used for estimating the sampling rate. This is relevant
        when the 'rate' attribute is not available in the ElectricalSeries.
    stream_mode : "fsspec" | "ros3" | "remfile" | "zarr" | None, default: None
        Determines the streaming mode for reading the file. Use this for optimized reading from
        different sources, such as local disk or remote servers.
    cache: bool, default: False
        Indicates whether to cache the file locally when using streaming. Caching can improve performance for
        remote files.
    stream_cache_path: str, Path, or None, default: None
        Specifies the local path for caching the file. Relevant only if `cache` is True.
    storage_options: dict | None = None,
        Additional parameters for the storage backend (e.g. AWS credentials) used for "zarr" stream_mode.
    use_pynwb: bool, default: False
        Uses the pynwb library to read the NWB file. Setting this to False, the default, uses h5py
        to read the file. Using h5py can improve performance by bypassing some of the PyNWB validations.

    Returns
    -------
    recording : NwbRecordingExtractor
        The recording extractor for the NWB file.

    Examples
    --------
    Run on local file:

    >>> from spikeinterface.extractors.nwbextractors import NwbRecordingExtractor
    >>> rec = NwbRecordingExtractor(filepath)

    Run on s3 URL from the DANDI Archive:

    >>> from spikeinterface.extractors.nwbextractors import NwbRecordingExtractor
    >>> from dandi.dandiapi import DandiAPIClient
    >>>
    >>> # get s3 path
    >>> dandiset_id, filepath = "101116", "sub-001/sub-001_ecephys.nwb"
    >>> with DandiAPIClient("https://api-staging.dandiarchive.org/api") as client:
    >>>     asset = client.get_dandiset(dandiset_id, "draft").get_asset_by_path(filepath)
    >>>     s3_url = asset.get_content_url(follow_redirects=1, strip_query=True)
    >>>
    >>> rec = NwbRecordingExtractor(s3_url, stream_mode="fsspec", stream_cache_path="cache")
    """

    extractor_name = "NwbRecording"
    mode = "file"
    name = "nwb"
    installation_mesg = "To use the Nwb extractors, install pynwb: \n\n pip install pynwb\n\n"

    def __init__(
        self,
        file_path: str | Path | None = None,  # provide either this or file
        electrical_series_path: str | None = None,
        load_time_vector: bool = False,
        samples_for_rate_estimation: int = 1000,
        stream_mode: Optional[Literal["fsspec", "ros3", "remfile", "zarr"]] = None,
        stream_cache_path: str | Path | None = None,
        *,
        file: BinaryIO | None = None,  # file-like - provide either this or file_path
        cache: bool = False,
        storage_options: dict | None = None,
        use_pynwb: bool = False,
    ):
        if file_path is not None and file is not None:
            raise ValueError("Provide either file_path or file, not both")
        if file_path is None and file is None:
            raise ValueError("Provide either file_path or file")

        self.file_path = file_path
        self.stream_mode = stream_mode
        self.stream_cache_path = stream_cache_path
<<<<<<< HEAD
        self.electrical_series_name = electrical_series_name
=======
        self._electrical_series_path = electrical_series_path
>>>>>>> 729cdfeb

        if self.stream_mode is None:
            self.backend = get_backend_from_local_file(file_path)
        else:
            if self.stream_mode == "zarr":
                self.backend = "zarr"
            else:
                self.backend = "hdf5"

        # extract info
        if use_pynwb:
            try:
                import pynwb
            except ImportError:
                raise ImportError(self.installation_mesg)
            if self.backend == "zarr":
                try:
                    import hdmf_zarr
                except ImportError:
                    raise ImportError("To use zarr files with pynwb, install hdmf-zarr: \n\n pip install hdmf-zarr\n\n")
            channel_ids, sampling_frequency, dtype, segment_data, times_kwargs = self.extract_info_pynwb(
                file, cache, load_time_vector, samples_for_rate_estimation
            )
        else:
            channel_ids, sampling_frequency, dtype, segment_data, times_kwargs = self.extract_info_backend(
                file, cache, load_time_vector, samples_for_rate_estimation
            )

        BaseRecording.__init__(self, channel_ids=channel_ids, sampling_frequency=sampling_frequency, dtype=dtype)
        recording_segment = NwbRecordingSegment(
            electrical_series_data=segment_data,
            times_kwargs=times_kwargs,
        )
        self.add_recording_segment(recording_segment)

        # add properties and info
        if use_pynwb:
            self.add_extractor_info_pynwb()
        else:
            self.add_extractor_info_backend()

        if stream_mode is None and file_path is not None:
            file_path = str(Path(file_path).resolve())

        if stream_mode == "fsspec" and stream_cache_path is not None:
            stream_cache_path = str(Path(self.stream_cache_path).absolute())

        # set serializability bools
        if file is not None:
            # not json serializable if file arg is provided
            self._serializability["json"] = False

        self._kwargs = {
            "file_path": file_path,
            "electrical_series_name": self.electrical_series_name,
            "load_time_vector": load_time_vector,
            "samples_for_rate_estimation": samples_for_rate_estimation,
            "stream_mode": stream_mode,
            "cache": cache,
            "stream_cache_path": stream_cache_path,
            "file": file,
        }

    def __del__(self):
        # backend mode
        if hasattr(self, "_file"):
            if hasattr(self._file, "store"):
                self._file.store.close()
            else:
                self._file.close()
        # pynwb mode
        elif hasattr(self, "_nwbfile"):
            io = self._nwbfile.get_read_io()
            if io is not None:
                io.close()

    def extract_info_pynwb(self, file, cache, load_time_vector, samples_for_rate_estimation):
        self._nwbfile = read_nwbfile(
            backend=self.backend,
            file_path=self.file_path,
            file=file,
            stream_mode=self.stream_mode,
            cache=cache,
            stream_cache_path=self.stream_cache_path,
        )
<<<<<<< HEAD
        electrical_series = retrieve_electrical_series(self._nwbfile, self.electrical_series_name)
=======
        electrical_series = retrieve_electrical_series(self._nwbfile, electrical_series_path)
>>>>>>> 729cdfeb
        # The indices in the electrode table corresponding to this electrical series
        electrodes_indices = electrical_series.electrodes.data[:]
        # The table for all the electrodes in the nwbfile
        electrodes_table = self._nwbfile.electrodes

        sampling_frequency, times_kwargs = extract_time_info_pynwb(
            electrical_series=electrical_series,
            samples_for_rate_estimation=samples_for_rate_estimation,
            load_time_vector=load_time_vector,
        )

        # Fill channel properties dictionary from electrodes table
        if "channel_name" in electrodes_table.colnames:
            channel_ids = [
                electrical_series.electrodes["channel_name"][electrodes_index]
                for electrodes_index in electrodes_indices
            ]
        else:
            channel_ids = [electrical_series.electrodes.table.id[x] for x in electrodes_indices]
        electrical_series_data = electrical_series.data
        dtype = electrical_series_data.dtype

        # need this later
        self.electrical_series = electrical_series

        return channel_ids, sampling_frequency, dtype, electrical_series_data, times_kwargs

    def extract_info_backend(self, file, cache, load_time_vector, samples_for_rate_estimation):
        open_file = read_file_from_backend(
            backend=self.backend,
            file_path=self.file_path,
            file=file,
            stream_mode=self.stream_mode,
            cache=cache,
            stream_cache_path=self.stream_cache_path,
        )

        # If the electrical_series_name is not given, `find_neurodata_type_from_backend` will be called
        # And returns a list with the electrical_series_names available in the file.
        # If there is only one electrical series, the electrical_series_name is set to the name of the series,
        # otherwise an error is raised.
        if self.electrical_series_name is None:
            available_electrical_series = find_neurodata_type_from_backend(
                open_file, neurodata_type="ElectricalSeries", backend=self.backend
            )
            # if electrical_series_name is None:
            if len(available_electrical_series) == 1:
                self.electrical_series_name = available_electrical_series[0]
            else:
                raise ValueError(
                    "Multiple ElectricalSeries found in the file. "
                    "Please specify the 'electrical_series_name' argument:"
                    f"Available options are: {available_electrical_series}."
                )

        # The indices in the electrode table corresponding to this electrical series
        try:
            electrical_series = open_file[self.electrical_series_name]
        except KeyError:
            available_electrical_series = find_neurodata_type_from_backend(
                open_file, neurodata_type="ElectricalSeries", backend=self.backend
            )
            raise ValueError(
                f"{self.electrical_series_name} not found in the NWB file!"
                f"Available options are: {available_electrical_series}."
            )
        electrodes_indices = retrieve_electrodes_indices_from_electrical_series(
            open_file, electrical_series, self.backend
        )
        # The table for all the electrodes in the nwbfile
        electrodes_table = open_file["/general/extracellular_ephys/electrodes"]
        electrode_table_columns = electrodes_table.attrs["colnames"]

        # Get sampling frequency
        if "starting_time" in electrical_series.keys():
            t_start = electrical_series["starting_time"][()]
            sampling_frequency = electrical_series["starting_time"].attrs["rate"]
        elif "timestamps" in electrical_series.keys():
            timestamps = electrical_series["timestamps"][:]
            t_start = timestamps[0]
            sampling_frequency = 1.0 / np.median(np.diff(timestamps[:samples_for_rate_estimation]))

        if load_time_vector and timestamps is not None:
            times_kwargs = dict(time_vector=electrical_series.timestamps)
        else:
            times_kwargs = dict(sampling_frequency=sampling_frequency, t_start=t_start)

        # If channel names are present, use them as channel_ids instead of the electrode ids
        if "channel_name" in electrode_table_columns:
            channel_names = electrodes_table["channel_name"]
            channel_ids = channel_names[electrodes_indices]
            # Decode if bytes with utf-8
            channel_ids = [x.decode("utf-8") if isinstance(x, bytes) else x for x in channel_ids]

        else:
            channel_ids = [electrodes_table["id"][x] for x in electrodes_indices]

        dtype = electrical_series["data"].dtype
        electrical_series_data = electrical_series["data"]

        # need this for later
        self.electrical_series = electrical_series
        self._file = open_file

        return channel_ids, sampling_frequency, dtype, electrical_series_data, times_kwargs

    def add_extractor_info_pynwb(self):
        from pynwb.ecephys import ElectrodeGroup

        electrodes_indices = self.electrical_series.electrodes.data[:]
        electrodes_table = self._nwbfile.electrodes
        if "group_name" in electrodes_table.colnames:
            unique_electrode_group_names = list(np.unique(electrodes_table["group_name"][:]))

        # Channels gains - for RecordingExtractor, these are values to cast traces to uV
        gains = self.electrical_series.conversion * 1e6
        if self.electrical_series.channel_conversion is not None:
            gains = self.electrical_series.conversion * self.electrical_series.channel_conversion[:] * 1e6

        # Set gains
        self.set_channel_gains(gains)

        # Set offsets
        offset = self.electrical_series.offset if hasattr(self.electrical_series, "offset") else 0
        if offset == 0 and "offset" in electrodes_table:
            offset = electrodes_table["offset"].data[electrodes_indices]

        self.set_channel_offsets(offset * 1e6)

        #########
        # Extract and re-name properties from nwbfile TODO: Should be a function
        ########

        properties = dict()
        # Extract rel_x, rel_y and rel_z and assign to location

        # TODO: Refactor ALL of this and add tests. This is difficult to read.
        if "rel_x" in electrodes_table:
            ndim = 3 if "rel_z" in electrodes_table else 2
            properties["location"] = np.zeros((self.get_num_channels(), ndim), dtype=float)

        for electrical_series_index, (channel_id, electrode_table_index) in enumerate(
            zip(self.channel_ids, electrodes_indices)
        ):
            if "rel_x" in electrodes_table:
                properties["location"][electrical_series_index, 0] = electrodes_table["rel_x"][electrode_table_index]
                if "rel_y" in electrodes_table:
                    properties["location"][electrical_series_index, 1] = electrodes_table["rel_y"][
                        electrode_table_index
                    ]
                if "rel_z" in electrodes_table:
                    properties["location"][electrical_series_index, 2] = electrodes_table["rel_z"][
                        electrode_table_index
                    ]

        for electrical_series_index, (channel_id, electrode_table_index) in enumerate(
            zip(self.channel_ids, electrodes_indices)
        ):
            for column in electrodes_table.colnames:
                if isinstance(electrodes_table[column][electrode_table_index], ElectrodeGroup):
                    continue
                elif column == "channel_name":
                    # channel_names are already set as channel ids!
                    continue
                elif column == "group_name":
                    group = unique_electrode_group_names.index(electrodes_table[column][electrode_table_index])
                    if "group" not in properties:
                        properties["group"] = np.zeros(self.get_num_channels(), dtype=type(group))
                    properties["group"][electrical_series_index] = group
                elif column == "location":
                    brain_area = electrodes_table[column][electrode_table_index]
                    if "brain_area" not in properties:
                        properties["brain_area"] = np.zeros(self.get_num_channels(), dtype=type(brain_area))
                    properties["brain_area"][electrical_series_index] = brain_area
                elif column == "offset":
                    offset = electrodes_table[column][electrode_table_index]
                    if "offset" not in properties:
                        properties["offset"] = np.zeros(self.get_num_channels(), dtype=type(offset))
                    properties["offset"][electrical_series_index] = offset
                elif column in ["x", "y", "z", "rel_x", "rel_y", "rel_z"]:
                    continue
                else:
                    val = electrodes_table[column][electrode_table_index]
                    if column not in properties:
                        properties[column] = np.zeros(self.get_num_channels(), dtype=type(val))
                    properties[column][electrical_series_index] = val

        # Set the properties in the recorder
        for property_name, values in properties.items():
            if property_name == "location":
                self.set_dummy_probe_from_locations(values)
            elif property_name == "group":
                if np.isscalar(values):
                    groups = [values] * len(self.channel_ids)
                else:
                    groups = values
                self.set_channel_groups(groups)
            else:
                self.set_property(property_name, values)

<<<<<<< HEAD
    def add_extractor_info_backend(self):
        electrodes_indices = retrieve_electrodes_indices_from_electrical_series(
            self._file, self.electrical_series, self.backend
        )
        electrodes_table = self._file["/general/extracellular_ephys/electrodes"]
        electrode_table_columns = electrodes_table.attrs["colnames"]
        if "group_name" in electrode_table_columns:
            unique_electrode_group_names = list(np.unique(electrodes_table["group_name"][:]))
        # Channels gains - for RecordingExtractor, these are values to cast traces to uV
        data_attributes = self.electrical_series["data"].attrs
        electrical_series_conversion = data_attributes["conversion"]
        gains = electrical_series_conversion * 1e6
        if "channel_conversion" in data_attributes:
            gains *= self.electrical_series["channel_conversion"][:]
=======
        if stream_mode is None and file_path is not None:
            file_path = str(Path(file_path).resolve())

        if stream_mode == "fsspec" and stream_cache_path is not None:
            stream_cache_path = str(Path(self.stream_cache_path).absolute())

        self._electrical_series = electrical_series

        # set serializability bools
        if file is not None:
            # not json serializable if file arg is provided
            self._serializability["json"] = False

        self._kwargs = {
            "file_path": file_path,
            "electrical_series_path": self._electrical_series_path,
            "load_time_vector": load_time_vector,
            "samples_for_rate_estimation": samples_for_rate_estimation,
            "stream_mode": stream_mode,
            "cache": cache,
            "stream_cache_path": stream_cache_path,
            "file": file,
        }


class _NwbHDF5RecordingExtractor(BaseRecording):
    """
    A RecordingExtractor for NWB files. This uses the hdf5 API to extract the traces and
    the metadata and is called by the NwbRecordingExtractor factory. This should be faster
    as it avoids the pynwb validation overhead.
    """

    def __init__(
        self,
        file_path: str | Path | None = None,  # provide either this or file
        electrical_series_path: str | None = None,
        load_time_vector: bool = False,
        samples_for_rate_estimation: int = 1_000,
        stream_mode: Optional[Literal["fsspec", "ros3", "remfile"]] = None,
        stream_cache_path: str | Path | None = None,
        *,
        file: BinaryIO | None = None,  # file-like - provide either this or file_path
        cache: bool = False,
    ):
        if file_path is not None and file is not None:
            raise ValueError("Provide either file_path or file, not both")
        if file_path is None and file is None:
            raise ValueError("Provide either file_path or file")

        self.stream_mode = stream_mode
        self.stream_cache_path = stream_cache_path
        self._electrical_series_path = electrical_series_path

        self.file_path = file_path
        hdf5_file = _read_hdf5_file(
            file_path=file_path,
            file=file,
            stream_mode=stream_mode,
            cache=cache,
            stream_cache_path=stream_cache_path,
        )

        # If the electrical_series_path is not given, `find_electrical_series` will be called
        # And returns a list with the electrical_series_paths available in the file.
        # If there is only one electrical series, the electrical_series_path is set to the name of the series,
        # otherwise an error is raised.
        if electrical_series_path is None:
            available_electrical_series = _NwbHDF5RecordingExtractor.find_electrical_series(hdf5_file)
            # if electrical_series_path is None:
            if len(available_electrical_series) == 1:
                electrical_series_path = available_electrical_series[0]
            else:
                raise ValueError(
                    "Multiple ElectricalSeries found in the file. "
                    "Please specify the 'electrical_series_path' argument:"
                    f"Available options are: {available_electrical_series}."
                )
        self.electrical_series_path = electrical_series_path

        # The indices in the electrode table corresponding to this electrical series
        try:
            electrical_series = hdf5_file[self.electrical_series_path]
        except KeyError:
            available_electrical_series = _NwbHDF5RecordingExtractor.find_electrical_series(hdf5_file)
            raise ValueError(
                f"{self.electrical_series_path} not found in the NWB file!"
                f"Available options are: {available_electrical_series}."
            )
        electrodes_indices = electrical_series["electrodes"][:]
        # The table for all the electrodes in the nwbfile
        electrodes_table = hdf5_file["/general/extracellular_ephys/electrodes"]
        electrode_table_columns = electrodes_table.attrs["colnames"]

        # Get sampling frequency
        if "starting_time" in electrical_series.keys():
            t_start = electrical_series["starting_time"][()]
            sampling_frequency = electrical_series["starting_time"].attrs["rate"]
        elif "timestamps" in electrical_series.keys():
            timestamps = electrical_series["timestamps"][:]
            t_start = timestamps[0]
            sampling_frequency = 1.0 / np.median(np.diff(timestamps[:samples_for_rate_estimation]))

        if load_time_vector and timestamps is not None:
            times_kwargs = dict(time_vector=electrical_series.timestamps)
        else:
            times_kwargs = dict(sampling_frequency=sampling_frequency, t_start=t_start)

        if "group_name" in electrode_table_columns:
            unique_electrode_group_names = list(np.unique(electrodes_table["group_name"][:]))

        # If channel names are present, use them as channel_ids instead of the electrode ids
        if "channel_name" in electrode_table_columns:
            channel_names = electrodes_table["channel_name"]
            channel_ids = channel_names[electrodes_indices]
            # Decode if bytes with utf-8
            channel_ids = [x.decode("utf-8") if isinstance(x, bytes) else x for x in channel_ids]

        else:
            channel_ids = [electrodes_table["id"][x] for x in electrodes_indices]

        dtype = electrical_series["data"].dtype
        BaseRecording.__init__(self, channel_ids=channel_ids, sampling_frequency=sampling_frequency, dtype=dtype)
        electrical_series_data = electrical_series["data"]
        recording_segment = NwbRecordingSegment(
            electrical_series_data=electrical_series_data,
            times_kwargs=times_kwargs,
        )
        self.add_recording_segment(recording_segment)

        # Channels gains - for RecordingExtractor, these are values to cast traces to uV
        data_attributes = electrical_series["data"].attrs
        electrical_series_conversion = data_attributes["conversion"]
        gains = electrical_series_conversion * 1e6
        if "channel_conversion" in data_attributes:
            gains *= electrical_series["channel_conversion"][:]
>>>>>>> 729cdfeb

        # Set gains
        self.set_channel_gains(gains)

        # Set offsets
        offset = data_attributes["offset"] if "offset" in data_attributes else 0
        if offset == 0 and "offset" in electrode_table_columns:
            offset = electrodes_table["offset"][electrodes_indices]

        self.set_channel_offsets(offset * 1e6)

        #########
        # Extract and re-name properties from nwbfile TODO: Should be a function
        ########

        properties = dict()
        # Extract rel_x, rel_y and rel_z and assign to location

        # TODO: Refactor ALL of this and add tests. This is difficult to read.
        if "rel_x" in electrodes_table:
            ndim = 3 if "rel_z" in electrodes_table else 2
            properties["location"] = np.zeros((self.get_num_channels(), ndim), dtype=float)

        for electrical_series_index, (channel_id, electrode_table_index) in enumerate(
            zip(self.channel_ids, electrodes_indices)
        ):
            if "rel_x" in electrodes_table:
                properties["location"][electrical_series_index, 0] = electrodes_table["rel_x"][electrode_table_index]
                if "rel_y" in electrodes_table:
                    properties["location"][electrical_series_index, 1] = electrodes_table["rel_y"][
                        electrode_table_index
                    ]
                if "rel_z" in electrodes_table:
                    properties["location"][electrical_series_index, 2] = electrodes_table["rel_z"][
                        electrode_table_index
                    ]

        # Extract all the other properties
        for electrical_series_index, (channel_id, electrode_table_index) in enumerate(
            zip(self.channel_ids, electrodes_indices)
        ):
            for column in electrode_table_columns:
                if column == "channel_name":
                    # channel_names are already set as channel ids!
                    continue
                elif column == "group_name":
                    group = unique_electrode_group_names.index(electrodes_table[column][electrode_table_index])
                    if "group" not in properties:
                        properties["group"] = np.zeros(self.get_num_channels(), dtype=type(group))
                    properties["group"][electrical_series_index] = group
                elif column == "location":
                    brain_area = electrodes_table[column][electrode_table_index]
                    if "brain_area" not in properties:
                        properties["brain_area"] = np.zeros(self.get_num_channels(), dtype=type(brain_area))
                    properties["brain_area"][electrical_series_index] = brain_area
                elif column == "offset":
                    offset = electrodes_table[column][electrode_table_index]
                    if "offset" not in properties:
                        properties["offset"] = np.zeros(self.get_num_channels(), dtype=type(offset))
                    properties["offset"][electrical_series_index] = offset
                elif column in ["x", "y", "z", "rel_x", "rel_y", "rel_z"]:
                    continue
                else:
                    val = electrodes_table[column][electrode_table_index]
                    if column not in properties:
                        properties[column] = np.zeros(self.get_num_channels(), dtype=type(val))
                    properties[column][electrical_series_index] = val

        # Set the properties in the recorder
        for property_name, values in properties.items():
            if property_name == "location":
                self.set_dummy_probe_from_locations(values)
            elif property_name == "group":
                if np.isscalar(values):
                    groups = [values] * len(self.channel_ids)
                else:
                    groups = values
                self.set_channel_groups(groups)
            else:
                # If any properties is bytes, decode with utf-8
                values = [x.decode("utf-8") if isinstance(x, bytes) else x for x in values]
                self.set_property(property_name, values)

<<<<<<< HEAD
=======
        # Serializaiblity
        if stream_mode is None and file_path is not None:
            file_path = str(Path(file_path).resolve())

        if stream_mode == "fsspec" and stream_cache_path is not None:
            stream_cache_path = str(Path(self.stream_cache_path).absolute())

        self._electrical_series = electrical_series

        # set serializability bools
        if file is not None:
            # not json serializable if file arg is provided
            self._serializability["json"] = False

        self._kwargs = {
            "file_path": file_path,
            "electrical_series_path": self._electrical_series_path,
            "load_time_vector": load_time_vector,
            "samples_for_rate_estimation": samples_for_rate_estimation,
            "stream_mode": stream_mode,
            "cache": cache,
            "stream_cache_path": stream_cache_path,
            "file": file,
        }

    @staticmethod
    def find_electrical_series(group, path="", result=None):
        """
        Recursively searches for groups with neurodata_type 'ElectricalSeries' in the HDF5 group or file,
        and returns a list with their paths.
        """
        import h5py

        if result is None:
            result = []

        for neurodata_name, value in group.items():
            # Check if it's a group and if it has the 'ElectricalSeries' neurodata_type
            if isinstance(value, h5py.Group):
                current_path = f"{path}/{neurodata_name}" if path else neurodata_name
                if value.attrs.get("neurodata_type") == "ElectricalSeries":
                    result.append(current_path)
                _NwbHDF5RecordingExtractor.find_electrical_series(
                    value, current_path, result
                )  # Recursive call for sub-groups

        return result


class NwbRecordingExtractor(BaseRecording):
    """Load an NWBFile as a RecordingExtractor.

    Parameters
    ----------
    file_path: str, Path, or None
        Path to the NWB file or an s3 URL. Use this parameter to specify the file location
        if not using the `file` parameter.
    electrical_series_path: str or None, default: None
        The name of the ElectricalSeries object within the NWB file. This parameter is crucial
        when the NWB file contains multiple ElectricalSeries objects. It helps in identifying
        which specific series to extract data from. If there is only one ElectricalSeries and
        this parameter is not set, that unique series will be used by default.
        If multiple ElectricalSeries are present and this parameter is not set, an error is raised.
        The `electrical_series_path` corresponds to the path within the NWB file, e.g.,
        'acquisition/MyElectricalSeries`.
    file: file-like object or None, default: None
        A file-like object representing the NWB file. Use this parameter if you have an in-memory
        representation of the NWB file instead of a file path.
    load_time_vector: bool, default: False
        If set to True, the time vector is also loaded into the recording object. Useful for
        cases where precise timing information is required.
    samples_for_rate_estimation: int, default: 1000
        The number of timestamp samples used for estimating the sampling rate. This is relevant
        when the 'rate' attribute is not available in the ElectricalSeries.
    stream_mode : "fsspec", "ros3", "remfile", or None, default: None
        Determines the streaming mode for reading the file. Use this for optimized reading from
        different sources, such as local disk or remote servers.
    cache: bool, default: False
        Indicates whether to cache the file locally when using streaming. Caching can improve performance for
        remote files.
    stream_cache_path: str, Path, or None, default: None
        Specifies the local path for caching the file. Relevant only if `cache` is True.
    use_pynwb: bool, default: False
        Uses the pynwb library to read the NWB file. Setting this to False, the default, uses h5py
        to read the file. Using h5py can improve performance by bypassing some of the PyNWB validations.

    Returns
    -------
    recording : NwbRecordingExtractor
        The recording extractor for the NWB file.

    Examples
    --------
    Run on local file:

    >>> from spikeinterface.extractors.nwbextractors import NwbRecordingExtractor
    >>> rec = NwbRecordingExtractor(filepath)

    Run on s3 URL from the DANDI Archive:

    >>> from spikeinterface.extractors.nwbextractors import NwbRecordingExtractor
    >>> from dandi.dandiapi import DandiAPIClient
    >>>
    >>> # get s3 path
    >>> dandiset_id, filepath = "101116", "sub-001/sub-001_ecephys.nwb"
    >>> with DandiAPIClient("https://api-staging.dandiarchive.org/api") as client:
    >>>     asset = client.get_dandiset(dandiset_id, "draft").get_asset_by_path(filepath)
    >>>     s3_url = asset.get_content_url(follow_redirects=1, strip_query=True)
    >>>
    >>> rec = NwbRecordingExtractor(s3_url, stream_mode="fsspec", stream_cache_path="cache")
    """

    extractor_name = "NwbRecording"
    mode = "file"
    name = "nwb"

    def __new__(
        cls,
        file_path: str | Path | None = None,  # provide either this or file
        electrical_series_path: str | None = None,
        load_time_vector: bool = False,
        samples_for_rate_estimation: int = 1000,
        stream_mode: Optional[Literal["fsspec", "ros3", "remfile"]] = None,
        stream_cache_path: str | Path | None = None,
        *,
        file: BinaryIO | None = None,  # file-like - provide either this or file_path
        cache: bool = False,
        use_pynwb: bool = False,
    ):
        if use_pynwb:
            extractor = _NwbPynwbRecordingExtractor(
                file_path=file_path,
                electrical_series_path=electrical_series_path,
                load_time_vector=load_time_vector,
                samples_for_rate_estimation=samples_for_rate_estimation,
                stream_mode=stream_mode,
                stream_cache_path=stream_cache_path,
                file=file,
                cache=cache,
            )
        else:
            extractor = _NwbHDF5RecordingExtractor(
                file_path=file_path,
                electrical_series_path=electrical_series_path,
                load_time_vector=load_time_vector,
                samples_for_rate_estimation=samples_for_rate_estimation,
                stream_mode=stream_mode,
                stream_cache_path=stream_cache_path,
                file=file,
                cache=cache,
            )

        return extractor

>>>>>>> 729cdfeb

class NwbRecordingSegment(BaseRecordingSegment):
    def __init__(self, electrical_series_data, times_kwargs):
        BaseRecordingSegment.__init__(self, **times_kwargs)
        self.electrical_series_data = electrical_series_data
        self._num_samples = self.electrical_series_data.shape[0]

    def get_num_samples(self):
        """Returns the number of samples in this signal block

        Returns:
            SampleIndex: Number of samples in the signal block
        """
        return self._num_samples

    def get_traces(self, start_frame, end_frame, channel_indices):
        if start_frame is None:
            start_frame = 0
        if end_frame is None:
            end_frame = self.get_num_samples()

        electrical_series_data = self.electrical_series_data
        if electrical_series_data.ndim == 1:
            traces = electrical_series_data[start_frame:end_frame][:, np.newaxis]
        elif isinstance(channel_indices, slice):
            traces = electrical_series_data[start_frame:end_frame, channel_indices]
        else:
            # channel_indices is np.ndarray
            if np.array(channel_indices).size > 1 and np.any(np.diff(channel_indices) < 0):
                # get around h5py constraint that it does not allow datasets
                # to be indexed out of order
                sorted_channel_indices = np.sort(channel_indices)
                resorted_indices = np.array([list(sorted_channel_indices).index(ch) for ch in channel_indices])
                recordings = electrical_series_data[start_frame:end_frame, sorted_channel_indices]
                traces = recordings[:, resorted_indices]
            else:
                traces = electrical_series_data[start_frame:end_frame, channel_indices]

        return traces


<<<<<<< HEAD
class NwbSortingExtractor(BaseSorting):
    """Load an NWBFile as a SortingExtractor.
    Parameters
    ----------
    file_path: str or Path
        Path to NWB file.
    electrical_series_name: str or None, default: None
        The name of the ElectricalSeries (if multiple ElectricalSeries are present).
    sampling_frequency: float or None, default: None
        The sampling frequency in Hz (required if no ElectricalSeries is available).
    unit_table_name: str or None, default: "units"
        The path of the unit table in the NWB file.
    samples_for_rate_estimation: int, default: 100000
        The number of timestamp samples to use to estimate the rate.
        Used if "rate" is not specified in the ElectricalSeries.
    stream_mode : "fsspec" | "ros3" | "remfile" | "zarr" | None, default: None
        The streaming mode to use. If None it assumes the file is on the local disk.
    cache: bool, default: False
        If True, the file is cached in the file passed to stream_cache_path
        if False, the file is not cached.
    stream_cache_path: str or Path or None, default: None
        Local path for caching. If None it uses the system temporary directory.
    t_start: float or None, default: None
        This is the time at which the corresponding ElectricalSeries start. NWB stores its spikes as times
        and the `t_start` is used to convert the times to seconds. Concrently, the returned frames are computed as:
=======
class _NwbHDF5SortingExtractor(BaseSorting):
    def __init__(
        self,
        *,
        file_path: str | Path,
        electrical_series_path: str | None = None,
        sampling_frequency: float | None = None,
        samples_for_rate_estimation: int = 1_000,
        stream_mode: str | None = None,
        stream_cache_path: str | Path | None = None,
        unit_table_path: str | None = None,
        cache: bool = False,
        t_start: float | None = None,
    ):
        self.stream_mode = stream_mode
        self.stream_cache_path = stream_cache_path
>>>>>>> 729cdfeb

        `frames = (times - t_start) * sampling_frequency`.

<<<<<<< HEAD
        As SpikeInterface always considers the first frame to be at the beginning of the recording independently
        of the `t_start`.

        When a `t_start` is not provided it will be inferred from the corresponding ElectricalSeries with name equal
        to `electrical_series_name`. The `t_start` then will be either the `ElectricalSeries.starting_time` or the
        first timestamp in the `ElectricalSeries.timestamps`.
    storage_options: dict | None = None,
        Additional parameters for the storage backend (e.g. AWS credentials) used for "zarr" stream_mode.
    use_pynwb: bool, default: False
        Uses the pynwb library to read the NWB file. Setting this to False, the default, uses h5py
        to read the file. Using h5py can improve performance by bypassing some of the PyNWB validations.
=======
        timestamps = None
        self.t_start = t_start
        self.electrical_series_location = None

        if sampling_frequency is None or t_start is None:
            # defines the electrical series from where the sorting came from
            # important to know the sampling_frequency
            if electrical_series_path is None:
                available_electrical_series = _NwbHDF5RecordingExtractor.find_electrical_series(hdf5_file)
                if len(available_electrical_series) == 1:
                    electrical_series_path = available_electrical_series[0]
                    electrical_series = hdf5_file[electrical_series_path]
                else:
                    raise ValueError(
                        "Multiple ElectricalSeries found in the file. "
                        "Please specify the 'electrical_series_path' argument:"
                        f"Available options are: {available_electrical_series}."
                    )
            else:
                try:
                    electrical_series = hdf5_file[electrical_series_path]
                except KeyError:
                    available_electrical_series = _NwbHDF5RecordingExtractor.find_electrical_series(hdf5_file)
                    raise ValueError(
                        f"{electrical_series_path} not found in the NWB file!"
                        f"Available options are: {available_electrical_series}."
                    )
            self.electrical_series_location = electrical_series_path
>>>>>>> 729cdfeb

    Returns
    -------
    sorting: NwbSortingExtractor
        The sorting extractor for the NWB file.
    """

    extractor_name = "NwbSorting"
    mode = "file"
    installation_mesg = "To use the Nwb extractors, install pynwb: \n\n pip install pynwb\n\n"
    name = "nwb"

    def __init__(
        self,
        file_path: str | Path,
        electrical_series_name: str | None = None,
        sampling_frequency: float | None = None,
        samples_for_rate_estimation: int = 1000,
        unit_table_name: str = "units",
        stream_mode: str | None = None,
        stream_cache_path: str | Path | None = None,
        *,
        t_start: float | None = None,
        cache: bool = False,
        storage_options: dict | None = None,
        use_pynwb: bool = False,
    ):
        self.stream_mode = stream_mode
        self.stream_cache_path = stream_cache_path
        self.electrical_series_name = electrical_series_name
        self.file_path = file_path
        self.t_start = t_start
        self.internal_sampling_frequency = sampling_frequency
        self.units_table = None

<<<<<<< HEAD
        if self.stream_mode is None:
            self.backend = get_backend_from_local_file(file_path)
        else:
            if self.stream_mode == "zarr":
                self.backend = "zarr"
            else:
                self.backend = "hdf5"
=======
        if unit_table_path is None:
            available_unit_table_paths = _NwbHDF5SortingExtractor.find_unit_tables(hdf5_file)
            if len(available_unit_table_paths) == 1:
                self.unit_table_location = available_unit_table_paths[0]
                units_table = hdf5_file[unit_table_path]
            else:
                raise ValueError(
                    "Multiple Units tables found in the file. "
                    "Please specify the 'unit_table_path' argument:"
                    f"Available options are: {available_unit_table_paths}."
                )
        else:
            try:
                units_table = hdf5_file[unit_table_path]
            except KeyError:
                available_unit_table_paths = _NwbHDF5SortingExtractor.find_unit_tables(hdf5_file)
                raise ValueError(
                    f"{unit_table_path} not found in the NWB file!"
                    f"Available options are: {available_unit_table_paths}."
                )
        self.unit_table_location = unit_table_path
>>>>>>> 729cdfeb

        if use_pynwb:
            try:
                import pynwb
            except ImportError:
                raise ImportError(self.installation_mesg)

            unit_ids, spike_times_data, spike_times_index_data = self.extract_info_pynwb(
                unit_table_name=unit_table_name, samples_for_rate_estimation=samples_for_rate_estimation, cache=cache
            )
        else:
            unit_ids, spike_times_data, spike_times_index_data = self.extract_info_backend(
                unit_table_name=unit_table_name, samples_for_rate_estimation=samples_for_rate_estimation, cache=cache
            )

        BaseSorting.__init__(self, sampling_frequency=self.internal_sampling_frequency, unit_ids=unit_ids)

        sorting_segment = NwbSortingSegment(
            spike_times_data=spike_times_data,
            spike_times_index_data=spike_times_index_data,
            sampling_frequency=self.sampling_frequency,
            t_start=self.t_start,
        )
        self.add_sorting_segment(sorting_segment)

        if use_pynwb:
            self.add_extractor_info_pynwb()
        else:
            self.add_extractor_info_backend()

        if stream_mode is None and file_path is not None:
            file_path = str(Path(file_path).resolve())

        self._kwargs = {
            "file_path": file_path,
<<<<<<< HEAD
            "electrical_series_name": self.electrical_series_name,
=======
            "electrical_series_path": electrical_series_path,
>>>>>>> 729cdfeb
            "sampling_frequency": sampling_frequency,
            "samples_for_rate_estimation": samples_for_rate_estimation,
            "cache": cache,
            "stream_mode": stream_mode,
            "stream_cache_path": stream_cache_path,
            "t_start": self.t_start,
        }

<<<<<<< HEAD
    def __del__(self):
        # backend mode
        if hasattr(self, "_file"):
            if hasattr(self._file, "store"):
                self._file.store.close()
            else:
                self._file.close()
        # pynwb mode
        elif hasattr(self, "_nwbfile"):
            io = self._nwbfile.get_read_io()
            if io is not None:
                io.close()

    def extract_info_pynwb(
        self, unit_table_name: str = None, samples_for_rate_estimation: int = 1000, cache: bool = False
    ):
=======
    @staticmethod
    def find_unit_tables(group, path="", result=None):
        """
        Recursively searches for groups with neurodata_type 'ElectricalSeries' in the HDF5 group or file,
        and returns a list with their paths.
        """
        import h5py

        if result is None:
            result = []

        for neurodata_name, value in group.items():
            # Check if it's a group and if it has the 'ElectricalSeries' neurodata_type
            if isinstance(value, h5py.Group):
                current_path = f"{path}/{neurodata_name}" if path else neurodata_name
                if value.attrs.get("neurodata_type") == "Units":
                    result.append(current_path)
                _NwbHDF5SortingExtractor.find_unit_tables(value, current_path, result)  # Recursive call for sub-groups
        return result


class _NwbPynwbSortingExtractor(BaseSorting):
    """
    A SortingExtractor for NWB files. This uses the NWB API to extract the traces and
    the metadata and is called by the NwbSortingExtractor factory.
    """

    extractor_name = "NwbSorting"
    mode = "file"
    installation_mesg = "To use the Nwb extractors, install pynwb: \n\n pip install pynwb\n\n"
    name = "nwb"

    def __init__(
        self,
        file_path: str | Path,
        electrical_series_path: str | None = None,
        sampling_frequency: float | None = None,
        samples_for_rate_estimation: int = 1000,
        unit_table_path: str | None = None,
        stream_mode: str | None = None,
        stream_cache_path: str | Path | None = None,
        *,
        t_start: float | None = None,
        cache: bool = False,
    ):
        try:
            from pynwb import NWBHDF5IO, NWBFile
            from pynwb.ecephys import ElectrodeGroup
        except ImportError:
            raise ImportError(self.installation_mesg)

        self.stream_mode = stream_mode
        self.stream_cache_path = stream_cache_path
        self._electrical_series_path = electrical_series_path

        self.file_path = file_path
>>>>>>> 729cdfeb
        self._nwbfile = read_nwbfile(
            backend=self.backend,
            file_path=self.file_path,
            stream_mode=self.stream_mode,
            cache=cache,
            stream_cache_path=self.stream_cache_path,
        )

        timestamps = None
        if self.internal_sampling_frequency is None:
            # defines the electrical series from where the sorting came from
            # important to know the sampling_frequency
<<<<<<< HEAD
            self.electrical_series = retrieve_electrical_series(self._nwbfile, self.electrical_series_name)
=======
            self.electrical_series = retrieve_electrical_series(self._nwbfile, self._electrical_series_path)
>>>>>>> 729cdfeb
            # get rate
            if self.electrical_series.rate is not None:
                self.internal_sampling_frequency = self.electrical_series.rate
                self.t_start = self.electrical_series.starting_time
            else:
                if hasattr(self.electrical_series, "timestamps"):
                    if self.electrical_series.timestamps is not None:
                        timestamps = self.electrical_series.timestamps
                        self.internal_sampling_frequency = 1 / np.median(
                            np.diff(timestamps[:samples_for_rate_estimation])
                        )
                        self.t_start = timestamps[0]
        assert (
            self.internal_sampling_frequency is not None
        ), "Couldn't load sampling frequency. Please provide it with the 'sampling_frequency' argument"
        assert (
            self.t_start is not None
        ), "Couldn't load a starting time for the sorting. Please provide it with the 't_start' argument"

        units_table = retrieve_unit_table(self._nwbfile, unit_table_path=unit_table_path)

        name_to_column_data = {c.name: c for c in units_table.columns}
        spike_times_data = name_to_column_data.pop("spike_times").data
        spike_times_index_data = name_to_column_data.pop("spike_times_index").data

        units_ids = name_to_column_data.pop("unit_name", None)
        if units_ids is None:
            units_ids = units_table["id"].data

        # need this for later
        self.units_table = units_table

        return units_ids, spike_times_data, spike_times_index_data

    def extract_info_backend(
        self, unit_table_name: str = None, samples_for_rate_estimation: int = 1000, cache: bool = False
    ):
        open_file = read_file_from_backend(
            backend=self.backend,
            file_path=self.file_path,
            stream_mode=self.stream_mode,
            cache=cache,
            stream_cache_path=self.stream_cache_path,
        )

        timestamps = None

        if self.internal_sampling_frequency is None or self.t_start is None:
            # defines the electrical series from where the sorting came from
            # important to know the sampling_frequency
            available_electrical_series = find_neurodata_type_from_backend(
                open_file, neurodata_type="ElectricalSeries", backend=self.backend
            )
            if self.electrical_series_name is None:
                if len(available_electrical_series) == 1:
                    self.electrical_series_name = available_electrical_series[0]
                else:
                    raise ValueError(
                        "Multiple ElectricalSeries found in the file. "
                        "Please specify the 'electrical_series_name' argument:"
                        f"Available options are: {available_electrical_series}."
                    )
            else:
                if self.electrical_series_name not in available_electrical_series:
                    raise ValueError(
                        f"'{self.electrical_series_name}' not found in the file. "
                        f"Available options are: {available_electrical_series}"
                    )
            electrical_series = open_file[self.electrical_series_name]

            # Get sampling frequency
            if "starting_time" in electrical_series.keys():
                self.t_start = electrical_series["starting_time"][()]
                self.internal_sampling_frequency = electrical_series["starting_time"].attrs["rate"]
            elif "timestamps" in electrical_series.keys():
                timestamps = electrical_series["timestamps"][:]
                self.t_start = timestamps[0]
                self.internal_sampling_frequency = 1.0 / np.median(np.diff(timestamps[:samples_for_rate_estimation]))

        assert (
            self.internal_sampling_frequency is not None
        ), "Couldn't load sampling frequency. Please provide it with the 'sampling_frequency' argument"
        assert (
            self.t_start is not None
        ), "Couldn't load a starting time for the sorting. Please provide it with the 't_start' argument"

        available_unit_table_names = find_neurodata_type_from_backend(
            open_file, neurodata_type="Units", backend=self.backend
        )
        if unit_table_name is None:
            if len(available_unit_table_names) == 1:
                unit_table_name = available_unit_table_names[0]
            else:
                raise ValueError(
                    "Multiple Units tables found in the file. "
                    "Please specify the 'unit_table_name' argument:"
                    f"Available options are: {available_unit_table_names}."
                )
        else:
            if unit_table_name not in available_unit_table_names:
                raise ValueError(
                    f"'{unit_table_name}' not found in the file. "
                    f"Available options are: {available_unit_table_names}"
                )
        self.units_table_location = unit_table_name
        units_table = open_file[self.units_table_location]

        spike_times_data = units_table["spike_times"]
        spike_times_index_data = units_table["spike_times_index"]

        if "unit_name" in units_table:
            unit_ids = units_table["unit_name"]
        else:
            unit_ids = units_table["id"]

        decode_to_string = lambda x: x.decode("utf-8") if isinstance(x, bytes) else x
        unit_ids = [decode_to_string(id) for id in unit_ids]

        # need this for later
        self.units_table = units_table

        return unit_ids, spike_times_data, spike_times_index_data

    def add_extractor_info_pynwb(self):
        name_to_column_data = {c.name: c for c in self.units_table.columns}
        # Add only the columns that are not indices
        index_columns = [name for name in name_to_column_data if name.endswith("_index")]
        properties_to_add = [name for name in name_to_column_data if name not in index_columns]
        # Filter those properties that are nested ragged arrays
        properties_to_add = [name for name in properties_to_add if f"{name}_index_index" not in name_to_column_data]

        for property_name in properties_to_add:
            data = name_to_column_data.pop(property_name).data
            data_index = name_to_column_data.get(f"{property_name}_index", None)
            not_ragged_array = data_index is None
            if not_ragged_array:
                values = data[:]
            else:  # TODO if we want we could make this recursive to handle nested ragged arrays
                data_index = data_index.data
                index_spacing = np.diff(data_index, prepend=0)
                all_index_spacing_are_the_same = np.unique(index_spacing).size == 1
                if all_index_spacing_are_the_same:
                    start_indices = [0] + list(data_index[:-1])
                    end_indices = list(data_index)
                    values = [data[start_index:end_index] for start_index, end_index in zip(start_indices, end_indices)]
                    self.set_property(property_name, np.asarray(values))

                else:
                    warnings.warn(f"Skipping {property_name} because of unequal shapes across units")
                    continue

            self.set_property(property_name, np.asarray(values))

<<<<<<< HEAD
    def add_extractor_info_backend(self):
        units_table = self.units_table
        # Skip canonical properties and indices
        caonical_properties = ["spike_times", "spike_times_index", "unit_name"]
        index_properties = [name for name in units_table if name.endswith("_index")]
        nested_ragged_array_properties = [name for name in units_table if f"{name}_index_index" in units_table]
=======
        if stream_mode is None and file_path is not None:
            file_path = str(Path(file_path).resolve())

        self._kwargs = {
            "file_path": file_path,
            "electrical_series_path": self._electrical_series_path,
            "sampling_frequency": sampling_frequency,
            "samples_for_rate_estimation": samples_for_rate_estimation,
            "cache": cache,
            "stream_mode": stream_mode,
            "stream_cache_path": stream_cache_path,
            "t_start": self.t_start,
        }


class NwbSortingExtractor(BaseSorting):
    """Load an NWBFile as a SortingExtractor.
    Parameters
    ----------
    file_path: str or Path
        Path to NWB file.
    electrical_series_path: str or None, default: None
        The name of the ElectricalSeries (if multiple ElectricalSeries are present).
    sampling_frequency: float or None, default: None
        The sampling frequency in Hz (required if no ElectricalSeries is available).
    unit_table_path: str or None, default: "units"
        The path of the unit table in the NWB file.
    samples_for_rate_estimation: int, default: 100000
        The number of timestamp samples to use to estimate the rate.
        Used if "rate" is not specified in the ElectricalSeries.
    stream_mode : "fsspec" | "ros3" | "remfile" | None, default: None
        The streaming mode to use. If None it assumes the file is on the local disk.
    cache: bool, default: False
        If True, the file is cached in the file passed to stream_cache_path
        if False, the file is not cached.
    stream_cache_path: str or Path or None, default: None
        Local path for caching. If None it uses the system temporary directory.
    t_start: float or None, default: None
        This is the time at which the corresponding ElectricalSeries start. NWB stores its spikes as times
        and the `t_start` is used to convert the times to seconds. Concrently, the returned frames are computed as:

        `frames = (times - t_start) * sampling_frequency`.

        As SpikeInterface always considers the first frame to be at the beginning of the recording independently
        of the `t_start`.

        When a `t_start` is not provided it will be inferred from the corresponding ElectricalSeries with name equal
        to `electrical_series_path`. The `t_start` then will be either the `ElectricalSeries.starting_time` or the
        first timestamp in the `ElectricalSeries.timestamps`.

    use_pynwb: bool, default: False
        Uses the pynwb library to read the NWB file. Setting this to False, the default, uses h5py
        to read the file. Using h5py can improve performance by bypassing some of the PyNWB validations.
    Returns
    -------
    sorting: NwbSortingExtractor
        The sorting extractor for the NWB file.
    """
>>>>>>> 729cdfeb

        skip_properties = caonical_properties + index_properties + nested_ragged_array_properties
        properties_to_add = [name for name in units_table if name not in skip_properties]

<<<<<<< HEAD
        for property_name in properties_to_add:
            data = units_table[property_name]
            corresponding_index_name = f"{property_name}_index"
            not_ragged_array = corresponding_index_name not in units_table
            if not_ragged_array:
                values = data[:]
            else:
                data_index = units_table[corresponding_index_name][:]
                index_spacing = np.diff(data_index, prepend=0)
                all_index_spacing_are_the_same = np.unique(index_spacing).size == 1
                if all_index_spacing_are_the_same:
                    start_indices = [0] + list(data_index[:-1])
                    end_indices = list(data_index)
                    values = [data[start_index:end_index] for start_index, end_index in zip(start_indices, end_indices)]

                else:
                    warnings.warn(f"Skipping {property_name} because of unequal shapes across units")
                    continue
=======
    def __new__(
        self,
        file_path: str | Path,
        electrical_series_path: str | None = None,
        sampling_frequency: float | None = None,
        samples_for_rate_estimation: int = 1000,
        unit_table_path: str = "units",
        stream_mode: str | None = None,
        stream_cache_path: str | Path | None = None,
        *,
        t_start: float | None = None,
        cache: bool = False,
        use_pynwb: bool = False,
    ):
        if use_pynwb:
            extractor = _NwbPynwbSortingExtractor(
                file_path=file_path,
                electrical_series_path=electrical_series_path,
                sampling_frequency=sampling_frequency,
                samples_for_rate_estimation=samples_for_rate_estimation,
                unit_table_path=unit_table_path,
                stream_mode=stream_mode,
                stream_cache_path=stream_cache_path,
                cache=cache,
                t_start=t_start,
            )

        else:
            extractor = _NwbHDF5SortingExtractor(
                file_path=file_path,
                electrical_series_path=electrical_series_path,
                sampling_frequency=sampling_frequency,
                samples_for_rate_estimation=samples_for_rate_estimation,
                unit_table_path=unit_table_path,
                stream_mode=stream_mode,
                stream_cache_path=stream_cache_path,
                cache=cache,
                t_start=t_start,
            )
>>>>>>> 729cdfeb

            decode_to_string = lambda x: x.decode("utf-8") if isinstance(x, bytes) else x
            values = [decode_to_string(val) for val in values]
            self.set_property(property_name, np.asarray(values))


class NwbSortingSegment(BaseSortingSegment):
    def __init__(self, spike_times_data, spike_times_index_data, sampling_frequency: float, t_start: float):
        BaseSortingSegment.__init__(self)
        self.spike_times_data = spike_times_data
        self.spike_times_index_data = spike_times_index_data
        self.spike_times_data = spike_times_data
        self.spike_times_index_data = spike_times_index_data
        self._sampling_frequency = sampling_frequency
        self._t_start = t_start

    def get_unit_spike_train(
        self,
        unit_id,
        start_frame: Optional[int] = None,
        end_frame: Optional[int] = None,
    ) -> np.ndarray:
        # Extract the spike times for the unit
        unit_index = self.parent_extractor.id_to_index(unit_id)
        if unit_index == 0:
            start_index = 0
        else:
            start_index = self.spike_times_index_data[unit_index - 1]
        end_index = self.spike_times_index_data[unit_index]
        spike_times = self.spike_times_data[start_index:end_index]

        # Transform spike times to frames and subset
        frames = np.round((spike_times - self._t_start) * self._sampling_frequency)

        start_index = 0
        if start_frame is not None:
            start_index = np.searchsorted(frames, start_frame, side="left")

        if end_frame is not None:
            end_index = np.searchsorted(frames, end_frame, side="left")
        else:
            end_index = frames.size

        return frames[start_index:end_index].astype("int64", copy=False)


read_nwb_recording = define_function_from_class(source_class=NwbRecordingExtractor, name="read_nwb_recording")
read_nwb_sorting = define_function_from_class(source_class=NwbSortingExtractor, name="read_nwb_sorting")


def read_nwb(file_path, load_recording=True, load_sorting=False, electrical_series_path=None):
    """Reads NWB file into SpikeInterface extractors.

    Parameters
    ----------
    file_path: str or Path
        Path to NWB file.
    load_recording : bool, default: True
        If True, the recording object is loaded.
    load_sorting : bool, default: False
        If True, the recording object is loaded.
    electrical_series_path: str or None, default: None
        The name of the ElectricalSeries (if multiple ElectricalSeries are present)

    Returns
    -------
    extractors: extractor or tuple
        Single RecordingExtractor/SortingExtractor or tuple with both
        (depending on "load_recording"/"load_sorting") arguments.
    """
    outputs = ()
    if load_recording:
        rec = read_nwb_recording(file_path, electrical_series_path=electrical_series_path)
        outputs = outputs + (rec,)
    if load_sorting:
        sorting = read_nwb_sorting(file_path, electrical_series_path=electrical_series_path)
        outputs = outputs + (sorting,)

    if len(outputs) == 1:
        outputs = outputs[0]

    return outputs<|MERGE_RESOLUTION|>--- conflicted
+++ resolved
@@ -1,5 +1,6 @@
 from __future__ import annotations
 from pathlib import Path
+from turtle import st
 from typing import Union, List, Optional, Literal, Dict, BinaryIO
 import warnings
 
@@ -210,6 +211,7 @@
     stream_mode: Literal["ffspec", "ros3", "remfile", "zarr"] | None = None,
     cache: bool = False,
     stream_cache_path: str | Path | None = None,
+    storage_options: dict | None = None,
 ) -> NWBFile:
     """
     Read an NWB file and return the NWBFile object.
@@ -259,6 +261,7 @@
         stream_mode=stream_mode,
         cache=cache,
         stream_cache_path=stream_cache_path,
+        storage_options=storage_options,
     )
     if backend == "hdf5":
         from pynwb import NWBHDF5IO
@@ -395,13 +398,13 @@
     file_path: str, Path, or None
         Path to the NWB file or an s3 URL. Use this parameter to specify the file location
         if not using the `file` parameter.
-    electrical_series_name: str or None, default: None
+    electrical_series_path: str or None, default: None
         The name of the ElectricalSeries object within the NWB file. This parameter is crucial
         when the NWB file contains multiple ElectricalSeries objects. It helps in identifying
         which specific series to extract data from. If there is only one ElectricalSeries and
         this parameter is not set, that unique series will be used by default.
         If multiple ElectricalSeries are present and this parameter is not set, an error is raised.
-        The `electrical_series_name` corresponds to the path within the NWB file, e.g.,
+        The `electrical_series_path` corresponds to the path within the NWB file, e.g.,
         'acquisition/MyElectricalSeries`.
     file: file-like object or None, default: None
         A file-like object representing the NWB file. Use this parameter if you have an in-memory
@@ -479,11 +482,8 @@
         self.file_path = file_path
         self.stream_mode = stream_mode
         self.stream_cache_path = stream_cache_path
-<<<<<<< HEAD
-        self.electrical_series_name = electrical_series_name
-=======
-        self._electrical_series_path = electrical_series_path
->>>>>>> 729cdfeb
+        self.storage_options = storage_options
+        self.electrical_series_path = electrical_series_path
 
         if self.stream_mode is None:
             self.backend = get_backend_from_local_file(file_path)
@@ -538,7 +538,7 @@
 
         self._kwargs = {
             "file_path": file_path,
-            "electrical_series_name": self.electrical_series_name,
+            "electrical_series_path": self.electrical_series_path,
             "load_time_vector": load_time_vector,
             "samples_for_rate_estimation": samples_for_rate_estimation,
             "stream_mode": stream_mode,
@@ -569,11 +569,7 @@
             cache=cache,
             stream_cache_path=self.stream_cache_path,
         )
-<<<<<<< HEAD
-        electrical_series = retrieve_electrical_series(self._nwbfile, self.electrical_series_name)
-=======
-        electrical_series = retrieve_electrical_series(self._nwbfile, electrical_series_path)
->>>>>>> 729cdfeb
+        electrical_series = retrieve_electrical_series(self._nwbfile, self.electrical_series_path)
         # The indices in the electrode table corresponding to this electrical series
         electrodes_indices = electrical_series.electrodes.data[:]
         # The table for all the electrodes in the nwbfile
@@ -611,33 +607,33 @@
             stream_cache_path=self.stream_cache_path,
         )
 
-        # If the electrical_series_name is not given, `find_neurodata_type_from_backend` will be called
-        # And returns a list with the electrical_series_names available in the file.
-        # If there is only one electrical series, the electrical_series_name is set to the name of the series,
+        # If the electrical_series_path is not given, `find_neurodata_type_from_backend` will be called
+        # And returns a list with the electrical_series_paths available in the file.
+        # If there is only one electrical series, the electrical_series_path is set to the name of the series,
         # otherwise an error is raised.
-        if self.electrical_series_name is None:
+        if self.electrical_series_path is None:
             available_electrical_series = find_neurodata_type_from_backend(
                 open_file, neurodata_type="ElectricalSeries", backend=self.backend
             )
-            # if electrical_series_name is None:
+            # if electrical_series_path is None:
             if len(available_electrical_series) == 1:
-                self.electrical_series_name = available_electrical_series[0]
+                self.electrical_series_path = available_electrical_series[0]
             else:
                 raise ValueError(
                     "Multiple ElectricalSeries found in the file. "
-                    "Please specify the 'electrical_series_name' argument:"
+                    "Please specify the 'electrical_series_path' argument:"
                     f"Available options are: {available_electrical_series}."
                 )
 
-        # The indices in the electrode table corresponding to this electrical series
+        # Open the electrical series. In case of failure, raise an error with the available options.
         try:
-            electrical_series = open_file[self.electrical_series_name]
+            electrical_series = open_file[self.electrical_series_path]
         except KeyError:
             available_electrical_series = find_neurodata_type_from_backend(
                 open_file, neurodata_type="ElectricalSeries", backend=self.backend
             )
             raise ValueError(
-                f"{self.electrical_series_name} not found in the NWB file!"
+                f"{self.electrical_series_path} not found in the NWB file!"
                 f"Available options are: {available_electrical_series}."
             )
         electrodes_indices = retrieve_electrodes_indices_from_electrical_series(
@@ -774,7 +770,6 @@
             else:
                 self.set_property(property_name, values)
 
-<<<<<<< HEAD
     def add_extractor_info_backend(self):
         electrodes_indices = retrieve_electrodes_indices_from_electrical_series(
             self._file, self.electrical_series, self.backend
@@ -789,143 +784,6 @@
         gains = electrical_series_conversion * 1e6
         if "channel_conversion" in data_attributes:
             gains *= self.electrical_series["channel_conversion"][:]
-=======
-        if stream_mode is None and file_path is not None:
-            file_path = str(Path(file_path).resolve())
-
-        if stream_mode == "fsspec" and stream_cache_path is not None:
-            stream_cache_path = str(Path(self.stream_cache_path).absolute())
-
-        self._electrical_series = electrical_series
-
-        # set serializability bools
-        if file is not None:
-            # not json serializable if file arg is provided
-            self._serializability["json"] = False
-
-        self._kwargs = {
-            "file_path": file_path,
-            "electrical_series_path": self._electrical_series_path,
-            "load_time_vector": load_time_vector,
-            "samples_for_rate_estimation": samples_for_rate_estimation,
-            "stream_mode": stream_mode,
-            "cache": cache,
-            "stream_cache_path": stream_cache_path,
-            "file": file,
-        }
-
-
-class _NwbHDF5RecordingExtractor(BaseRecording):
-    """
-    A RecordingExtractor for NWB files. This uses the hdf5 API to extract the traces and
-    the metadata and is called by the NwbRecordingExtractor factory. This should be faster
-    as it avoids the pynwb validation overhead.
-    """
-
-    def __init__(
-        self,
-        file_path: str | Path | None = None,  # provide either this or file
-        electrical_series_path: str | None = None,
-        load_time_vector: bool = False,
-        samples_for_rate_estimation: int = 1_000,
-        stream_mode: Optional[Literal["fsspec", "ros3", "remfile"]] = None,
-        stream_cache_path: str | Path | None = None,
-        *,
-        file: BinaryIO | None = None,  # file-like - provide either this or file_path
-        cache: bool = False,
-    ):
-        if file_path is not None and file is not None:
-            raise ValueError("Provide either file_path or file, not both")
-        if file_path is None and file is None:
-            raise ValueError("Provide either file_path or file")
-
-        self.stream_mode = stream_mode
-        self.stream_cache_path = stream_cache_path
-        self._electrical_series_path = electrical_series_path
-
-        self.file_path = file_path
-        hdf5_file = _read_hdf5_file(
-            file_path=file_path,
-            file=file,
-            stream_mode=stream_mode,
-            cache=cache,
-            stream_cache_path=stream_cache_path,
-        )
-
-        # If the electrical_series_path is not given, `find_electrical_series` will be called
-        # And returns a list with the electrical_series_paths available in the file.
-        # If there is only one electrical series, the electrical_series_path is set to the name of the series,
-        # otherwise an error is raised.
-        if electrical_series_path is None:
-            available_electrical_series = _NwbHDF5RecordingExtractor.find_electrical_series(hdf5_file)
-            # if electrical_series_path is None:
-            if len(available_electrical_series) == 1:
-                electrical_series_path = available_electrical_series[0]
-            else:
-                raise ValueError(
-                    "Multiple ElectricalSeries found in the file. "
-                    "Please specify the 'electrical_series_path' argument:"
-                    f"Available options are: {available_electrical_series}."
-                )
-        self.electrical_series_path = electrical_series_path
-
-        # The indices in the electrode table corresponding to this electrical series
-        try:
-            electrical_series = hdf5_file[self.electrical_series_path]
-        except KeyError:
-            available_electrical_series = _NwbHDF5RecordingExtractor.find_electrical_series(hdf5_file)
-            raise ValueError(
-                f"{self.electrical_series_path} not found in the NWB file!"
-                f"Available options are: {available_electrical_series}."
-            )
-        electrodes_indices = electrical_series["electrodes"][:]
-        # The table for all the electrodes in the nwbfile
-        electrodes_table = hdf5_file["/general/extracellular_ephys/electrodes"]
-        electrode_table_columns = electrodes_table.attrs["colnames"]
-
-        # Get sampling frequency
-        if "starting_time" in electrical_series.keys():
-            t_start = electrical_series["starting_time"][()]
-            sampling_frequency = electrical_series["starting_time"].attrs["rate"]
-        elif "timestamps" in electrical_series.keys():
-            timestamps = electrical_series["timestamps"][:]
-            t_start = timestamps[0]
-            sampling_frequency = 1.0 / np.median(np.diff(timestamps[:samples_for_rate_estimation]))
-
-        if load_time_vector and timestamps is not None:
-            times_kwargs = dict(time_vector=electrical_series.timestamps)
-        else:
-            times_kwargs = dict(sampling_frequency=sampling_frequency, t_start=t_start)
-
-        if "group_name" in electrode_table_columns:
-            unique_electrode_group_names = list(np.unique(electrodes_table["group_name"][:]))
-
-        # If channel names are present, use them as channel_ids instead of the electrode ids
-        if "channel_name" in electrode_table_columns:
-            channel_names = electrodes_table["channel_name"]
-            channel_ids = channel_names[electrodes_indices]
-            # Decode if bytes with utf-8
-            channel_ids = [x.decode("utf-8") if isinstance(x, bytes) else x for x in channel_ids]
-
-        else:
-            channel_ids = [electrodes_table["id"][x] for x in electrodes_indices]
-
-        dtype = electrical_series["data"].dtype
-        BaseRecording.__init__(self, channel_ids=channel_ids, sampling_frequency=sampling_frequency, dtype=dtype)
-        electrical_series_data = electrical_series["data"]
-        recording_segment = NwbRecordingSegment(
-            electrical_series_data=electrical_series_data,
-            times_kwargs=times_kwargs,
-        )
-        self.add_recording_segment(recording_segment)
-
-        # Channels gains - for RecordingExtractor, these are values to cast traces to uV
-        data_attributes = electrical_series["data"].attrs
-        electrical_series_conversion = data_attributes["conversion"]
-        gains = electrical_series_conversion * 1e6
-        if "channel_conversion" in data_attributes:
-            gains *= electrical_series["channel_conversion"][:]
->>>>>>> 729cdfeb
 
         # Set gains
         self.set_channel_gains(gains)
@@ -1009,163 +867,6 @@
                 values = [x.decode("utf-8") if isinstance(x, bytes) else x for x in values]
                 self.set_property(property_name, values)
 
-<<<<<<< HEAD
-=======
-        # Serializaiblity
-        if stream_mode is None and file_path is not None:
-            file_path = str(Path(file_path).resolve())
-
-        if stream_mode == "fsspec" and stream_cache_path is not None:
-            stream_cache_path = str(Path(self.stream_cache_path).absolute())
-
-        self._electrical_series = electrical_series
-
-        # set serializability bools
-        if file is not None:
-            # not json serializable if file arg is provided
-            self._serializability["json"] = False
-
-        self._kwargs = {
-            "file_path": file_path,
-            "electrical_series_path": self._electrical_series_path,
-            "load_time_vector": load_time_vector,
-            "samples_for_rate_estimation": samples_for_rate_estimation,
-            "stream_mode": stream_mode,
-            "cache": cache,
-            "stream_cache_path": stream_cache_path,
-            "file": file,
-        }
-
-    @staticmethod
-    def find_electrical_series(group, path="", result=None):
-        """
-        Recursively searches for groups with neurodata_type 'ElectricalSeries' in the HDF5 group or file,
-        and returns a list with their paths.
-        """
-        import h5py
-
-        if result is None:
-            result = []
-
-        for neurodata_name, value in group.items():
-            # Check if it's a group and if it has the 'ElectricalSeries' neurodata_type
-            if isinstance(value, h5py.Group):
-                current_path = f"{path}/{neurodata_name}" if path else neurodata_name
-                if value.attrs.get("neurodata_type") == "ElectricalSeries":
-                    result.append(current_path)
-                _NwbHDF5RecordingExtractor.find_electrical_series(
-                    value, current_path, result
-                )  # Recursive call for sub-groups
-
-        return result
-
-
-class NwbRecordingExtractor(BaseRecording):
-    """Load an NWBFile as a RecordingExtractor.
-
-    Parameters
-    ----------
-    file_path: str, Path, or None
-        Path to the NWB file or an s3 URL. Use this parameter to specify the file location
-        if not using the `file` parameter.
-    electrical_series_path: str or None, default: None
-        The name of the ElectricalSeries object within the NWB file. This parameter is crucial
-        when the NWB file contains multiple ElectricalSeries objects. It helps in identifying
-        which specific series to extract data from. If there is only one ElectricalSeries and
-        this parameter is not set, that unique series will be used by default.
-        If multiple ElectricalSeries are present and this parameter is not set, an error is raised.
-        The `electrical_series_path` corresponds to the path within the NWB file, e.g.,
-        'acquisition/MyElectricalSeries`.
-    file: file-like object or None, default: None
-        A file-like object representing the NWB file. Use this parameter if you have an in-memory
-        representation of the NWB file instead of a file path.
-    load_time_vector: bool, default: False
-        If set to True, the time vector is also loaded into the recording object. Useful for
-        cases where precise timing information is required.
-    samples_for_rate_estimation: int, default: 1000
-        The number of timestamp samples used for estimating the sampling rate. This is relevant
-        when the 'rate' attribute is not available in the ElectricalSeries.
-    stream_mode : "fsspec", "ros3", "remfile", or None, default: None
-        Determines the streaming mode for reading the file. Use this for optimized reading from
-        different sources, such as local disk or remote servers.
-    cache: bool, default: False
-        Indicates whether to cache the file locally when using streaming. Caching can improve performance for
-        remote files.
-    stream_cache_path: str, Path, or None, default: None
-        Specifies the local path for caching the file. Relevant only if `cache` is True.
-    use_pynwb: bool, default: False
-        Uses the pynwb library to read the NWB file. Setting this to False, the default, uses h5py
-        to read the file. Using h5py can improve performance by bypassing some of the PyNWB validations.
-
-    Returns
-    -------
-    recording : NwbRecordingExtractor
-        The recording extractor for the NWB file.
-
-    Examples
-    --------
-    Run on local file:
-
-    >>> from spikeinterface.extractors.nwbextractors import NwbRecordingExtractor
-    >>> rec = NwbRecordingExtractor(filepath)
-
-    Run on s3 URL from the DANDI Archive:
-
-    >>> from spikeinterface.extractors.nwbextractors import NwbRecordingExtractor
-    >>> from dandi.dandiapi import DandiAPIClient
-    >>>
-    >>> # get s3 path
-    >>> dandiset_id, filepath = "101116", "sub-001/sub-001_ecephys.nwb"
-    >>> with DandiAPIClient("https://api-staging.dandiarchive.org/api") as client:
-    >>>     asset = client.get_dandiset(dandiset_id, "draft").get_asset_by_path(filepath)
-    >>>     s3_url = asset.get_content_url(follow_redirects=1, strip_query=True)
-    >>>
-    >>> rec = NwbRecordingExtractor(s3_url, stream_mode="fsspec", stream_cache_path="cache")
-    """
-
-    extractor_name = "NwbRecording"
-    mode = "file"
-    name = "nwb"
-
-    def __new__(
-        cls,
-        file_path: str | Path | None = None,  # provide either this or file
-        electrical_series_path: str | None = None,
-        load_time_vector: bool = False,
-        samples_for_rate_estimation: int = 1000,
-        stream_mode: Optional[Literal["fsspec", "ros3", "remfile"]] = None,
-        stream_cache_path: str | Path | None = None,
-        *,
-        file: BinaryIO | None = None,  # file-like - provide either this or file_path
-        cache: bool = False,
-        use_pynwb: bool = False,
-    ):
-        if use_pynwb:
-            extractor = _NwbPynwbRecordingExtractor(
-                file_path=file_path,
-                electrical_series_path=electrical_series_path,
-                load_time_vector=load_time_vector,
-                samples_for_rate_estimation=samples_for_rate_estimation,
-                stream_mode=stream_mode,
-                stream_cache_path=stream_cache_path,
-                file=file,
-                cache=cache,
-            )
-        else:
-            extractor = _NwbHDF5RecordingExtractor(
-                file_path=file_path,
-                electrical_series_path=electrical_series_path,
-                load_time_vector=load_time_vector,
-                samples_for_rate_estimation=samples_for_rate_estimation,
-                stream_mode=stream_mode,
-                stream_cache_path=stream_cache_path,
-                file=file,
-                cache=cache,
-            )
-
-        return extractor
-
->>>>>>> 729cdfeb
 
 class NwbRecordingSegment(BaseRecordingSegment):
     def __init__(self, electrical_series_data, times_kwargs):
@@ -1207,18 +908,17 @@
         return traces
 
 
-<<<<<<< HEAD
 class NwbSortingExtractor(BaseSorting):
     """Load an NWBFile as a SortingExtractor.
     Parameters
     ----------
     file_path: str or Path
         Path to NWB file.
-    electrical_series_name: str or None, default: None
+    electrical_series_path: str or None, default: None
         The name of the ElectricalSeries (if multiple ElectricalSeries are present).
     sampling_frequency: float or None, default: None
         The sampling frequency in Hz (required if no ElectricalSeries is available).
-    unit_table_name: str or None, default: "units"
+    unit_table_path: str or None, default: "units"
         The path of the unit table in the NWB file.
     samples_for_rate_estimation: int, default: 100000
         The number of timestamp samples to use to estimate the rate.
@@ -1233,69 +933,20 @@
     t_start: float or None, default: None
         This is the time at which the corresponding ElectricalSeries start. NWB stores its spikes as times
         and the `t_start` is used to convert the times to seconds. Concrently, the returned frames are computed as:
-=======
-class _NwbHDF5SortingExtractor(BaseSorting):
-    def __init__(
-        self,
-        *,
-        file_path: str | Path,
-        electrical_series_path: str | None = None,
-        sampling_frequency: float | None = None,
-        samples_for_rate_estimation: int = 1_000,
-        stream_mode: str | None = None,
-        stream_cache_path: str | Path | None = None,
-        unit_table_path: str | None = None,
-        cache: bool = False,
-        t_start: float | None = None,
-    ):
-        self.stream_mode = stream_mode
-        self.stream_cache_path = stream_cache_path
->>>>>>> 729cdfeb
 
         `frames = (times - t_start) * sampling_frequency`.
 
-<<<<<<< HEAD
         As SpikeInterface always considers the first frame to be at the beginning of the recording independently
         of the `t_start`.
 
         When a `t_start` is not provided it will be inferred from the corresponding ElectricalSeries with name equal
-        to `electrical_series_name`. The `t_start` then will be either the `ElectricalSeries.starting_time` or the
+        to `electrical_series_path`. The `t_start` then will be either the `ElectricalSeries.starting_time` or the
         first timestamp in the `ElectricalSeries.timestamps`.
     storage_options: dict | None = None,
         Additional parameters for the storage backend (e.g. AWS credentials) used for "zarr" stream_mode.
     use_pynwb: bool, default: False
         Uses the pynwb library to read the NWB file. Setting this to False, the default, uses h5py
         to read the file. Using h5py can improve performance by bypassing some of the PyNWB validations.
-=======
-        timestamps = None
-        self.t_start = t_start
-        self.electrical_series_location = None
-
-        if sampling_frequency is None or t_start is None:
-            # defines the electrical series from where the sorting came from
-            # important to know the sampling_frequency
-            if electrical_series_path is None:
-                available_electrical_series = _NwbHDF5RecordingExtractor.find_electrical_series(hdf5_file)
-                if len(available_electrical_series) == 1:
-                    electrical_series_path = available_electrical_series[0]
-                    electrical_series = hdf5_file[electrical_series_path]
-                else:
-                    raise ValueError(
-                        "Multiple ElectricalSeries found in the file. "
-                        "Please specify the 'electrical_series_path' argument:"
-                        f"Available options are: {available_electrical_series}."
-                    )
-            else:
-                try:
-                    electrical_series = hdf5_file[electrical_series_path]
-                except KeyError:
-                    available_electrical_series = _NwbHDF5RecordingExtractor.find_electrical_series(hdf5_file)
-                    raise ValueError(
-                        f"{electrical_series_path} not found in the NWB file!"
-                        f"Available options are: {available_electrical_series}."
-                    )
-            self.electrical_series_location = electrical_series_path
->>>>>>> 729cdfeb
 
     Returns
     -------
@@ -1311,10 +962,10 @@
     def __init__(
         self,
         file_path: str | Path,
-        electrical_series_name: str | None = None,
+        electrical_series_path: str | None = None,
         sampling_frequency: float | None = None,
         samples_for_rate_estimation: int = 1000,
-        unit_table_name: str = "units",
+        unit_table_path: str = "units",
         stream_mode: str | None = None,
         stream_cache_path: str | Path | None = None,
         *,
@@ -1325,13 +976,13 @@
     ):
         self.stream_mode = stream_mode
         self.stream_cache_path = stream_cache_path
-        self.electrical_series_name = electrical_series_name
+        self.electrical_series_path = electrical_series_path
         self.file_path = file_path
         self.t_start = t_start
         self.internal_sampling_frequency = sampling_frequency
+        self.storage_options = storage_options
         self.units_table = None
 
-<<<<<<< HEAD
         if self.stream_mode is None:
             self.backend = get_backend_from_local_file(file_path)
         else:
@@ -1339,29 +990,6 @@
                 self.backend = "zarr"
             else:
                 self.backend = "hdf5"
-=======
-        if unit_table_path is None:
-            available_unit_table_paths = _NwbHDF5SortingExtractor.find_unit_tables(hdf5_file)
-            if len(available_unit_table_paths) == 1:
-                self.unit_table_location = available_unit_table_paths[0]
-                units_table = hdf5_file[unit_table_path]
-            else:
-                raise ValueError(
-                    "Multiple Units tables found in the file. "
-                    "Please specify the 'unit_table_path' argument:"
-                    f"Available options are: {available_unit_table_paths}."
-                )
-        else:
-            try:
-                units_table = hdf5_file[unit_table_path]
-            except KeyError:
-                available_unit_table_paths = _NwbHDF5SortingExtractor.find_unit_tables(hdf5_file)
-                raise ValueError(
-                    f"{unit_table_path} not found in the NWB file!"
-                    f"Available options are: {available_unit_table_paths}."
-                )
-        self.unit_table_location = unit_table_path
->>>>>>> 729cdfeb
 
         if use_pynwb:
             try:
@@ -1370,11 +998,11 @@
                 raise ImportError(self.installation_mesg)
 
             unit_ids, spike_times_data, spike_times_index_data = self.extract_info_pynwb(
-                unit_table_name=unit_table_name, samples_for_rate_estimation=samples_for_rate_estimation, cache=cache
+                unit_table_path=unit_table_path, samples_for_rate_estimation=samples_for_rate_estimation, cache=cache
             )
         else:
             unit_ids, spike_times_data, spike_times_index_data = self.extract_info_backend(
-                unit_table_name=unit_table_name, samples_for_rate_estimation=samples_for_rate_estimation, cache=cache
+                unit_table_path=unit_table_path, samples_for_rate_estimation=samples_for_rate_estimation, cache=cache
             )
 
         BaseSorting.__init__(self, sampling_frequency=self.internal_sampling_frequency, unit_ids=unit_ids)
@@ -1397,20 +1025,16 @@
 
         self._kwargs = {
             "file_path": file_path,
-<<<<<<< HEAD
-            "electrical_series_name": self.electrical_series_name,
-=======
-            "electrical_series_path": electrical_series_path,
->>>>>>> 729cdfeb
+            "electrical_series_path": self.electrical_series_path,
             "sampling_frequency": sampling_frequency,
             "samples_for_rate_estimation": samples_for_rate_estimation,
             "cache": cache,
             "stream_mode": stream_mode,
             "stream_cache_path": stream_cache_path,
+            "storage_options": storage_options,
             "t_start": self.t_start,
         }
 
-<<<<<<< HEAD
     def __del__(self):
         # backend mode
         if hasattr(self, "_file"):
@@ -1425,83 +1049,22 @@
                 io.close()
 
     def extract_info_pynwb(
-        self, unit_table_name: str = None, samples_for_rate_estimation: int = 1000, cache: bool = False
+        self, unit_table_path: str = None, samples_for_rate_estimation: int = 1000, cache: bool = False
     ):
-=======
-    @staticmethod
-    def find_unit_tables(group, path="", result=None):
-        """
-        Recursively searches for groups with neurodata_type 'ElectricalSeries' in the HDF5 group or file,
-        and returns a list with their paths.
-        """
-        import h5py
-
-        if result is None:
-            result = []
-
-        for neurodata_name, value in group.items():
-            # Check if it's a group and if it has the 'ElectricalSeries' neurodata_type
-            if isinstance(value, h5py.Group):
-                current_path = f"{path}/{neurodata_name}" if path else neurodata_name
-                if value.attrs.get("neurodata_type") == "Units":
-                    result.append(current_path)
-                _NwbHDF5SortingExtractor.find_unit_tables(value, current_path, result)  # Recursive call for sub-groups
-        return result
-
-
-class _NwbPynwbSortingExtractor(BaseSorting):
-    """
-    A SortingExtractor for NWB files. This uses the NWB API to extract the traces and
-    the metadata and is called by the NwbSortingExtractor factory.
-    """
-
-    extractor_name = "NwbSorting"
-    mode = "file"
-    installation_mesg = "To use the Nwb extractors, install pynwb: \n\n pip install pynwb\n\n"
-    name = "nwb"
-
-    def __init__(
-        self,
-        file_path: str | Path,
-        electrical_series_path: str | None = None,
-        sampling_frequency: float | None = None,
-        samples_for_rate_estimation: int = 1000,
-        unit_table_path: str | None = None,
-        stream_mode: str | None = None,
-        stream_cache_path: str | Path | None = None,
-        *,
-        t_start: float | None = None,
-        cache: bool = False,
-    ):
-        try:
-            from pynwb import NWBHDF5IO, NWBFile
-            from pynwb.ecephys import ElectrodeGroup
-        except ImportError:
-            raise ImportError(self.installation_mesg)
-
-        self.stream_mode = stream_mode
-        self.stream_cache_path = stream_cache_path
-        self._electrical_series_path = electrical_series_path
-
-        self.file_path = file_path
->>>>>>> 729cdfeb
         self._nwbfile = read_nwbfile(
             backend=self.backend,
             file_path=self.file_path,
             stream_mode=self.stream_mode,
             cache=cache,
             stream_cache_path=self.stream_cache_path,
+            storage_options=self.storage_options,
         )
 
         timestamps = None
         if self.internal_sampling_frequency is None:
             # defines the electrical series from where the sorting came from
             # important to know the sampling_frequency
-<<<<<<< HEAD
-            self.electrical_series = retrieve_electrical_series(self._nwbfile, self.electrical_series_name)
-=======
-            self.electrical_series = retrieve_electrical_series(self._nwbfile, self._electrical_series_path)
->>>>>>> 729cdfeb
+            self.electrical_series = retrieve_electrical_series(self._nwbfile, self.electrical_series_path)
             # get rate
             if self.electrical_series.rate is not None:
                 self.internal_sampling_frequency = self.electrical_series.rate
@@ -1537,7 +1100,7 @@
         return units_ids, spike_times_data, spike_times_index_data
 
     def extract_info_backend(
-        self, unit_table_name: str = None, samples_for_rate_estimation: int = 1000, cache: bool = False
+        self, unit_table_path: str = None, samples_for_rate_estimation: int = 1000, cache: bool = False
     ):
         open_file = read_file_from_backend(
             backend=self.backend,
@@ -1545,6 +1108,7 @@
             stream_mode=self.stream_mode,
             cache=cache,
             stream_cache_path=self.stream_cache_path,
+            storage_options=self.storage_options,
         )
 
         timestamps = None
@@ -1555,22 +1119,22 @@
             available_electrical_series = find_neurodata_type_from_backend(
                 open_file, neurodata_type="ElectricalSeries", backend=self.backend
             )
-            if self.electrical_series_name is None:
+            if self.electrical_series_path is None:
                 if len(available_electrical_series) == 1:
-                    self.electrical_series_name = available_electrical_series[0]
+                    self.electrical_series_path = available_electrical_series[0]
                 else:
                     raise ValueError(
                         "Multiple ElectricalSeries found in the file. "
-                        "Please specify the 'electrical_series_name' argument:"
+                        "Please specify the 'electrical_series_path' argument:"
                         f"Available options are: {available_electrical_series}."
                     )
             else:
-                if self.electrical_series_name not in available_electrical_series:
+                if self.electrical_series_path not in available_electrical_series:
                     raise ValueError(
-                        f"'{self.electrical_series_name}' not found in the file. "
+                        f"'{self.electrical_series_path}' not found in the file. "
                         f"Available options are: {available_electrical_series}"
                     )
-            electrical_series = open_file[self.electrical_series_name]
+            electrical_series = open_file[self.electrical_series_path]
 
             # Get sampling frequency
             if "starting_time" in electrical_series.keys():
@@ -1588,25 +1152,29 @@
             self.t_start is not None
         ), "Couldn't load a starting time for the sorting. Please provide it with the 't_start' argument"
 
-        available_unit_table_names = find_neurodata_type_from_backend(
-            open_file, neurodata_type="Units", backend=self.backend
-        )
-        if unit_table_name is None:
-            if len(available_unit_table_names) == 1:
-                unit_table_name = available_unit_table_names[0]
+        if unit_table_path is None:
+            available_unit_table_paths = find_neurodata_type_from_backend(
+                open_file, neurodata_type="Units", backend=self.backend
+            )
+            if len(available_unit_table_paths) == 1:
+                unit_table_path = available_unit_table_paths[0]
             else:
                 raise ValueError(
                     "Multiple Units tables found in the file. "
-                    "Please specify the 'unit_table_name' argument:"
-                    f"Available options are: {available_unit_table_names}."
+                    "Please specify the 'unit_table_path' argument:"
+                    f"Available options are: {available_unit_table_paths}."
                 )
-        else:
-            if unit_table_name not in available_unit_table_names:
-                raise ValueError(
-                    f"'{unit_table_name}' not found in the file. "
-                    f"Available options are: {available_unit_table_names}"
-                )
-        self.units_table_location = unit_table_name
+        # Try to open the unit table. If it fails, raise an error with the available options.
+        try:
+            units_table = open_file[unit_table_path]
+        except KeyError:
+            available_unit_table_paths = find_neurodata_type_from_backend(
+                open_file, neurodata_type="Units", backend=self.backend
+            )
+            raise ValueError(
+                f"{unit_table_path} not found in the NWB file!" f"Available options are: {available_unit_table_paths}."
+            )
+        self.units_table_location = unit_table_path
         units_table = open_file[self.units_table_location]
 
         spike_times_data = units_table["spike_times"]
@@ -1655,78 +1223,16 @@
 
             self.set_property(property_name, np.asarray(values))
 
-<<<<<<< HEAD
     def add_extractor_info_backend(self):
         units_table = self.units_table
         # Skip canonical properties and indices
         caonical_properties = ["spike_times", "spike_times_index", "unit_name"]
         index_properties = [name for name in units_table if name.endswith("_index")]
         nested_ragged_array_properties = [name for name in units_table if f"{name}_index_index" in units_table]
-=======
-        if stream_mode is None and file_path is not None:
-            file_path = str(Path(file_path).resolve())
-
-        self._kwargs = {
-            "file_path": file_path,
-            "electrical_series_path": self._electrical_series_path,
-            "sampling_frequency": sampling_frequency,
-            "samples_for_rate_estimation": samples_for_rate_estimation,
-            "cache": cache,
-            "stream_mode": stream_mode,
-            "stream_cache_path": stream_cache_path,
-            "t_start": self.t_start,
-        }
-
-
-class NwbSortingExtractor(BaseSorting):
-    """Load an NWBFile as a SortingExtractor.
-    Parameters
-    ----------
-    file_path: str or Path
-        Path to NWB file.
-    electrical_series_path: str or None, default: None
-        The name of the ElectricalSeries (if multiple ElectricalSeries are present).
-    sampling_frequency: float or None, default: None
-        The sampling frequency in Hz (required if no ElectricalSeries is available).
-    unit_table_path: str or None, default: "units"
-        The path of the unit table in the NWB file.
-    samples_for_rate_estimation: int, default: 100000
-        The number of timestamp samples to use to estimate the rate.
-        Used if "rate" is not specified in the ElectricalSeries.
-    stream_mode : "fsspec" | "ros3" | "remfile" | None, default: None
-        The streaming mode to use. If None it assumes the file is on the local disk.
-    cache: bool, default: False
-        If True, the file is cached in the file passed to stream_cache_path
-        if False, the file is not cached.
-    stream_cache_path: str or Path or None, default: None
-        Local path for caching. If None it uses the system temporary directory.
-    t_start: float or None, default: None
-        This is the time at which the corresponding ElectricalSeries start. NWB stores its spikes as times
-        and the `t_start` is used to convert the times to seconds. Concrently, the returned frames are computed as:
-
-        `frames = (times - t_start) * sampling_frequency`.
-
-        As SpikeInterface always considers the first frame to be at the beginning of the recording independently
-        of the `t_start`.
-
-        When a `t_start` is not provided it will be inferred from the corresponding ElectricalSeries with name equal
-        to `electrical_series_path`. The `t_start` then will be either the `ElectricalSeries.starting_time` or the
-        first timestamp in the `ElectricalSeries.timestamps`.
-
-    use_pynwb: bool, default: False
-        Uses the pynwb library to read the NWB file. Setting this to False, the default, uses h5py
-        to read the file. Using h5py can improve performance by bypassing some of the PyNWB validations.
-    Returns
-    -------
-    sorting: NwbSortingExtractor
-        The sorting extractor for the NWB file.
-    """
->>>>>>> 729cdfeb
 
         skip_properties = caonical_properties + index_properties + nested_ragged_array_properties
         properties_to_add = [name for name in units_table if name not in skip_properties]
 
-<<<<<<< HEAD
         for property_name in properties_to_add:
             data = units_table[property_name]
             corresponding_index_name = f"{property_name}_index"
@@ -1745,47 +1251,6 @@
                 else:
                     warnings.warn(f"Skipping {property_name} because of unequal shapes across units")
                     continue
-=======
-    def __new__(
-        self,
-        file_path: str | Path,
-        electrical_series_path: str | None = None,
-        sampling_frequency: float | None = None,
-        samples_for_rate_estimation: int = 1000,
-        unit_table_path: str = "units",
-        stream_mode: str | None = None,
-        stream_cache_path: str | Path | None = None,
-        *,
-        t_start: float | None = None,
-        cache: bool = False,
-        use_pynwb: bool = False,
-    ):
-        if use_pynwb:
-            extractor = _NwbPynwbSortingExtractor(
-                file_path=file_path,
-                electrical_series_path=electrical_series_path,
-                sampling_frequency=sampling_frequency,
-                samples_for_rate_estimation=samples_for_rate_estimation,
-                unit_table_path=unit_table_path,
-                stream_mode=stream_mode,
-                stream_cache_path=stream_cache_path,
-                cache=cache,
-                t_start=t_start,
-            )
-
-        else:
-            extractor = _NwbHDF5SortingExtractor(
-                file_path=file_path,
-                electrical_series_path=electrical_series_path,
-                sampling_frequency=sampling_frequency,
-                samples_for_rate_estimation=samples_for_rate_estimation,
-                unit_table_path=unit_table_path,
-                stream_mode=stream_mode,
-                stream_cache_path=stream_cache_path,
-                cache=cache,
-                t_start=t_start,
-            )
->>>>>>> 729cdfeb
 
             decode_to_string = lambda x: x.decode("utf-8") if isinstance(x, bytes) else x
             values = [decode_to_string(val) for val in values]
