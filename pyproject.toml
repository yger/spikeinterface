--- conflicted
+++ resolved
@@ -23,13 +23,8 @@
     "numpy>=1.20",
     "threadpoolctl>=3.0.0",
     "tqdm",
-<<<<<<< HEAD
-    "zarr>=2.16,<2.18",
+    "zarr>=2.18,<3",
     "neo>=0.14.0",
-=======
-    "zarr>=2.18,<3",
-    "neo>=0.13.0",
->>>>>>> 8aeaf9b3
     "probeinterface>=0.2.23",
     "packaging",
 ]
