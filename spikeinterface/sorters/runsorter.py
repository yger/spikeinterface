import shutil
import os
import sys
from pathlib import Path
import json
from copy import deepcopy

from ..version import version as si_version
from spikeinterface.core.base import is_dict_extractor
from spikeinterface.core.core_tools import check_json
from .sorterlist import sorter_dict
from .utils import SpikeSortingError

_common_param_doc = """
    Parameters
    ----------
    sorter_name: str
        The sorter name
    recording: RecordingExtractor
        The recording extractor to be spike sorted
    output_folder: str or Path
        Path to output folder
    remove_existing_folder: bool
        Tf True and output_folder exists yet then delete.
    delete_output_folder: bool
        If True, output folder is deleted (default False)
    verbose: bool
        If True, output is verbose
    raise_error: bool
        If True, an error is raised if spike sorting fails (default). If False, the process continues and the error is
        logged in the log file.
    docker_image: None or str
        If str run the sorter inside a container (docker) using the docker package.
    **sorter_params: keyword args
        Spike sorter specific arguments (they can be retrieved with 'get_default_params(sorter_name_or_class)'

    Returns
    -------
    sortingextractor: SortingExtractor
        The spike sorted data

    """


def run_sorter(sorter_name, recording, output_folder=None,
               remove_existing_folder=True, delete_output_folder=False,
               verbose=False, raise_error=True, docker_image=None,
               with_output=True, **sorter_params):
    """
    Generic function to run a sorter via function approach.

    >>> sorting = run_sorter('tridesclous', recording)
    """ + _common_param_doc

    if docker_image is None:
        sorting = run_sorter_local(sorter_name, recording, output_folder=output_folder,
                                   remove_existing_folder=remove_existing_folder,
                                   delete_output_folder=delete_output_folder,
                                   verbose=verbose, raise_error=raise_error, with_output=with_output, **sorter_params)
    else:
        sorting = run_sorter_docker(sorter_name, recording, docker_image, output_folder=output_folder,
                                    remove_existing_folder=remove_existing_folder,
                                    delete_output_folder=delete_output_folder,
                                    verbose=verbose, raise_error=raise_error, 
                                    with_output=with_output, **sorter_params)
    return sorting


def run_sorter_local(sorter_name, recording, output_folder=None,
                     remove_existing_folder=True, delete_output_folder=False,
                     verbose=False, raise_error=True, with_output=True, **sorter_params):
    if isinstance(recording, list):
        raise Exception('You you want to run several sorters/recordings use run_sorters(...)')

    SorterClass = sorter_dict[sorter_name]

    # only classmethod call not instance (stateless at instance level but state is in folder) 
    output_folder = SorterClass.initialize_folder(recording, output_folder, verbose, remove_existing_folder)
    SorterClass.set_params_to_folder(recording, output_folder, sorter_params, verbose)
    SorterClass.setup_recording(recording, output_folder, verbose=verbose)
    SorterClass.run_from_folder(output_folder, raise_error, verbose)
    if with_output:
        sorting = SorterClass.get_result_from_folder(output_folder)
    else:
        return

    if delete_output_folder:
        shutil.rmtree(output_folder)

    return sorting


def modify_input_folder(d, input_folder):
    dcopy = deepcopy(d)
    if "kwargs" in dcopy.keys():
        # handle nested
        kwargs = dcopy["kwargs"]
        nested_extractor_dict = None
        nested_extractor_key = None
        for k, v in kwargs.items():
            if isinstance(v, dict) and is_dict_extractor(v):
                nested_extractor_dict = v
                nested_extractor_key = k
        if nested_extractor_dict is None:
            dcopy_kwargs, folder_to_mount = modify_input_folder(kwargs, input_folder)
            dcopy["kwargs"] = dcopy_kwargs
        else:
            dcopy_kwargs, folder_to_mount = modify_input_folder(nested_extractor_dict, input_folder)
            dcopy["kwargs"][nested_extractor_key] = dcopy_kwargs
        return dcopy, folder_to_mount
    else:
        for k in dcopy.keys():
            if "path" in k:
                # paths can be str or list of str
                if isinstance(dcopy[k], str):
                    # one path
                    abs_path = Path(dcopy[k])
                    if abs_path.is_file():
                        folder_to_mount = abs_path.parent
                    elif abs_path.is_dir():
                        folder_to_mount = abs_path
                    relative_path = str(Path(dcopy[k]).relative_to(folder_to_mount))
                    dcopy[k] = f"{input_folder}/{relative_path}"
                elif isinstance(d[k], list):
                    # list of path
                    relative_paths = []
                    folder_to_mount = None
                    for abs_path in dcopy[k]:
                        abs_path = Path(abs_path)
                        if folder_to_mount is None:
                            folder_to_mount = abs_path.parent
                        else:
                            assert folder_to_mount == abs_path.parent
                        relative_path = str(abs_path.relative_to(folder_to_mount))
                        relative_paths.append(f"{input_folder}/{relative_path}")
                    dcopy[k] = relative_paths
                else:
                    raise ValueError(f'{k} key for path  must be str or list[str]')
            return dcopy, folder_to_mount


def run_sorter_docker(sorter_name, recording, docker_image, output_folder=None,
                      remove_existing_folder=True, delete_output_folder=False,
                      verbose=False, raise_error=True, with_output=True, **sorter_params):
    import docker

    if output_folder is None:
        output_folder = sorter_name + '_output'

    SorterClass = sorter_dict[sorter_name]
    output_folder = Path(output_folder).absolute()
    parent_folder = output_folder.parent
    folder_name = output_folder.stem

    # find input folder of recording for folder bind
    rec_dict = recording.to_dict()
    rec_dict, recording_input_folder = modify_input_folder(rec_dict, '/recording_input_folder')

    # create 3 files for communication with docker
    # recordonc dict inside
    (parent_folder / 'in_docker_recording.json').write_text(
        json.dumps(check_json(rec_dict), indent=4), encoding='utf8')
    # need to share specific parameters
    (parent_folder / 'in_docker_params.json').write_text(
        json.dumps(check_json(sorter_params), indent=4), encoding='utf8')
    # the py script
    py_script = f"""
import json
from spikeinterface import load_extractor
from spikeinterface.sorters import run_sorter_local

# load recorsding in docker
recording = load_extractor('/sorting_output_folder/in_docker_recording.json')

# load params in docker
with open('/sorting_output_folder/in_docker_params.json', encoding='utf8', mode='r') as f:
    sorter_params = json.load(f)

# run in docker
output_folder = '/sorting_output_folder/{folder_name}'
run_sorter_local('{sorter_name}', recording, output_folder=output_folder,
            remove_existing_folder={remove_existing_folder}, delete_output_folder=False,
            verbose={verbose}, raise_error={raise_error}, **sorter_params)
"""
    (parent_folder / 'in_docker_sorter_script.py').write_text(py_script, encoding='utf8')

    # docker bind (mount)
    volumes = {
        str(parent_folder): {'bind': '/sorting_output_folder', 'mode': 'rw'},
        str(recording_input_folder): {'bind': '/recording_input_folder', 'mode': 'ro'},
    }

    client = docker.from_env()

    # check if docker contains spikeinertace already
    cmd = 'python -c "import spikeinterface; print(spikeinterface.__version__)"'
    try:
        res = client.containers.run(docker_image, cmd)
        need_si_install = False
    except docker.errors.ContainerError:
        need_si_install = True

    # create a comman shell list
    commands = []

    if need_si_install:
        if 'dev' in si_version:
            if verbose:
                print(f"Installing spikeinterface from sources in {docker_image}")
            # install from github source several stuff
            cmd = 'pip install --upgrade --force MEArec'
            commands.append(cmd)

            cmd = 'pip install -e git+https://github.com/SpikeInterface/spikeinterface.git#egg=spikeinterface[full]'
            commands.append(cmd)

            cmd = 'pip install --upgrade --force https://github.com/NeuralEnsemble/python-neo/archive/master.zip'
            commands.append(cmd)
        else:
            # install from pypi with same version as host
            if verbose:
                print(f"Installing spikeinterface=={si_version} in {docker_image}")
            cmd = f'pip install --upgrade --force spikeinterface[full]=={si_version}'
            commands.append(cmd)

    # run sorter on folder
    cmd = 'python /sorting_output_folder/in_docker_sorter_script.py'
    commands.append(cmd)

    # put file permission to user (because docker is root...)
    uid = os.getuid()
    cmd = f'chown {uid}:{uid} -R /sorting_output_folder/{folder_name}'
    commands.append(cmd)

    # ~ commands = commands[0:4]
    # ~ commands = ' ; '.join(commands)
    commands = ' && '.join(commands)
    command = f'sh -c "{commands}"'
    #  print(command)

    extra_kwargs = {}
    if SorterClass.docker_requires_gpu:
        extra_kwargs["device_requests"] = [docker.types.DeviceRequest(count=-1, capabilities=[['gpu']])]

    if verbose:
        print(f"Running sorter in {docker_image}")
        # flush whatever is in the stdout
        sys.stdout.flush()

    try:
<<<<<<< HEAD
        res = client.containers.run(docker_image, command=command, volumes=volumes, 
                                    **extra_kwargs)
=======
        res = client.containers.run(docker_image, command=command, volumes=volumes, **extra_kwargs)
>>>>>>> aa8cb644
        # clean useless files
        os.remove(parent_folder / 'in_docker_recording.json')
        os.remove(parent_folder / 'in_docker_params.json')
        os.remove(parent_folder / 'in_docker_sorter_script.py')
    except Exception as e:
        # clean useless files
        os.remove(parent_folder / 'in_docker_recording.json')
        os.remove(parent_folder / 'in_docker_params.json')
        os.remove(parent_folder / 'in_docker_sorter_script.py')
        if raise_error:
            raise SpikeSortingError(f"Spike sorting in docker failed with the following error:\n{e}")
        else:
            return

    if with_output:
        sorting = SorterClass.get_result_from_folder(output_folder)

        if delete_output_folder:
            shutil.rmtree(output_folder)

    else:
        return

    return sorting


_common_run_doc = """
    Runs {} sorter
    """ + _common_param_doc


def run_hdsort(*args, **kwargs):
    return run_sorter('hdsort', *args, **kwargs)


run_hdsort.__doc__ = _common_run_doc.format('hdsort')


def run_klusta(*args, **kwargs):
    return run_sorter('klusta', *args, **kwargs)


run_klusta.__doc__ = _common_run_doc.format('klusta')


def run_tridesclous(*args, **kwargs):
    return run_sorter('tridesclous', *args, **kwargs)


run_tridesclous.__doc__ = _common_run_doc.format('tridesclous')


def run_mountainsort4(*args, **kwargs):
    return run_sorter('mountainsort4', *args, **kwargs)


run_mountainsort4.__doc__ = _common_run_doc.format('mountainsort4')


def run_ironclust(*args, **kwargs):
    return run_sorter('ironclust', *args, **kwargs)


run_ironclust.__doc__ = _common_run_doc.format('ironclust')


def run_kilosort(*args, **kwargs):
    return run_sorter('kilosort', *args, **kwargs)


run_kilosort.__doc__ = _common_run_doc.format('kilosort')


def run_kilosort2(*args, **kwargs):
    return run_sorter('kilosort2', *args, **kwargs)


run_kilosort2.__doc__ = _common_run_doc.format('kilosort2')


def run_kilosort2_5(*args, **kwargs):
    return run_sorter('kilosort2_5', *args, **kwargs)


run_kilosort2_5.__doc__ = _common_run_doc.format('kilosort2_5')


def run_kilosort3(*args, **kwargs):
    return run_sorter('kilosort3', *args, **kwargs)


run_kilosort3.__doc__ = _common_run_doc.format('kilosort3')


def run_spykingcircus(*args, **kwargs):
    return run_sorter('spykingcircus', *args, **kwargs)


run_spykingcircus.__doc__ = _common_run_doc.format('spykingcircus')


def run_herdingspikes(*args, **kwargs):
    return run_sorter('herdingspikes', *args, **kwargs)


run_herdingspikes.__doc__ = _common_run_doc.format('herdingspikes')


def run_waveclus(*args, **kwargs):
    return run_sorter('waveclus', *args, **kwargs)


run_waveclus.__doc__ = _common_run_doc.format('waveclus')


def run_combinato(*args, **kwargs):
    return run_sorter('combinato', *args, **kwargs)


run_combinato.__doc__ = _common_run_doc.format('combinato')


def run_yass(*args, **kwargs):
    return run_sorter('yass', *args, **kwargs)


run_yass.__doc__ = _common_run_doc.format('yass')


def run_pykilosort(*args, **kwargs):
    return run_sorter('pykilosort', *args, **kwargs)


run_pykilosort.__doc__ = _common_run_doc.format('pykilosort')<|MERGE_RESOLUTION|>--- conflicted
+++ resolved
@@ -248,12 +248,8 @@
         sys.stdout.flush()
 
     try:
-<<<<<<< HEAD
         res = client.containers.run(docker_image, command=command, volumes=volumes, 
                                     **extra_kwargs)
-=======
-        res = client.containers.run(docker_image, command=command, volumes=volumes, **extra_kwargs)
->>>>>>> aa8cb644
         # clean useless files
         os.remove(parent_folder / 'in_docker_recording.json')
         os.remove(parent_folder / 'in_docker_params.json')
