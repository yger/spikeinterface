--- conflicted
+++ resolved
@@ -52,49 +52,6 @@
     
     #~ print(sampling_frequency)
 
-    
-<<<<<<< HEAD
-    for  margin_ms in (10., 30., 40., 100.):
-        #~ for chunk_size in (100, 500, 1000, 2000):
-        for chunk_size in (500, ):
-            rec2 = phase_shift(rec, margin_ms=margin_ms)
-            
-            # save by chunk rec3 is the cached version
-            rec3 = rec2.save(chunk_size=chunk_size, n_jobs=1, progress_bar=True)
-            
-            traces2 = rec2.get_traces()
-            traces3 = rec3.get_traces()
-            
-            # error between full and chunked
-            error_mean = np.sqrt(np.mean((traces2 - traces3)**2))
-            error_max = np.sqrt(np.max((traces2 - traces3)**2))
-            rms = np.sqrt(np.mean(traces**2))
-            
-            # this will never be possible:
-            #      assert np.allclose(traces2, traces3)
-            # so we check that the diff between chunk processing and not chunked is small
-            assert error_mean / rms < 0.01
-            assert error_mean / rms < 0.02
-            # print()
-            # print(margin_ms, chunk_size)
-            # print(error_mean, rms, error_mean / rms)
-            # print(error_max, rms, error_max / rms)
-        
-            #~ import matplotlib.pyplot as plt
-            #~ fig, axs = plt.subplots(nrows=3, sharex=True)
-            #~ ax = axs[0]
-            #~ ax.set_title(f'{margin_ms} {chunk_size}')
-            #~ ax.plot(traces[:, 0], color='r', label='no delay')
-            #~ ax.plot(traces[:, 1], color='b', label='delay')
-            #~ ax.plot(traces2[:, 1], color='c', ls='--', label='shift no chunk')
-            #~ ax.plot(traces3[:, 1], color='g', ls='--', label='shift no chunked')
-            #~ ax = axs[1]
-            #~ ax.plot(traces2[:, 1] - traces3[:, 1], color='k')
-            #~ ax = axs[2]
-            #~ ax.plot(traces2[:, 1] - traces[:, 0], color='c')
-            #~ ax.plot(traces3[:, 1] - traces[:, 0], color='g')
-            #~ plt.show()
-=======
     for dtype in ('float64', 'float32', 'int16'):
         rec = NumpyRecording([traces.astype(dtype)], sampling_frequency)
         rec.set_property('inter_sample_shift', inter_sample_shift)
@@ -138,7 +95,6 @@
                 #~ ax.plot(traces2[:, 1] - traces[:, 0], color='c')
                 #~ ax.plot(traces3[:, 1] - traces[:, 0], color='g')
                 #~ plt.show()
->>>>>>> 5577c375
 
 
     #~ import matplotlib.pyplot as plt
