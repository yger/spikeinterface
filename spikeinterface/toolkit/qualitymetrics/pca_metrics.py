from collections import namedtuple

import numpy as np
import scipy.stats
import scipy.spatial.distance
from sklearn.discriminant_analysis import LinearDiscriminantAnalysis
from sklearn.neighbors import NearestNeighbors
from ..utils import get_random_data_chunks

from ..postprocessing import WaveformPrincipalComponent

_possible_pc_metric_names = ['isolation_distance', 'l_ratio', 'd_prime', 'nearest_neighbor', 'nn_isolation']


def calculate_pc_metrics(pca, metric_names=None, max_spikes_for_nn=10000, n_neighbors=4, seed=0):
    if metric_names is None:
        metric_names = _possible_pc_metric_names
    # print('metric_names', metric_names)

    assert isinstance(pca, WaveformPrincipalComponent)
    we = pca.waveform_extractor

    unit_ids = we.sorting.unit_ids
    channel_ids = we.recording.channel_ids

    # create output dict of dict  pc_metrics['metric_name'][unit_id]
    pc_metrics = {k: {} for k in metric_names}
    if 'nearest_neighbor' in metric_names:
        pc_metrics.pop('nearest_neighbor')
        pc_metrics['nn_hit_rate'] = {}
        pc_metrics['nn_miss_rate'] = {}

    for unit_id in unit_ids:
        # @alessio @ cole: please propose something here
        # TODO : make clear neiborhood for channel_ids and unit_ids
        # DEBUG : for debug we take all other channels and units
        neighbor_unit_ids = unit_ids
        neighbor_channel_ids = channel_ids
        # END DEBUG

        labels, pcs = pca.get_all_components(
            channel_ids=neighbor_channel_ids, unit_ids=neighbor_unit_ids)

        pcs_flat = pcs.reshape(pcs.shape[0], -1)

        # metrics
        if 'isolation_distance' in metric_names or 'l_ratio' in metric_names:
            isolation_distance, l_ratio = mahalanobis_metrics(pcs_flat, labels, unit_id)
            if 'isolation_distance' in metric_names:
                pc_metrics['isolation_distance'][unit_id] = isolation_distance
            if 'l_ratio' in metric_names:
                pc_metrics['l_ratio'][unit_id] = l_ratio

        if 'd_prime' in metric_names:
            d_prime = lda_metrics(pcs_flat, labels, unit_id)
            pc_metrics['d_prime'][unit_id] = d_prime

        if 'nearest_neighbor' in metric_names:
            nn_hit_rate, nn_miss_rate = nearest_neighbors_metrics(pcs_flat, labels, unit_id,
                                                                  max_spikes_for_nn, n_neighbors)
            pc_metrics['nn_hit_rate'][unit_id] = nn_hit_rate
            pc_metrics['nn_miss_rate'][unit_id] = nn_miss_rate
            
        if 'nearest_neighbor_isolation' in metric_names:
            nn_isolation = nearest_neighbors_isolation(pcs_flat, labels, unit_id, 
                                                       max_spikes_for_nn, n_neighbors, seed)
            pc_metrics['nn_isolation'][unit_id] = nn_isolation

<<<<<<< HEAD
        
=======
        if 'nearest_neighbor_noise_overlap' in metric_names:
            # get random snippets from the recording to create a noise cluster
            recording = pca.waveform_extractor.recording()
            random_data_chunks = get_random_data_chunks(recording, num_chunks_per_segment=max_spikes_for_nn,
                                                        chunk_size=10000, seed=seed)
            # correct for bias

            # project onto same PCs
            # eigenvectors = pca.get_eigenvectors()
            # noise_pcs = project(random_data_chunks, eigenvectors)
            # noise_pcs_flat = noise_pcs.reshape(noise_pcs.shape[0], -1)
            nn_noise_overlap = nearest_neighbors_noise_overlap(pcs_flat, labels, unit_id, 
                                                               max_spikes_for_nn, noise_pcs_flat, n_neighbors, seed)
            pc_metrics['nn_noise_overlap'][unit_id] = nn_noise_overlap
>>>>>>> 07ab53a1
    return pc_metrics


#################################################################
# Code from spikemetrics

def mahalanobis_metrics(all_pcs, all_labels, this_unit_id):
    """
    Calculates isolation distance and L-ratio (metrics computed from Mahalanobis distance)

    Based on metrics described in Schmitzer-Torbert et al. (2005) Neurosci 131: 1-11

    Inputs:
    -------
    all_pcs : numpy.ndarray (num_spikes x PCs)
        2D array of PCs for all spikes
    all_labels : numpy.ndarray (num_spikes x 0)
        1D array of cluster labels for all spikes
    this_unit_id : Int
        number corresponding to unit for which these metrics will be calculated

    Outputs:
    --------
    isolation_distance : float
        Isolation distance of this unit
    l_ratio : float
        L-ratio for this unit

    """

    pcs_for_this_unit = all_pcs[all_labels == this_unit_id, :]
    pcs_for_other_units = all_pcs[all_labels != this_unit_id, :]

    mean_value = np.expand_dims(np.mean(pcs_for_this_unit, 0), 0)

    try:
        VI = np.linalg.inv(np.cov(pcs_for_this_unit.T))
    except np.linalg.linalg.LinAlgError:
        # case of singular matrix
        return np.nan, np.nan

    mahalanobis_other = np.sort(scipy.spatial.distance.cdist(mean_value,
                                                             pcs_for_other_units,
                                                             'mahalanobis', VI=VI)[0])

    mahalanobis_self = np.sort(scipy.spatial.distance.cdist(mean_value,
                                                            pcs_for_this_unit,
                                                            'mahalanobis', VI=VI)[0])

    # number of spikes
    n = np.min([pcs_for_this_unit.shape[0], pcs_for_other_units.shape[0]])

    if n >= 2:
        dof = pcs_for_this_unit.shape[1]  # number of features
        l_ratio = np.sum(1 - scipy.stats.chi2.cdf(pow(mahalanobis_other, 2), dof)) / mahalanobis_self.shape[0]
        isolation_distance = pow(mahalanobis_other[n - 1], 2)
        # if math.isnan(l_ratio):
        #     print("NaN detected", mahalanobis_other, VI)
    else:
        l_ratio = np.nan
        isolation_distance = np.nan

    return isolation_distance, l_ratio


def lda_metrics(all_pcs, all_labels, this_unit_id):
    """ Calculates d-prime based on Linear Discriminant Analysis

    Based on metric described in Hill et al. (2011) J Neurosci 31: 8699-8705

    Inputs:
    -------
    all_pcs : numpy.ndarray (num_spikes x PCs)
        2D array of PCs for all spikes
    all_labels : numpy.ndarray (num_spikes x 0)
        1D array of cluster labels for all spikes
    this_unit_id : Int
        number corresponding to unit for which these metrics will be calculated

    Outputs:
    --------
    d_prime : float
        Isolation distance of this unit
    l_ratio : float
        L-ratio for this unit

    """

    X = all_pcs

    y = np.zeros((X.shape[0],), dtype='bool')
    y[all_labels == this_unit_id] = True

    lda = LinearDiscriminantAnalysis(n_components=1)

    X_flda = lda.fit_transform(X, y)

    flda_this_cluster = X_flda[np.where(y)[0]]
    flda_other_cluster = X_flda[np.where(np.invert(y))[0]]

    d_prime = (np.mean(flda_this_cluster) - np.mean(flda_other_cluster)) / np.sqrt(
        0.5 * (np.std(flda_this_cluster) ** 2 + np.std(flda_other_cluster) ** 2))

    return d_prime


def nearest_neighbors_metrics(all_pcs, all_labels, this_unit_id, max_spikes_for_nn, n_neighbors):
    """ Calculates unit contamination based on NearestNeighbors search in PCA space

    Based on metrics described in Chung, Magland et al. (2017) Neuron 95: 1381-1394

    A is a (hopefully) representative subset of cluster X
    NN_hit(X) = 1/k \sum_i=1^k |{x in A such that ith closest neighbor is in X}| / |A|

    Inputs:
    -------
    all_pcs : numpy.ndarray (num_spikes x PCs)
        2D array of PCs for all spikes
    all_labels : numpy.ndarray (num_spikes x 0)
        1D array of cluster labels for all spikes
    this_unit_id : Int
        number corresponding to unit for which these metrics will be calculated
    max_spikes_for_nn : Int
        number of spikes to use (calculation can be very slow when this number is >20000)
    n_neighbors : Int
        number of neighbors to use

    Outputs:
    --------
    hit_rate : float
        Fraction of neighbors for target cluster that are also in target cluster
    miss_rate : float
        Fraction of neighbors outside target cluster that are in target cluster

    """

    total_spikes = all_pcs.shape[0]
    ratio = max_spikes_for_nn / total_spikes
    this_unit = all_labels == this_unit_id

    X = np.concatenate((all_pcs[this_unit, :], all_pcs[np.invert(this_unit), :]), 0)

    n = np.sum(this_unit)

    if ratio < 1:
        inds = np.arange(0, X.shape[0] - 1, 1 / ratio).astype('int')
        X = X[inds, :]
        n = int(n * ratio)

    nbrs = NearestNeighbors(n_neighbors=n_neighbors, algorithm='ball_tree').fit(X)
    distances, indices = nbrs.kneighbors(X)

    this_cluster_inds = np.arange(n)

    this_cluster_nearest = indices[:n, 1:].flatten()
    other_cluster_nearest = indices[n:, 1:].flatten()

    hit_rate = np.mean(this_cluster_nearest < n)
    miss_rate = np.mean(other_cluster_nearest < n)

    return hit_rate, miss_rate

def nearest_neighbors_isolation(all_pcs, all_labels, this_unit_id, max_spikes_for_nn, n_neighbors, seed):
    """ Calculates unit isolation based on NearestNeighbors search in PCA space

    Based on isolation metric described in Chung et al. (2017) Neuron 95: 1381-1394.

    Rough logic
    -----------
    1) Choose a cluster
    2) Compute the isolation function with every other cluster
    3) Isolation score is defined as the min of (2)
    
    Implementation
    --------------
    Let A and B be clusters from sorting. 
    
    We set |A| = |B|:
        If max_spikes_for_nn < |A| and max_spikes_for_nn < |B|, then randomly subsample max_spikes_for_nn samples from A and B.
        If max_spikes_for_nn > min(|A|, |B|) (e.g. |A| > max_spikes_for_nn > |B|), then randomly subsample min(|A|, |B|) samples from A and B.
        This is because the metric is affected by the size of the clusters being compared independently of how well-isolated they are.
        
    Isolation function:
        Isolation(A, B) = 1/k \sum_{j=1}^k |{x \in A U B: \rho(x)=\rho(jth nearest neighbor of x)}| / |A U B|
            where \rho(x) is the cluster x belongs to (in this case, either A or B)
        Note that this definition implies that the isolation funciton  (1) ranges from 0 to 1; and 
                                                                       (2) is symmetric, i.e. Isolation(A, B) = Isolation(B, A)

    Parameters:
    -----------
    all_pcs: array_like, (num_spikes, PCs)
        2D array of PCs for all spikes
    all_labels: array_like, (num_spikes, )
        1D array of cluster labels for all spikes
    this_unit_id: int
        ID of unit for which thiss metric will be calculated
    max_spikes_for_nn: int
        max number of spikes to use per cluster
    n_neighbors: int
        number of neighbors to check membership of
    seed: int
        seed for random subsampling of spikes

    Outputs:
    --------
    nearest_neighbor_isolation : float
    
    """
    
    rng = np.random.default_rng(seed=seed)
    
    all_units_ids = np.unique(all_labels)
    other_units_ids = np.setdiff1d(all_units_ids, this_unit_id)

    isolation = np.zeros(len(other_units_ids),)
    # compute isolation with each cluster
    for other_unit_id in other_units_ids:
        n_spikes_target_unit = np.sum(all_labels==this_unit_id)
        pcs_target_unit = all_pcs[all_labels==this_unit_id, :]

        n_spikes_other_unit = np.sum(all_labels==other_unit_id)
        pcs_other_unit = all_pcs[all_labels==other_unit_id]

        spikes_for_nn_actual = np.min([n_spikes_target_unit, n_spikes_other_unit, max_spikes_for_nn])

        if spikes_for_nn_actual < n_spikes_target_unit:
            pcs_target_unit_idx = rng.choice(np.arange(n_spikes_target_unit), size=spikes_for_nn_actual)
            pcs_target_unit = pcs_target_unit[pcs_target_unit_idx]

        if spikes_for_nn_actual < n_spikes_other_unit:
            pcs_other_unit_idx = rng.choice(np.arange(n_spikes_other_unit), size=spikes_for_nn_actual)
            pcs_other_unit = pcs_other_unit[pcs_other_unit_idx]

        pcs_concat = np.concatenate((pcs_target_unit, pcs_other_unit), axis=0)
        label_concat = np.concatenate((np.zeros(spikes_for_nn_actual),np.ones(spikes_for_nn_actual)))
        
        # if n_neighbors is greater than the number of spikes in both clusters, then set it to max possible
        if n_neighbors > len(label_concat):
            n_neighbors_adjusted = len(label_concat)-1
        else:
            n_neighbors_adjusted = n_neighbors
        
        _, membership_ind = NearestNeighbors(n_neighbors=n_neighbors_adjusted, algorithm='auto').fit(pcs_concat).kneighbors()
        
        target_nn_in_target = np.sum(label_concat[membership_ind[:spikes_for_nn_actual]]==0)
        other_nn_in_other = np.sum(label_concat[membership_ind[spikes_for_nn_actual:]]==1) 

        isolation[other_unit_id==other_units_ids] = (target_nn_in_target + other_nn_in_other) / (2*spikes_for_nn_actual) / n_neighbors_adjusted
    
    nearest_neighbor_isolation = np.min(isolation)
    return nearest_neighbor_isolation

def nearest_neighbors_noise_overlap(all_pcs, all_labels, this_unit_id, noise_pcs, max_spikes_for_nn, n_neighbors, seed):
    """ Calculates unit noise overlap based on NearestNeighbors search in PCA space

    Based on noise overlap metric described in Chung et al. (2017) Neuron 95: 1381-1394.

    Rough logic
    -----------
    1) Generate a noise cluster by randomly sampling from recording
    2) Compute the isolation function between noise cluster and target cluster
    
    Implementation
    --------------
    Note that the noise cluster must have the same number of spikes as the target cluster
    Let A and B be clusters from sorting. 
    
    See docstring for nearest_neighbors_isolation for definition of isolation function.
    
    Parameters:
    -----------
    all_pcs: array_like, (num_spikes, PCs)
        2D array of PCs for all spikes
    all_labels: array_like, (num_spikes, )
        1D array of cluster labels for all spikes
    this_unit_id: int
        ID of unit for which this metric will be calculated
    max_spikes_for_nn: int
        max number of spikes to use per cluster
    n_neighbors: int
        number of neighbors to check membership of
    seed: int
        seed for random subsampling of spikes

    Outputs:
    --------
    nearest_neighbor_isolation : float
    
    """

    # set random seed
    rng = np.random.default_rng(seed=seed)
<<<<<<< HEAD
    
    
    
=======

    n_waveforms_per_unit = np.array([len(wf) for wf in waveforms])
    n_spikes_per_unit = np.array([len(self._metric_data._sorting.get_unit_spike_train(u)) for u in self._metric_data._unit_ids])

>>>>>>> 07ab53a1
    if np.all(n_waveforms_per_unit < max_spikes_per_unit_for_noise_overlap):
        # in this case it means that waveforms have been computed on
        # less spikes than max_spikes_per_unit_for_noise_overlap --> recompute
        kwargs['recompute_info'] = True
        waveforms = st.postprocessing.get_unit_waveforms(
                self._metric_data._recording,
                self._metric_data._sorting,
                unit_ids = self._metric_data._unit_ids,
                # max_spikes_per_unit = max_spikes_per_unit_for_noise_overlap,
                **kwargs)
    elif np.all(n_waveforms_per_unit >= max_spikes_per_unit_for_noise_overlap):
        # waveforms computed on more spikes than needed --> sample
        for i_w, wfs in enumerate(waveforms):
            if len(wfs) > max_spikes_per_unit_for_noise_overlap:
                selecte_idxs = np.random.permutation(len(wfs))[:max_spikes_per_unit_for_noise_overlap]
                waveforms[i_w] = wfs[selecte_idxs]

    # get channel idx and locations
    channel_idx = np.arange(self._metric_data._recording.get_num_channels())
    channel_locations = self._metric_data._channel_locations

    if num_channels_to_compare > len(channel_idx):
        num_channels_to_compare = len(channel_idx)

    # get noise snippets
    min_time = min([self._metric_data._sorting.get_unit_spike_train(unit_id=unit)[0]
                for unit in self._metric_data._sorting.get_unit_ids()])
    max_time = max([self._metric_data._sorting.get_unit_spike_train(unit_id=unit)[-1]
                for unit in self._metric_data._sorting.get_unit_ids()])
    max_spikes = np.max([len(self._metric_data._sorting.get_unit_spike_train(u)) for u in self._metric_data._unit_ids])
    if max_spikes < max_spikes_per_unit_for_noise_overlap:
        max_spikes_per_unit_for_noise_overlap = max_spikes
    times_control = np.random.choice(np.arange(min_time, max_time),
                size=max_spikes_per_unit_for_noise_overlap, replace=False)
    clip_size = waveforms[0].shape[-1]
    # np.array, (n_spikes, n_channels, n_timepoints)
    clips_control_max = np.stack(self._metric_data._recording.get_snippets(snippet_len=clip_size,
                                                                            reference_frames=times_control))

    noise_overlaps = []
    for i_u, unit in enumerate(self._metric_data._unit_ids):
        # show progress bar
        if self._metric_data.verbose:
            printProgressBar(i_u + 1, len(self._metric_data._unit_ids))

        # get spike and noise snippets
        # np.array, (n_spikes, n_channels, n_timepoints)
        clips = waveforms[i_u]
        clips_control = clips_control_max

        # make noise snippets size equal to number of spikes
        if len(clips) < max_spikes_per_unit_for_noise_overlap:
            selected_idxs = np.random.choice(np.arange(max_spikes_per_unit_for_noise_overlap),
                                            size=len(clips), replace=False)
            clips_control = clips_control[selected_idxs]
        else:
            selected_idxs = np.random.choice(np.arange(len(clips)),
                                            size=max_spikes_per_unit_for_noise_overlap,
                                            replace=False)
            clips = clips[selected_idxs]

        num_clips = len(clips)

        # compute weight for correcting noise snippets
        # take median waveform
        template = np.median(clips, axis=0)
        # find max channel and timepoint of abs of template
        chmax, tmax = np.unravel_index(np.argmax(np.abs(template)), template.shape)
        # get the value at the max channel and timepoint of the median  
        max_val = template[chmax, tmax]
        weighted_clips_control = np.zeros(clips_control.shape)
        weights = np.zeros(num_clips)
        for j in range(num_clips):
            # take a waveform
            clip0 = clips_control[j, :, :]
            # take its value at max channel and timepoint of the template
            val0 = clip0[chmax, tmax]
            # multiply by value at max channel and timeopint of the template
            weight0 = val0 * max_val
            weights[j] = weight0
            # multiple with the waevform
            weighted_clips_control[j, :, :] = clip0 * weight0
        #  do this for all waveform
        #  then add them all up
        noise_template = np.sum(weighted_clips_control, axis=0)
        # then divide by 
        noise_template = noise_template / np.sum(np.abs(noise_template)) * np.sum(np.abs(template))

        # subtract it out
        for j in range(num_clips):
            clips[j, :, :] = _subtract_clip_component(clips[j, :, :], noise_template)
            clips_control[j, :, :] = _subtract_clip_component(clips_control[j, :, :], noise_template)

        # use only subsets of channels that are closest to peak channel
        channels_to_use = find_neighboring_channels(chmax, channel_idx,
                                num_channels_to_compare, channel_locations)
        channels_to_use = np.sort(channels_to_use)
        clips = clips[:,channels_to_use,:]
        clips_control = clips_control[:,channels_to_use,:]

        all_clips = np.concatenate([clips, clips_control], axis=0)
        num_channels_wfs = all_clips.shape[1]
        num_samples_wfs = all_clips.shape[2]
        all_features = _compute_pca_features(all_clips.reshape((num_clips * 2,
                                                                num_channels_wfs * num_samples_wfs)), num_features)
        num_all_clips=len(all_clips)
        distances, indices = NearestNeighbors(n_neighbors=min(num_knn + 1, num_all_clips - 1), algorithm='auto').fit(
            all_features.T).kneighbors()

        group_id = np.zeros((num_clips * 2))
        group_id[0:num_clips] = 1
        group_id[num_clips:] = 2
        num_match = 0
        total = 0
        for j in range(num_clips * 2):
            for k in range(1, min(num_knn + 1, num_all_clips - 1)):
                ind = indices[j][k]
                if group_id[j] == group_id[ind]:
                    num_match = num_match + 1
                total = total + 1
        pct_match = num_match / total
        noise_overlap = 1 - pct_match
        noise_overlaps.append(noise_overlap)
    noise_overlaps = np.asarray(noise_overlaps)
    if save_property_or_features:
        self.save_property_or_features(self._metric_data._sorting, noise_overlaps, self._metric_name)
    return noise_overlaps

def compute_noise_overlaps(
        sorting,
        recording,
        num_channels_to_compare=NoiseOverlap.params['num_channels_to_compare'],
        num_features=NoiseOverlap.params['num_features'],
        num_knn=NoiseOverlap.params['num_knn'],
        max_spikes_per_unit_for_noise_overlap=NoiseOverlap.params['max_spikes_per_unit_for_noise_overlap'],
        unit_ids=None,
        **kwargs
):
    """
    Computes and returns the noise overlaps in the sorted dataset.
    Noise overlap estimates the fraction of ‘‘noise events’’ in a cluster, i.e., above-threshold events not associated
    with true firings of this or any of the other clustered units. A large noise overlap implies a high false-positive
    rate.

    Implementation from ml_ms4alg. For more information see https://doi.org/10.1016/j.neuron.2017.08.030

    Parameters
    ----------
    sorting: SortingExtractor
        The sorting result to be evaluated.
    recording: RecordingExtractor
        The given recording extractor from which to extract amplitudes
    num_features: int
        Number of features to use for PCA
    num_knn: int
        Number of nearest neighbors
    max_spikes_per_unit_for_noise_overlap: int
        Number of waveforms to use for noise overlaps estimation
    unit_ids: list
        List of unit ids to compute metric for. If not specified, all units are used
    **kwargs: keyword arguments
        Keyword arguments among the following:
            method: str
                If 'absolute' (default), amplitudes are absolute amplitudes in uV are returned.
                If 'relative', amplitudes are returned as ratios between waveform amplitudes and template amplitudes
            peak: str
                If maximum channel has to be found among negative peaks ('neg'), positive ('pos') or
                both ('both' - default)
            frames_before: int
                Frames before peak to compute amplitude
            frames_after: int
                Frames after peak to compute amplitude
            apply_filter: bool
                If True, recording is bandpass-filtered
            freq_min: float
                High-pass frequency for optional filter (default 300 Hz)
            freq_max: float
                Low-pass frequency for optional filter (default 6000 Hz)
            grouping_property: str
                Property to group channels. E.g. if the recording extractor has the 'group' property and
                'grouping_property' is 'group', then waveforms are computed group-wise.
            ms_before: float
                Time period in ms to cut waveforms before the spike events
            ms_after: float
                Time period in ms to cut waveforms after the spike events
            dtype: dtype
                The numpy dtype of the waveforms
            compute_property_from_recording: bool
                If True and 'grouping_property' is given, the property of each unit is assigned as the corresponding
                property of the recording extractor channel on which the average waveform is the largest
            max_channels_per_waveforms: int or None
                Maximum channels per waveforms to return. If None, all channels are returned
            n_jobs: int
                Number of parallel jobs (default 1)
            memmap: bool
                If True, waveforms are saved as memmap object (recommended for long recordings with many channels)
            save_property_or_features: bool
                If true, it will save features in the sorting extractor
            recompute_info: bool
                    If True, waveforms are recomputed
            max_spikes_per_unit: int
                The maximum number of spikes to extract per unit
            seed: int
                Random seed for reproducibility
            verbose: bool
                If True, will be verbose in metric computation

    Returns
    ----------
    noise_overlaps: np.ndarray
        The noise_overlaps of the sorted units.
    """
    params_dict = update_all_param_dicts_with_kwargs(kwargs)

    if unit_ids is None:
        unit_ids = sorting.get_unit_ids()

    md = MetricData(sorting=sorting, sampling_frequency=recording.get_sampling_frequency(), recording=recording,
                    apply_filter=params_dict["apply_filter"], freq_min=params_dict["freq_min"],
                    duration_in_frames=None, freq_max=params_dict["freq_max"], unit_ids=unit_ids,
                    verbose=params_dict['verbose'])

    noise_overlap = NoiseOverlap(metric_data=md)
    noise_overlaps = noise_overlap.compute_metric(num_channels_to_compare,
                                                  max_spikes_per_unit_for_noise_overlap,
                                                  num_features, num_knn, **kwargs)
    return noise_overlaps

class NoiseOverlap(QualityMetric):
    installed = True  # check at class level if installed or not
    installation_mesg = ""  # err
    params = OrderedDict([('num_channels_to_compare', 13),
                          ('max_spikes_per_unit_for_noise_overlap', 1000),
                          ('num_features', 10),
                          ('num_knn', 6)])
    curator_name = "ThresholdNoiseOverlaps"

    def __init__(self, metric_data):
        QualityMetric.__init__(self, metric_data, metric_name="noise_overlap")

        if not metric_data.has_recording():
            raise ValueError("MetricData object must have a recording")

    def compute_metric(self, num_channels_to_compare, max_spikes_per_unit_for_noise_overlap,
                        num_features, num_knn, **kwargs):

        # Make sure max_spikes_per_unit_for_noise_overlap is not None
        assert max_spikes_per_unit_for_noise_overlap is not None, "'max_spikes_per_unit_for_noise_overlap' must be an integer."

        # update keyword arg in case it's already specified to something
        kwargs['max_spikes_per_unit'] = max_spikes_per_unit_for_noise_overlap
        params_dict = update_all_param_dicts_with_kwargs(kwargs)
        save_property_or_features = params_dict['save_property_or_features']
        seed = params_dict['seed']

        # set random seed
        if seed is not None:
            np.random.seed(seed)

        # first, get waveform snippets of every unit (at most n spikes)
        # waveforms = List (units,) of np.array (n_spikes, n_channels, n_timepoints)
        waveforms = st.postprocessing.get_unit_waveforms(
            self._metric_data._recording,
            self._metric_data._sorting,
            unit_ids=self._metric_data._unit_ids,
            **kwargs)

        n_waveforms_per_unit = np.array([len(wf) for wf in waveforms])
        n_spikes_per_unit = np.array([len(self._metric_data._sorting.get_unit_spike_train(u)) for u in self._metric_data._unit_ids])

        if np.all(n_waveforms_per_unit < max_spikes_per_unit_for_noise_overlap):
            # in this case it means that waveforms have been computed on
            # less spikes than max_spikes_per_unit_for_noise_overlap --> recompute
            kwargs['recompute_info'] = True
            waveforms = st.postprocessing.get_unit_waveforms(
                    self._metric_data._recording,
                    self._metric_data._sorting,
                    unit_ids = self._metric_data._unit_ids,
                    # max_spikes_per_unit = max_spikes_per_unit_for_noise_overlap,
                    **kwargs)
        elif np.all(n_waveforms_per_unit >= max_spikes_per_unit_for_noise_overlap):
            # waveforms computed on more spikes than needed --> sample
            for i_w, wfs in enumerate(waveforms):
                if len(wfs) > max_spikes_per_unit_for_noise_overlap:
                    selecte_idxs = np.random.permutation(len(wfs))[:max_spikes_per_unit_for_noise_overlap]
                    waveforms[i_w] = wfs[selecte_idxs]

        # get channel idx and locations
        channel_idx = np.arange(self._metric_data._recording.get_num_channels())
        channel_locations = self._metric_data._channel_locations

        if num_channels_to_compare > len(channel_idx):
            num_channels_to_compare = len(channel_idx)

        # get noise snippets
        min_time = min([self._metric_data._sorting.get_unit_spike_train(unit_id=unit)[0]
                    for unit in self._metric_data._sorting.get_unit_ids()])
        max_time = max([self._metric_data._sorting.get_unit_spike_train(unit_id=unit)[-1]
                    for unit in self._metric_data._sorting.get_unit_ids()])
        max_spikes = np.max([len(self._metric_data._sorting.get_unit_spike_train(u)) for u in self._metric_data._unit_ids])
        if max_spikes < max_spikes_per_unit_for_noise_overlap:
            max_spikes_per_unit_for_noise_overlap = max_spikes
        times_control = np.random.choice(np.arange(min_time, max_time),
                    size=max_spikes_per_unit_for_noise_overlap, replace=False)
        clip_size = waveforms[0].shape[-1]
        # np.array, (n_spikes, n_channels, n_timepoints)
        clips_control_max = np.stack(self._metric_data._recording.get_snippets(snippet_len=clip_size,
                                                                               reference_frames=times_control))

        noise_overlaps = []
        for i_u, unit in enumerate(self._metric_data._unit_ids):
            # show progress bar
            if self._metric_data.verbose:
                printProgressBar(i_u + 1, len(self._metric_data._unit_ids))

            # get spike and noise snippets
            # np.array, (n_spikes, n_channels, n_timepoints)
            clips = waveforms[i_u]
            clips_control = clips_control_max

            # make noise snippets size equal to number of spikes
            if len(clips) < max_spikes_per_unit_for_noise_overlap:
                selected_idxs = np.random.choice(np.arange(max_spikes_per_unit_for_noise_overlap),
                                                size=len(clips), replace=False)
                clips_control = clips_control[selected_idxs]
            else:
                selected_idxs = np.random.choice(np.arange(len(clips)),
                                                size=max_spikes_per_unit_for_noise_overlap,
                                                replace=False)
                clips = clips[selected_idxs]

            num_clips = len(clips)

            # compute weight for correcting noise snippets
            template = np.median(clips, axis=0)
            chmax, tmax = np.unravel_index(np.argmax(np.abs(template)), template.shape)
            max_val = template[chmax, tmax]
            weighted_clips_control = np.zeros(clips_control.shape)
            weights = np.zeros(num_clips)
            for j in range(num_clips):
                clip0 = clips_control[j, :, :]
                val0 = clip0[chmax, tmax]
                weight0 = val0 * max_val
                weights[j] = weight0
                weighted_clips_control[j, :, :] = clip0 * weight0

            noise_template = np.sum(weighted_clips_control, axis=0)
            noise_template = noise_template / np.sum(np.abs(noise_template)) * np.sum(np.abs(template))

            # subtract it out
            for j in range(num_clips):
                clips[j, :, :] = _subtract_clip_component(clips[j, :, :], noise_template)
                clips_control[j, :, :] = _subtract_clip_component(clips_control[j, :, :], noise_template)

            # use only subsets of channels that are closest to peak channel
            channels_to_use = find_neighboring_channels(chmax, channel_idx,
                                    num_channels_to_compare, channel_locations)
            channels_to_use = np.sort(channels_to_use)
            clips = clips[:,channels_to_use,:]
            clips_control = clips_control[:,channels_to_use,:]

            all_clips = np.concatenate([clips, clips_control], axis=0)
            num_channels_wfs = all_clips.shape[1]
            num_samples_wfs = all_clips.shape[2]
            all_features = _compute_pca_features(all_clips.reshape((num_clips * 2,
                                                                    num_channels_wfs * num_samples_wfs)), num_features)
            num_all_clips=len(all_clips)
            distances, indices = NearestNeighbors(n_neighbors=min(num_knn + 1, num_all_clips - 1), algorithm='auto').fit(
                all_features.T).kneighbors()

            group_id = np.zeros((num_clips * 2))
            group_id[0:num_clips] = 1
            group_id[num_clips:] = 2
            num_match = 0
            total = 0
            for j in range(num_clips * 2):
                for k in range(1, min(num_knn + 1, num_all_clips - 1)):
                    ind = indices[j][k]
                    if group_id[j] == group_id[ind]:
                        num_match = num_match + 1
                    total = total + 1
            pct_match = num_match / total
            noise_overlap = 1 - pct_match
            noise_overlaps.append(noise_overlap)
        noise_overlaps = np.asarray(noise_overlaps)
        if save_property_or_features:
            self.save_property_or_features(self._metric_data._sorting, noise_overlaps, self._metric_name)
        return noise_overlaps<|MERGE_RESOLUTION|>--- conflicted
+++ resolved
@@ -66,9 +66,6 @@
                                                        max_spikes_for_nn, n_neighbors, seed)
             pc_metrics['nn_isolation'][unit_id] = nn_isolation
 
-<<<<<<< HEAD
-        
-=======
         if 'nearest_neighbor_noise_overlap' in metric_names:
             # get random snippets from the recording to create a noise cluster
             recording = pca.waveform_extractor.recording()
@@ -83,7 +80,6 @@
             nn_noise_overlap = nearest_neighbors_noise_overlap(pcs_flat, labels, unit_id, 
                                                                max_spikes_for_nn, noise_pcs_flat, n_neighbors, seed)
             pc_metrics['nn_noise_overlap'][unit_id] = nn_noise_overlap
->>>>>>> 07ab53a1
     return pc_metrics
 
 
@@ -376,16 +372,9 @@
 
     # set random seed
     rng = np.random.default_rng(seed=seed)
-<<<<<<< HEAD
-    
-    
-    
-=======
-
-    n_waveforms_per_unit = np.array([len(wf) for wf in waveforms])
-    n_spikes_per_unit = np.array([len(self._metric_data._sorting.get_unit_spike_train(u)) for u in self._metric_data._unit_ids])
-
->>>>>>> 07ab53a1
+    
+    
+    
     if np.all(n_waveforms_per_unit < max_spikes_per_unit_for_noise_overlap):
         # in this case it means that waveforms have been computed on
         # less spikes than max_spikes_per_unit_for_noise_overlap --> recompute
