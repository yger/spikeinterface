--- conflicted
+++ resolved
@@ -70,13 +70,9 @@
     if method == 'center_of_mass':
         step = LocalizeCenterOfMass(recording, **method_kwargs)
     elif method == 'monopolar_triangulation':
-<<<<<<< HEAD
         step = LocalizeMonopolarTriangulation(recording, **method_kwargs)
-=======
-        step = LocalizeMonopolarTriangulation(recording, ms_before=ms_before, ms_after=ms_after, **method_kwargs)
     elif method == "peak_channel":
-        step = LocalizePeakChannel(recording, ms_before=ms_before, ms_after=ms_after, **method_kwargs)
->>>>>>> 106e114a
+        step = LocalizePeakChannel(recording,  **method_kwargs)
     
     peak_locations = run_peak_pipeline(recording, peaks, [step], job_kwargs, job_name='localize peaks', squeeze_output=True)
     
