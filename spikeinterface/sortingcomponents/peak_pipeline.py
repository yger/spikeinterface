"""
Pipeline on peaks : functions that can be chained after peak detection
to compute some additional features on-the-fly:
  * peak localization
  * peak-to-peak
  * ...

There are two ways for using theses "plugins":
  * during `peak_detect()`
  * when peaks are already detected and reduced with `select_peaks()`
"""
<<<<<<< HEAD
import struct

from pathlib import Path
=======
from typing import Optional, List, Type 

>>>>>>> 2179929e
import numpy as np

from spikeinterface.core import BaseRecording, get_chunk_with_margin
from spikeinterface.core.job_tools import ChunkRecordingExecutor, fix_job_kwargs, _shared_job_kwargs_doc
from spikeinterface.core import get_channel_distances

class PipelineNode:
    def __init__(
        self, recording: BaseRecording, return_output: bool = True, parents: Optional[List[Type["PipelineNode"]]] = None
    ):
        """
        This is a generic object that will make some computation on peaks given a buffer of traces.
        Typically used for exctrating features (amplitudes, localization, ...)

        A Node can optionally connect to other nodes with the parents and receive inputs from them.

        Parameters
        ----------
        recording : BaseRecording
            The recording object.
        parents : Optional[List[PipelineNode]], optional
            Pass parents nodes to perform a previous computation, by default None
        return_output : bool, optional
            Whether or not the output of the node is returned by the pipeline, by default False
        """

        self.recording = recording
        self.return_output = return_output
        if isinstance(parents, str):
            # only one parents is allowed
            parents = [parents]
        self.parents = parents
        
        self._kwargs = dict()
        
    def get_trace_margin(self):
        # can optionaly be overwritten
        return 0

    def get_dtype(self):
        raise NotImplementedError


class WaveformExtractorNode(PipelineNode):
    """Base class for waveform extractor"""

    def __init__(
        self,
        recording: BaseRecording,
        ms_before: float,
        ms_after: float,
        parents: Optional[List[PipelineNode]] = None,
        return_output: bool = False,
    ):
        """
        Base class for waveform extractor. Contains logic to handle the temporal interval in which to extract the
        waveforms.

        Parameters
        ----------
        recording : BaseRecording
            The recording object.
        parents : Optional[List[PipelineNode]], optional
            Pass parents nodes to perform a previous computation, by default None
        return_output : bool, optional
            Whether or not the output of the node is returned by the pipeline, by default False
        ms_before : float, optional
            The number of milliseconds to include before the peak of the spike, by default 1.
        ms_after : float, optional
            The number of milliseconds to include after the peak of the spike, by default 1.
        """

        PipelineNode.__init__(self, recording=recording, parents=parents, return_output=return_output)
        self.ms_before = ms_before
        self.ms_after = ms_after
        self.nbefore = int(ms_before * recording.get_sampling_frequency() / 1000.0)
        self.nafter = int(ms_after * recording.get_sampling_frequency() / 1000.0)


class ExtractDenseWaveforms(WaveformExtractorNode):
    def __init__(
        self,
        recording: BaseRecording,
        ms_before: float,
        ms_after: float,
        parents: Optional[List[PipelineNode]] = None,
        return_output: bool = False,
    ):
        """
        Extract dense waveforms from a recording. This is the default waveform extractor which extracts the waveforms
        for further cmoputation on them.


        Parameters
        ----------
        recording : BaseRecording
            The recording object.
        parents : Optional[List[PipelineNode]], optional
            Pass parents nodes to perform a previous computation, by default None
        return_output : bool, optional
            Whether or not the output of the node is returned by the pipeline, by default False
        ms_before : float, optional
            The number of milliseconds to include before the peak of the spike, by default 1.
        ms_after : float, optional
            The number of milliseconds to include after the peak of the spike, by default 1.
        """

        WaveformExtractorNode.__init__(
            self,
            recording=recording,
            parents=parents,
            ms_before=ms_before,
            ms_after=ms_after,
            return_output=return_output,
        )
        # this is a bad hack to differentiate in the child if the parents is dense or not.
        self.neighbours_mask = None


    def get_trace_margin(self):
        return max(self.nbefore, self.nafter)

    def compute(self, traces, peaks):
        waveforms = traces[peaks["sample_ind"][:, None] + np.arange(-self.nbefore, self.nafter)]
        return waveforms


class ExtractSparseWaveforms(WaveformExtractorNode):
    def __init__(
        self,
        recording: BaseRecording,
        ms_before: float,
        ms_after: float,
        parents: Optional[List[PipelineNode]] = None,
        return_output: bool = False,
        local_radius_um: float = 100.0,
    ):
        """
        Extract sparse waveforms from a recording. The strategy in this specific node is to reshape the waveforms
        to eliminate their inactive channels. This is achieved by changing thei shape from
        (num_waveforms, num_time_samples, num_channels) to (num_waveforms, num_time_samples, max_num_active_channels).

        Where max_num_active_channels is the max number of active channels in the waveforms. This is done by selecting
        the max number of non-zeros entries in the sparsity neighbourhood mask.

        Note that not all waveforms will have the same number of active channels. Even in the reduced form some of
        the channels will be inactive and are filled with zeros.

        Parameters
        ----------
        recording : BaseRecording
            The recording object.
        parents : Optional[List[PipelineNode]], optional
            Pass parents nodes to perform a previous computation, by default None
        return_output : bool, optional
            Whether or not the output of the node is returned by the pipeline, by default False
        ms_before : float, optional
            The number of milliseconds to include before the peak of the spike, by default 1.
        ms_after : float, optional
            The number of milliseconds to include after the peak of the spike, by default 1.


        """
        WaveformExtractorNode.__init__(
            self,
            recording=recording,
            parents=parents,
            ms_before=ms_before,
            ms_after=ms_after,
            return_output=return_output,
        )

        self.local_radius_um = local_radius_um
        self.contact_locations = recording.get_channel_locations()
        self.channel_distance = get_channel_distances(recording)
        self.neighbours_mask = self.channel_distance < local_radius_um
        self.max_num_chans = np.max(np.sum(self.neighbours_mask, axis=1))


    def get_trace_margin(self):
        return max(self.nbefore, self.nafter)

    def compute(self, traces, peaks):
        sparse_wfs = np.zeros((peaks.shape[0], self.nbefore + self.nafter, self.max_num_chans), dtype=traces.dtype)

        for i, peak in enumerate(peaks):
            (chans,) = np.nonzero(self.neighbours_mask[peak["channel_ind"]])
            sparse_wfs[i, :, : len(chans)] = traces[
                peak["sample_ind"] - self.nbefore : peak["sample_ind"] + self.nafter, :
            ][:, chans]

        return sparse_wfs



def check_graph(nodes):
    """
    Check that node list is orderd in a good (parents are before children)
    """
    
    for i, node in enumerate(nodes):
        assert isinstance(node, PipelineNode), f"Node {node} is not an instance of PipelineNode"
        # check that parents exists and are before in chain
        node_parents = node.parents if node.parents else []
        for parent in node_parents:
            assert parent in nodes, f"Node {node} has parent {parent} that was not passed in nodes"            
            assert nodes.index(parent) < i, f"Node are ordered incorrectly: {node} before {parent} in the pipeline definition."

    return nodes


def run_peak_pipeline(recording, peaks, nodes, job_kwargs, job_name='peak_pipeline', 
                      gather_mode='memory', squeeze_output=True, folder=None, names=None,
                      ):
    """
    Run one or several PeakPipelineStep on already detected peaks.
    """
    check_graph(nodes)

    job_kwargs = fix_job_kwargs(job_kwargs)
    assert all(isinstance(node, PipelineNode) for node in nodes)

    if gather_mode == 'memory':
        gather_func = GatherToMemory()
    elif gather_mode == 'npy':
        gather_func = GatherToNpy(folder, names)
    else:
        raise ValueError(f'wrong gather_mode : {gather_mode}')

    # precompute segment slice
    segment_slices = []
    for segment_index in range(recording.get_num_segments()):
        i0 = np.searchsorted(peaks['segment_ind'], segment_index)
        i1 = np.searchsorted(peaks['segment_ind'], segment_index + 1)
        segment_slices.append(slice(i0, i1))


    init_args = (recording, peaks, nodes, segment_slices)
        
    processor = ChunkRecordingExecutor(recording, _compute_peak_step_chunk, _init_worker_peak_pipeline, init_args,
                                       gather_func=gather_func, job_name=job_name, **job_kwargs)

    processor.run()

    if gather_mode == 'memory':
        return gather_func.concatenate(squeeze_output=squeeze_output)
    elif gather_mode == 'npy':
        gather_func.finalize()
        return gather_func.get_memmap(squeeze_output=squeeze_output)


class GatherToMemory:
    """
    Gather output of nodes into list and then demultiplex and np.concatenate
    """
    def __init__(self):
        self.outputs = []
        self.tuple_mode = None

    def __call__(self, res):
        if self.tuple_mode is None:
            # first loop only
            self.tuple_mode = isinstance(res, tuple)

        # res is a tuple
        self.outputs.append(res)
    
    def concatenate(self, squeeze_output=False):
        if self.tuple_mode:
            # list of tuple of numpy array
            outs_concat = ()
            for output_step in zip(*self.outputs):
                outs_concat += (np.concatenate(output_step, axis=0), )

            if len(outs_concat) == 1 and squeeze_output:
                # when tuple size ==1  then remove the tuple
                return outs_concat[0]
            else:
                # always a tuple even of size 1
                return outs_concat
        else:
            # list of numpy array
            return np.concatenate(self.outputs)

class GatherToNpy:
    """
    Gather output of nodes into npy file and then open then as memmap.


    The trick is:
      * speculate on a header length (1024)
      * accumulate in C order the buffer
      * create the npy v1.0 header at the end with the correct shape and dtype
    """
    def __init__(self, folder, names, npy_header_size=1024):
        self.folder = Path(folder)
        self.folder.mkdir(parents=True, exist_ok=False)
        assert names is not None
        self.names = names
        self.npy_header_size = npy_header_size

        self.tuple_mode = None
        
        self.files = []
        self.dtypes = []
        self.shapes0 = []
        self.final_shapes = []
        for name in names:
            filename = folder / (name + '.npy')
            f = open(filename, 'wb+')
            f.seek(npy_header_size)
            self.files.append(f)
            self.dtypes.append(None)
            self.shapes0.append(0)
            self.final_shapes.append(None)
            
    def __call__(self, res):
        if self.tuple_mode is None:
            # first loop only
            self.tuple_mode = isinstance(res, tuple)
            assert len(self.names) == 1

        # distribute binary buffer to npy files
        for i in range(len(self.names)):
            f = self.files[i]
            buf = res[i]
            buf = np.require(buf, requirements='C')
            if self.dtypes[i] is None:
                # first loop only
                self.dtypes[i] = buf.dtype
                if buf.ndim >1:
                    self.final_shapes[i] = buf.shape[1:]
            f.write(buf.tobytes())
            self.shapes0[i] += buf.shape[0]

    def finalize(self) :
        # close and post write header to files
        for f in self.files:
            f.close()

        for i, name in enumerate(self.names):
            filename = self.folder / (name + '.npy')

            shape = (self.shapes0[i], )
            if self.final_shapes[i] is not None:
                shape += self.final_shapes[i]

            # create header npy v1.0 in bytes
            # see https://numpy.org/doc/stable/reference/generated/numpy.lib.format.html#module-numpy.lib.format
            # magic
            header = b'\x93NUMPY' 
            # version npy 1.0
            header += b'\x01\x00'
            # size except 10 first bytes
            header += struct.pack('<H', self.npy_header_size - 10)
            # dict as reps
            d = dict(descr=np.lib.format.dtype_to_descr(self.dtypes[i]), fortran_order=False, shape=shape)
            header += repr(d).encode('latin1')
            # header += ("{" + "".join("'%s': %s, " % (k, repr(v)) for k, v in d.items()) + "}").encode('latin1')
            # pad with space
            header +=  b'\x20' * (self.npy_header_size - len(header) - 1) + b'\n'

            # write it to the file
            with open(filename, mode='r+b') as f:
                f.seek(0)
                f.write(header)
        
    def get_memmap(self, squeeze_output=False):
        if self.tuple_mode:
            outs = ()
            for i, name in enumerate(self.names):
                filename = self.folder / (name + '.npy')
                outs += (np.load(filename, mmap_mode='r'), )
        
            if len(outs) == 1 and squeeze_output:
                # when tuple size ==1  then remove the tuple
                return outs[0]
            else:
                # always a tuple even of size 1
                return outs
        else:
            # only one file
            filename = self.folder / (self.names[0] + '.npy')
            return np.load(filename, mmap_mode='r')


class GatherToHdf5:
    pass
    # Fot me (sam) this is not necessary unless someone realy really want to use



def _init_worker_peak_pipeline(recording, peaks, nodes, segment_slices):
    """Initialize worker for localizing peaks."""
    
    max_margin = max(node.get_trace_margin() for node in nodes)

    # create a local dict per worker
    worker_ctx = {}
    worker_ctx['recording'] = recording
    worker_ctx['peaks'] = peaks
    worker_ctx['nodes'] = nodes
    worker_ctx['max_margin'] = max_margin
    worker_ctx['segment_slices'] = segment_slices
    
    return worker_ctx


def _compute_peak_step_chunk(segment_index, start_frame, end_frame, worker_ctx):
    recording = worker_ctx['recording']
    margin = worker_ctx['max_margin']
    peaks = worker_ctx['peaks']
    nodes = worker_ctx['nodes']
    segment_slices = worker_ctx['segment_slices']

    recording_segment = recording._recording_segments[segment_index]
    traces_chunk, left_margin, right_margin = get_chunk_with_margin(recording_segment, start_frame, end_frame,
                                                              None, margin, add_zeros=True)

    # get local peaks (sgment + start_frame/end_frame)
    sl = segment_slices[segment_index]
    peaks_in_segment = peaks[sl]
    i0 = np.searchsorted(peaks_in_segment['sample_ind'], start_frame)
    i1 = np.searchsorted(peaks_in_segment['sample_ind'], end_frame)
    local_peaks = peaks_in_segment[i0:i1]

    # make sample index local to traces
    local_peaks = local_peaks.copy()
    local_peaks['sample_ind'] -= (start_frame - left_margin)
    
    
    outs = run_nodes(traces_chunk, local_peaks, nodes)
    
    return outs

def run_nodes(traces_chunk, local_peaks, nodes):
    # compute the graph
    pipeline_outputs = {}
    for node in nodes:
        node_parents = node.parents if node.parents else list()
        node_input_args = tuple()
        for parent in node_parents:
            parent_output = pipeline_outputs[parent]
            parent_outputs_tuple = parent_output if isinstance(parent_output, tuple) else (parent_output, )
            node_input_args += parent_outputs_tuple
        
        node_output = node.compute(traces_chunk, local_peaks, *node_input_args)
        pipeline_outputs[node] = node_output

    # propagate the output
    pipeline_outputs_tuple = tuple()
    for node in nodes:
        if node.return_output:
            out = pipeline_outputs[node]
            pipeline_outputs_tuple += (out, )
    
    return pipeline_outputs_tuple<|MERGE_RESOLUTION|>--- conflicted
+++ resolved
@@ -9,14 +9,14 @@
   * during `peak_detect()`
   * when peaks are already detected and reduced with `select_peaks()`
 """
-<<<<<<< HEAD
+
+from typing import Optional, List, Type 
+
 import struct
 
 from pathlib import Path
-=======
-from typing import Optional, List, Type 
-
->>>>>>> 2179929e
+
+
 import numpy as np
 
 from spikeinterface.core import BaseRecording, get_chunk_with_margin
@@ -261,6 +261,9 @@
 
     processor.run()
 
+    outs = gather_func.finalize_buffers(squeeze_output=squeeze_output)
+    return outs
+
     if gather_mode == 'memory':
         return gather_func.concatenate(squeeze_output=squeeze_output)
     elif gather_mode == 'npy':
@@ -284,7 +287,8 @@
         # res is a tuple
         self.outputs.append(res)
     
-    def concatenate(self, squeeze_output=False):
+    def finalize_buffers(self, squeeze_output=False):
+        # concatenate
         if self.tuple_mode:
             # list of tuple of numpy array
             outs_concat = ()
@@ -337,7 +341,10 @@
         if self.tuple_mode is None:
             # first loop only
             self.tuple_mode = isinstance(res, tuple)
-            assert len(self.names) == 1
+            if self.tuple_mode:
+                assert len(self.names) == len(res)
+            else:
+                assert len(self.names) == 1
 
         # distribute binary buffer to npy files
         for i in range(len(self.names)):
@@ -352,7 +359,7 @@
             f.write(buf.tobytes())
             self.shapes0[i] += buf.shape[0]
 
-    def finalize(self) :
+    def finalize_buffers(self, squeeze_output=False):
         # close and post write header to files
         for f in self.files:
             f.close()
@@ -384,7 +391,7 @@
                 f.seek(0)
                 f.write(header)
         
-    def get_memmap(self, squeeze_output=False):
+        # open back the npy files in mmap mode read only
         if self.tuple_mode:
             outs = ()
             for i, name in enumerate(self.names):
