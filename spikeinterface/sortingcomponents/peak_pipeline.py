--- conflicted
+++ resolved
@@ -129,6 +129,8 @@
     """
     Run one or several PeakPipelineStep on already detected peaks.
     """
+    check_graph(nodes)
+
     job_kwargs = fix_job_kwargs(job_kwargs)
     assert all(isinstance(node, PipelineNode) for node in nodes)
 
@@ -139,26 +141,9 @@
         i1 = np.searchsorted(peaks['segment_ind'], segment_index + 1)
         segment_slices.append(slice(i0, i1))
 
-    check_graph(nodes)
-
-<<<<<<< HEAD
-    if job_kwargs['n_jobs'] > 1:
-        init_args = (
-            recording.to_dict(),
-            peaks,  # TODO peaks as shared mem to avoid copy
-            nodes,
-            segment_slices,
-        )
-    else:
-        init_args = (recording, peaks, nodes, segment_slices)
-        
-=======
-    nodes = [(node.__class__, node.to_dict()) for node in nodes]
+
     init_args = (recording, peaks, nodes, segment_slices)
-    
-
-    
->>>>>>> b9fc6059
+        
     processor = ChunkRecordingExecutor(recording, _compute_peak_step_chunk, _init_worker_peak_pipeline,
                                        init_args, handle_returns=True, job_name=job_name, **job_kwargs)
 
@@ -180,17 +165,6 @@
 
 def _init_worker_peak_pipeline(recording, peaks, nodes, segment_slices):
     """Initialize worker for localizing peaks."""
-
-<<<<<<< HEAD
-    if isinstance(recording, dict):
-        from spikeinterface.core import load_extractor
-        recording = load_extractor(recording)
-=======
-    nodes = [cls.from_dict(recording, kwargs) for cls, kwargs in nodes]
-    
-    # this is done in every worker to get the instance of the Node in the worker.
-    propagate_node_instances(nodes)
->>>>>>> b9fc6059
     
     max_margin = max(node.get_trace_margin() for node in nodes)
 
