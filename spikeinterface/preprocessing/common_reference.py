--- conflicted
+++ resolved
@@ -100,13 +100,8 @@
                                                           neighbors, dtype_)
             self.add_recording_segment(rec_segment)
 
-<<<<<<< HEAD
-        self._kwargs = dict(recording=recording.to_dict(), reference=reference, groups=groups, operator=operator,
-                            ref_channel_ids=ref_channel_ids, local_radius=local_radius, dtype=dtype_.str)
-=======
         self._kwargs = dict(recording=recording, reference=reference, groups=groups, operator=operator,
                             ref_channel_ids=ref_channel_ids, local_radius=local_radius)
->>>>>>> 3f081d5d
 
 
 class CommonReferenceRecordingSegment(BasePreprocessorSegment):
