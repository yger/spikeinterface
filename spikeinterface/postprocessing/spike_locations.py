--- conflicted
+++ resolved
@@ -103,11 +103,7 @@
 
 
 def compute_spike_locations(waveform_extractor, load_if_exists=False, 
-<<<<<<< HEAD
-                            ms_before=0.3, ms_after=0.5, 
-=======
                             ms_before=1., ms_after=1, 
->>>>>>> a5d0ab82
                             method='center_of_mass',
                             method_kwargs={},
                             outputs='concatenated',
