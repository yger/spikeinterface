from spikeinterface.core.core_tools import define_function_from_class

from .neobaseextractor import NeoBaseRecordingExtractor, NeoBaseSortingExtractor

import numpy as np
import probeinterface as pi

import neo

from packaging import version

from spikeinterface.extractors.neuropixels_utils import get_neuropixels_sample_shifts

HAS_NEO_10_2 = version.parse(neo.__version__) >= version.parse("0.10.2")


class SpikeGLXRecordingExtractor(NeoBaseRecordingExtractor):
    """
    Class for reading data saved by SpikeGLX software.
    See https://billkarsh.github.io/SpikeGLX/

    Based on :py:class:`neo.rawio.SpikeGLXRawIO`

    Contrary to older verion this reader is folder based.
    So if the folder contain several streams ('imec0.ap' 'nidq' 'imec0.lf')
    then it has to be specified with stream_id=

    Parameters
    ----------
    folder_path: str

    stream_id: str or None
        stream for instance : 'imec0.ap' 'nidq' or 'imec0.lf'
    stream_id: str or None
        If several stream, specify the one you want.
    all_annotations: bool  (default False)
        Load exhaustively all annotation from neo.

        
    """

    mode = "folder"
    NeoRawIOClass = "SpikeGLXRawIO"


    def __init__(self, folder_path, stream_id=None, all_annotations=False):
        neo_kwargs = {'dirname': str(folder_path)}
        if HAS_NEO_10_2:
            neo_kwargs['load_sync_channel'] = False
        NeoBaseRecordingExtractor.__init__(self, stream_id=stream_id, all_annotations=all_annotations, **neo_kwargs)

        # ~ # open the corresponding stream probe
        if HAS_NEO_10_2 and "nidq" not in self.stream_id:
            signals_info_dict = {
                e["stream_name"]: e for e in self.neo_reader.signals_info_list
            }
            meta_filename = signals_info_dict[self.stream_id]["meta_file"]
            # Load probe geometry if available
            if "lf" in self.stream_id:
                meta_filename = meta_filename.replace(".lf", ".ap")
            probe = pi.read_spikeglx(meta_filename)

            if probe.shank_ids is not None:
                self.set_probe(probe, in_place=True, group_mode="by_shank")
            else:
                self.set_probe(probe, in_place=True)
            self.set_probe(probe, in_place=True)
            
            # load sample shifts
            imDatPrb_type = probe.annotations["imDatPrb_type"]

            if imDatPrb_type == 2:
                num_adcs = 16
            else:
                num_adcs = 12

            sample_shifts = get_neuropixels_sample_shifts(self.get_num_channels(), num_adcs)
            self.set_property("inter_sample_shift", sample_shifts)

        self._kwargs.update(dict(folder_path=str(folder_path)))


<<<<<<< HEAD
read_spikeglx.__doc__ = SpikeGLXRecordingExtractor.__doc__
=======
read_spikeglx = define_function_from_class(source_class=SpikeGLXRecordingExtractor, name="read_spikeglx")


# TODO check sample shifts for different configurations!!!
def _get_sample_shifts(num_contact, imDatPrb_type):
    # calculate sample_shift
    # See adc_shift: https://github.com/int-brain-lab/ibllib/blob/master/ibllib/ephys/neuropixel.py
    if imDatPrb_type == 0:
        adc_channels = 12
    elif imDatPrb_type >= 2:
        adc_channels = 16

    adc = np.floor(np.arange(num_contact) / (adc_channels * 2)) * 2 + np.mod(np.arange(num_contact), 2)
    sample_shift = np.zeros_like(adc)
    for a in adc:
        sample_shift[adc == a] = np.arange(adc_channels) / adc_channels
    return sample_shift
>>>>>>> eaccece9
<|MERGE_RESOLUTION|>--- conflicted
+++ resolved
@@ -80,24 +80,4 @@
         self._kwargs.update(dict(folder_path=str(folder_path)))
 
 
-<<<<<<< HEAD
-read_spikeglx.__doc__ = SpikeGLXRecordingExtractor.__doc__
-=======
-read_spikeglx = define_function_from_class(source_class=SpikeGLXRecordingExtractor, name="read_spikeglx")
-
-
-# TODO check sample shifts for different configurations!!!
-def _get_sample_shifts(num_contact, imDatPrb_type):
-    # calculate sample_shift
-    # See adc_shift: https://github.com/int-brain-lab/ibllib/blob/master/ibllib/ephys/neuropixel.py
-    if imDatPrb_type == 0:
-        adc_channels = 12
-    elif imDatPrb_type >= 2:
-        adc_channels = 16
-
-    adc = np.floor(np.arange(num_contact) / (adc_channels * 2)) * 2 + np.mod(np.arange(num_contact), 2)
-    sample_shift = np.zeros_like(adc)
-    for a in adc:
-        sample_shift[adc == a] = np.arange(adc_channels) / adc_channels
-    return sample_shift
->>>>>>> eaccece9
+read_spikeglx = define_function_from_class(source_class=SpikeGLXRecordingExtractor, name="read_spikeglx")