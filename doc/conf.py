--- conflicted
+++ resolved
@@ -27,20 +27,14 @@
     for line in f.readlines():
         if '==' in line:
             split_line = line.split('==')
-<<<<<<< HEAD
-        elif '>=' in line:
-            split_line = line.split('>=')
-        version_dict[split_line[0]] = split_line[1].strip('\n').strip("'")
-=======
             version_dict[split_line[0]] = split_line[1].strip('\n').strip("'")
         elif '>=' in line:
             split_line = line.split('>=')
             version_dict[split_line[0]] = split_line[1].strip('\n').strip("'")
         else:
             continue
->>>>>>> eb2cb3a6
 
-print(version_dict)
+#print(version_dict)
 
 # clone git repos and checkout the right tag
 cwd = os.getcwd()
